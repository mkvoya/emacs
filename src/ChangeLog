<<<<<<< HEAD
2014-03-26  Juanma Barranquero  <lekktu@gmail.com>

	* image.c (x_bitmap_height, x_bitmap_width) [HAVE_X_WINDOWS]:
	* sysdep.c (reset_sigio) [!DOS_NT]: Declare conditionally.

	* keyboard.c (read_decoded_event_from_main_queue): #ifdef out
	variables on Windows.

	* w32fns.c (Ffile_system_info): Use parenthesis in and/or expression.

	* w32.c (unsetenv): Remove unused var `retval'.
	(emacs_gnutls_pull): Remove unused vars `fdset' and `timeout'.

	* w32notify.c (watch_worker): Remove unnecesary var sleep_result.
	(start_watching): Remove unused var `thr'.

	* w32proc.c (sys_spawnve): Comment out unused vars `first', `last'.
	(find_child_console): Remove unnecesary var `thread_id'.

	* w32term.c (w32_read_socket): Comment out unused vars `row', `columns'.
	(x_focus_frame): #ifdef 0 unused variable `dpyinfo'.

2014-03-26  Glenn Morris  <rgm@gnu.org>

	* filelock.c (Flock_buffer): Doc tweak.

	* buffer.c (Frestore_buffer_modified_p, Fkill_buffer):
	* emacs.c (shut_down_emacs):
	* fileio.c (Finsert_file_contents, write_region):
	* filelock.c (top-level, syms_of_filelock):
	* insdel.c (prepare_to_modify_buffer_1):
	CLASH_DETECTION is always defined now.

2014-03-25  Eli Zaretskii  <eliz@gnu.org>

	* w32.c (w32_delayed_load): Call DisableThreadLibraryCalls on the
	DLL handle, to speed up thread startup.

2014-03-25  Paul Eggert  <eggert@cs.ucla.edu>

	Handle sigmask better with nested signal handlers  (Bug#15561).
	* atimer.c (sigmask_atimers): Remove.
	Remaining use rewritten to use body of this function.
	* atimer.c (block_atimers, unblock_atimers):
	* callproc.c (block_child_signal, unblock_child_signal):
	* sysdep.c (block_tty_out_signal, unblock_tty_out_signal):
	New arg OLDSET.  All callers changed.
	* atimer.c (block_atimers, unblock_atimers):
	* callproc.c (block_child_signal, unblock_child_signal):
	* keyboard.c (handle_interrupt):
	* sound.c (vox_configure, vox_close):
	Restore the old signal mask rather than unilaterally clearing bits
	from the mask, in case a handler is running within another
	handler.  All callers changed.
	* lisp.h, process.c, process.h, term.c:
	Adjust decls and callers to match new API.
	* sysdep.c (emacs_sigaction_init): Don't worry about masking SIGFPE;
	signal handlers aren't supposed to use floating point anyway.
	(handle_arith_signal): Unblock just SIGFPE rather than clearing mask.

2014-03-23  Daniel Colascione  <dancol@dancol.org>

	Split gc_sweep into discrete functions for legibility and better
	stack traces.

	* alloc.c (sweep_strings,sweep_vectors): Add NO_INLINE
	(sweep_vectors): Fix typo in comment.
	(sweep_conses,sweep_floats,sweep_intervals)
	(sweep_symbols,sweep_misc,sweep_buffers): New functions.
	(gc_sweep): Call new functions, to which existing functionality is
	moved.
	* fns.c (sweep_weak_hash_tables): Add NO_INLINE.

2014-03-23  Juanma Barranquero  <lekktu@gmail.com>

	* w32fns.c (Fw32_shell_execute): Declare `result' only on Cygwin.

2014-03-23  Daniel Colascione  <dancol@dancol.org>

	* xfns.c (create_frame_xic): Pass XNStatusAttributes to XCreateIC
	only if xic_style calls for it.  This change allows Emacs to work
	with ibus.  Also, don't leak resources if create_frame_xic fails,
	and stop caching xic_style across different displays.
	(supported_xim_styles): Make const.
	(best_xim_style): Remove first parameter: it's always just
	supported_xim_styles.  Change to look at supported_xim_styles
	directly.

2014-03-23  Daniel Colascione  <dancol@dancol.org>

	* term.c (init_tty): Rearrange condition for clarity; print
	appropriate diagnostic.
=======
2014-03-26  Paul Eggert  <eggert@cs.ucla.edu>

	Fix core dump in char-equal (Bug#17011).
	* editfns.c (Fchar_equal): Do not use MAKE_CHAR_MULTIBYTE in
	unibyte buffers, as we can't tell whether the characters are
	actually unibyte.

	* insdel.c (adjust_markers_for_delete): Remove unused local.

2014-03-24  Barry O'Reilly  <gundaetiapo@gmail.com>

	Have (MARKER . ADJUSTMENT) undo records always be immediately
	after their corresponding (TEXT . POS) record in undo list.
	(Bug#16818)
	* lisp.h (record-delete): New arg record_markers.
	(record_marker_adjustment): No longer needed outside undo.c.
	* insdel.c (adjust_markers_for_delete): Move calculation of marker
	adjustments to undo.c's record_marker_adjustments.  Note that
	fileio.c's decide_coding_unwind is another caller to
	adjust_markers_for_delete.  Because it has undo list bound to t,
	it does not rely on adjust_markers_for_delete to record marker
	adjustments.
	(del_range_2): Swap call to record_delete and
	adjust_markers_for_delete so as undo marker adjustments are
	recorded before current deletion's adjustments, as before.
	(adjust_after_replace):
	(replace_range): Pass value for new record_markers arg to
	delete_record.
	* undo.c (record_marker_adjustment): Renamed to
	record_marker_adjustments and made static.
	(record_delete): Check record_markers arg and call
	record_marker_adjustments.
	(record_change): Pass value for new record_markers arg to
	delete_record.
	(record_point): at_boundary calculation no longer needs to account
	for marker adjustments.

2014-03-24  Martin Rudalics  <rudalics@gmx.at>

	* w32term.c (x_set_window_size): Refine fix from 2014-03-14
	(Bug#17077).

2014-03-23  Glenn Morris  <rgm@gnu.org>

	* fileio.c (Ffile_symlink_p): Doc fix. (Bug#17073)

2014-03-23  Stefan Monnier  <monnier@iro.umontreal.ca>

	* buffer.c (struct sortvec): Add field `spriority'.
	(compare_overlays): Use it.
	(sort_overlays): Set it.

2014-03-23  Eli Zaretskii  <eliz@gnu.org>

	* xdisp.c (redisplay_window): If all previous attempts to find the
	cursor row failed, try a few alternatives before falling back to
	the top-most row of the window.  Use row_containing_pos.  (Bug#17047)

2014-03-22  Daniel Colascione  <dancol@dancol.org>

	* process.c (conv_sockaddr_to_lisp): When extracting the string
	names of AF_LOCAL sockets, stop before reading uninitialized
	memory.
>>>>>>> 196716cf

2014-03-23  Daniel Colascione  <dancol@dancol.org>

	* process.c (DATAGRAM_CONN_P): Don't underflow datagram_address
	array.  (ASAN caught.)

<<<<<<< HEAD
2014-03-22  Glenn Morris  <rgm@gnu.org>

	* callproc.c (init_callproc): In etc, look for NEWS rather than GNU.

2014-03-22  Daniel Colascione  <dancol@dancol.org>

	* process.c (conv_sockaddr_to_lisp): When extracting the string
	names of AF_LOCAL sockets, stop before reading uninitialized memory.

=======
>>>>>>> 196716cf
2014-03-21  YAMAMOTO Mitsuharu  <mituharu@math.s.chiba-u.ac.jp>

	Fix regression introduced by patch for Bug#10500.
	* xterm.c (x_draw_image_relief): Respect Vtool_bar_button_margin.
	* w32term.c (x_draw_image_relief): Likewise.

2014-03-21  Martin Rudalics  <rudalics@gmx.at>

	* w32fns.c (w32_wnd_proc): For WM_WINDOWPOSCHANGING don't
	constrain frame size in SW_SHOWMAXIMIZED case so we can truly
	maximize a frame for odd default fonts.

2014-03-21  Glenn Morris  <rgm@gnu.org>

	* minibuf.c (history-length): Increase default from 30 to 100.

2014-03-21  Daniel Colascione  <dancol@dancol.org>

	* xterm.c (x_bitmap_icon): Stop reading the icon bitmap from disk
	every time we switch to minibuffer.

	* alloc.c (lisp_align_malloc, allocate_string_data)
	(allocate_vectorlike): Allow mmap allocation of lisp objects.
	(pointers_fit_in_lispobj_p,mmap_lisp_allowed_p): New functions.

2014-03-21  Eli Zaretskii  <eliz@gnu.org>

	* w32fns.c (Fw32_shell_execute) [!CYGWIN]: Use ShellExecuteEx, to
	support more "verbs".

2014-03-21  Daniel Colascione  <dancol@dancol.org>

	Always prohibit dumping a dumped Emacs.

	* emacs.c (might_dump): New variable.
	(Fdump_emacs): Always prohibit dumping of dumped Emacs.
	* lisp.h (might_dump): Declare.
	* unexcw.c (unexec): Remove now-redundant multiple-dump detection code.

2014-03-20  Paul Eggert  <eggert@cs.ucla.edu>

	* doc.c (store_function_docstring): Fix pointer signedness mismatch.

2014-03-20  Stefan Monnier  <monnier@iro.umontreal.ca>

	* doc.c (store_function_docstring): Warn when we don't know where to
	put a docstring.
	(Fsubstitute_command_keys): Don't advertise the fact that
	text-properties are dropped, since we think it's a bug that we'll fix
	in 24.5.

	* frame.h (SET_FRAME_VISIBLE): Keep frame_garbaged up to date.
	* xterm.c (handle_one_xevent) <MapNotify>: Don't garbage the frame.
	* frame.c (frame_garbaged): Make "docstring" more precise.

2014-03-20  Glenn Morris  <rgm@gnu.org>

	* charset.c (init_charset): When we cannot find the charsets directory,
	mention if EMACSDATA is set.

2014-03-19  Paul Eggert  <eggert@cs.ucla.edu>

	* fns.c (Frandom): Fix rare bug where the result isn't random.

	Fix porting inconsistency about rounding to even.
	* floatfns.c (emacs_rint) [!HAVE_RINT]: Round to even.
	This way, the unusual !HAVE_RINT case acts like the usual
	HAVE_RINT case, and we can fix the documentation accordingly.

2014-03-19  Eli Zaretskii  <eliz@gnu.org>

	* w32fns.c (reset_modifiers): Zero out keystate[] before using it.
	(w32_wnd_proc): Initialize the dwHoverTime member of
	TRACKMOUSEEVENT structure.

2014-03-17  Teodor Zlatanov  <tzz@lifelogs.com>

	* gnutls.c (Fgnutls_boot): Fix case of :verify-error = t.

2014-03-16  Eli Zaretskii  <eliz@gnu.org>

	* search.c (find_newline): Speed up the function when using the
	newline cache, by halving the number of calls to
	region_cache_forward and region_cache_backward.  (Bug#16830)

2014-03-15  Juanma Barranquero  <lekktu@gmail.com>

	* buffer.c (Fset_buffer): Document return value (bug#17015).

2014-03-14  Martin Rudalics  <rudalics@gmx.at>

	* w32term.c (x_set_window_size): When frame-resize-pixelwise is
	nil, always resize character wise to avoid potential loss of the
	mode line (Bug#16923 related).

2014-03-12  Martin Rudalics  <rudalics@gmx.at>

	* frame.c (x_set_frame_parameters): Always calculate new sizes
	pixelwise to avoid potential loss when rounding.

2014-03-11  Dmitry Antipov  <dmantipov@yandex.ru>

	* xfns.c (x_set_mouse_color): Recolor vertical_drag_cursor.
	* xterm.c (x_free_frame_resources): Free all allocated cursors.

2014-03-10  Eli Zaretskii  <eliz@gnu.org>

	* w32.c (fstatat): Don't add an extra slash if the argument ends
	with a slash: this fails the subsequent call to stat_worker on
	Windows 9X.  Reported by oslsachem <oslsachem@gmail.com>.

2014-03-09  Martin Rudalics  <rudalics@gmx.at>

	* xdisp.c (Fwindow_text_pixel_size): Adjust doc-string.

2014-03-08  Jan Djärv  <jan.h.d@swipnet.se>

	* nsterm.h (MAC_OS_X_VERSION_10_9): Add.

	* nsterm.m (constrainFrameRect:toScreen:): Constrain normally
	when frame is only on one screen (Bug#14713).

2014-03-08  Eli Zaretskii  <eliz@gnu.org>

	* xdisp.c (move_it_in_display_line_to): If word-wrap is ON, and
	there's a valid wrap point in the display line, the last glyph
	cannot "just barely fit" on this row, because display_line doesn't
	let it.  Instead, proceed as if the last glyph didn't fit, so that
	we eventually back up the iterator to the wrap point.  This avoids
	delusional behavior of move_it_to, whereby it proceeds to the next
	display line, but sets current_x to zero for all the glyphs that
	without word-wrap would fit on the previous display line.
	One result was that visual-order cursor movement behaved erratically
	under word-wrap.
	(Fmove_point_visually): Add code to find the x coordinate of the
	last character before wrap point, under word-wrap on a TTY.

2014-03-07  Eli Zaretskii  <eliz@gnu.org>

	* xdisp.c (Fmove_point_visually): When under word-wrap, accept
	also return value of MOVE_POS_MATCH_OR_ZV from
	move_it_in_display_line_to, when moving from beginning of line to
	point's position.  (Bug#16961)

2014-03-07  Martin Rudalics  <rudalics@gmx.at>

	* buffer.c (Vbuffer_list_update_hook): Doc-string fix.
	* window.c (Fselect_window): Explain NORECORD and
	`buffer-list-update-hook' in doc-string.

2014-03-06  Martin Rudalics  <rudalics@gmx.at>

	* window.c (Fother_window_for_scrolling): Check that
	Vother_window_scroll_buffer is a buffer.

2014-03-06  Dmitry Antipov  <dmantipov@yandex.ru>

	* xterm.c (xim_initialize): Always pass a copy of resource name
	to XRegisterIMInstantiateCallback and eassert whether return
	value is True.  Passing copy is important because Xlib doesn't
	make its own copy and resource name argument usually points to
	SSDATA (Vx_resource_name), which may be changed from Lisp.
	(xim_close_display): For XUnregisterIMInstantiateCallback,
	always eassert return value and pass exactly the same values
	as were used for XRegisterIMInstantiateCallback.
	Otherwise XUnregisterIMInstantiateCallback will always fail.  See Xlib
	sources to check why if you are interested.

2014-03-05  Martin Rudalics  <rudalics@gmx.at>

	* dispnew.c (change_frame_size_1): Add new_lines instead of
	new_height, the latter may be still zero if passed as such.
	* window.c (Fwindow_pixel_height): Mention bottom divider in
	doc-string.

2014-03-05  Paul Eggert  <eggert@cs.ucla.edu>

	Fix "resource temporarily unavailable" with xgselect
	(Bug#16925).
	* xgselect.c: Include <stdbool.h>.
	(xg_select) [!USE_GTK]: Don't lose track of errno.

	Fix minor --enable-gcc-warnings issues.
	* widget.c (update_various_frame_slots, EmacsFrameResize):
	Avoid unused locals.  Prefer 'if' to '#if' when either will do.

2014-03-04  Ken Brown  <kbrown@cornell.edu>

	* gmalloc.c (aligned_alloc): Clarify the code by making `adj'
	represent the actual adjustment needed for alignment.

2014-03-04  Eli Zaretskii  <eliz@gnu.org>

	* gmalloc.c (aligned_alloc): Don't allocate more memory than
	needed, and don't reallocate if the initial allocation already
	fits the bill.  Suggested by Ken Brown <kbrown@cornell.edu>.

2014-03-04  YAMAMOTO Mitsuharu  <mituharu@math.s.chiba-u.ac.jp>

	* xterm.c (x_draw_stretch_glyph_string): Reset clipping.
	(Bug#16932)

2014-03-04  Michal Nazarewicz  <mina86@mina86.com>

	* cmds.c (delete-char): Update docstring pointing out that the
	function ignores `delete-active-region' and `overwrite-mode'.

2014-03-03  Eli Zaretskii  <eliz@gnu.org>

	* font.c (Fframe_font_cache): Fix last change.  (Bug#16930)

	* gmalloc.c (aligned_alloc): Fix adjustment of size of the
	allocated buffer due to alignment.
	(freehook): If the block to be freed was allocated by
	'aligned_alloc', find its real pointer before calling 'free'.
	(Bug#16901)
	(mabort) [emacs]: Call 'emacs_abort', not 'abort', to provide a
	backtrace.

2014-03-03  Dmitry Antipov  <dmantipov@yandex.ru>

	* font.c (toplevel): Adjust comment about font cache layout.
	(font_clear_cache): Fix to match real font cache layout.
	Suggested by <namespace_collision@yahoo.com> in Bug#16069.
	(Fframe_font_cache) [FONT_DEBUG]: New function.
	(syms_of_font) [FONT_DEBUG]: Defsubr it.

	Avoid crashes when X fonts are erroneously freed on reused X
	'Display *' connection data (Bug#16069).  Note that X font
	resources still may be leaked, but currently there is no way
	to completely avoid it.
	* xterm.h (struct x_display_info): New member x_id.  Add comments.
	* xterm.c (x_display_id): New variable.
	(x_term_init): Assign identifier to each opened X connection.
	* xfont.c (struct xfont): New member x_display_id.
	(xfont_open): Initialize it with frame's display id.
	(xfont_close): Check whether font's display id matches the one
	recorded for the given display.  Adjust comment.
	* xftfont.c (struct xftfont_info):
	(xftfont_open, xftfont_close): Exactly as above with xfont stuff.

2014-03-01  Martin Rudalics  <rudalics@gmx.at>

	Consider Vother_window_scroll_buffer valid iff it's a live buffer.
	* window.c (Fother_window_for_scrolling): Don't try to scroll a
	killed Vother_window_scroll_buffer.
	(Vother_window_scroll_buffer): Fix doc-string accordingly.

2014-03-01  Eli Zaretskii  <eliz@gnu.org>

	* fileio.c (Fexpand_file_name) [WINDOWSNT]: Don't treat file names
	that start with more than 2 slashes as UNCs.  (Bug#16751)

2014-02-28  Paul Eggert  <eggert@penguin.cs.ucla.edu>

	Fix a few crashes and leaks when cloning C strings.
	* alloc.c, lisp.h (dupstring): New function.
	* gtkutil.c (xg_get_font):
	* term.c (tty_default_color_capabilities):
	* xsettings.c (store_monospaced_changed)
	(store_font_name_changed, parse_settings)
	(read_and_apply_settings, init_gsettings, init_gconf): Use it.
	This avoids some unlikely crashes due to accessing freed storage,
	and avoids some minor memory leaks in the more-typical case.

2014-02-28  Martin Rudalics  <rudalics@gmx.at>

	* xdisp.c (note_mode_line_or_margin_highlight): Don't show drag
	cursor when modeline can't be dragged (Bug#16647).

2014-02-28  Glenn Morris  <rgm@gnu.org>

	* doc.c (Fsnarf_documentation): Snarf not-yet-bound variables
	from custom-delayed-init-variables.  (Bug#11565)

2014-02-27  Martin Rudalics  <rudalics@gmx.at>

	More fixes for mouse glyph calculations (Bug#16647).
	* window.c (coordinates_in_window): In intersection of
	horizontal and vertical window dividers prefer the horizontal
	one.  Add some extra parens to last fix.
	(window_relative_x_coord): Return x-coordinate for header and
	mode line too.
	* xdisp.c (remember_mouse_glyph): In text area don't extend
	glyph into mode line to show the vertical drag cursor there
	immediately.  Subdivide mouse glyphs in right fringes to show a
	horizontal drag cursor as soon as we enter the "grabbable width"
	portion.  Handle vertical border case separately.  Do not
	subdivide window divider areas.
	(note_mouse_highlight): On bottom divider of bottommost windows
	show vertical drag cursor only when the minibuffer window can be
	resized.

2014-02-27  Eli Zaretskii  <eliz@gnu.org>

	* xdisp.c (pop_it): Restore the it->face_box_p flag which could be
	reset by the face of the object just displayed.  See also bug#76.
	(get_next_display_element): If the string came from a display
	property, examine the box face attribute at it->position, not at
	it->current.pos, since the latter was not updated yet.  (Bug#16870)
	(handle_face_prop): Improve commentary.

2014-02-27  Michael Albinus  <michael.albinus@gmx.de>

	* dbusbind.c (Fdbus__init_bus, Qdbus__init_bus, Sdbus__init_bus):
	Rename from Fdbus_init_bus_1, Qdbus_init_bus_1, Sdbus_init_bus_1.

2014-02-26  Martin Rudalics  <rudalics@gmx.at>

	Fixes around Bug#16647.
	* xdisp.c (remember_mouse_glyph): Handle ON_RIGHT_DIVIDER and
	ON_BOTTOM_DIVIDER cases.
	* window.c (coordinates_in_window): Return ON_VERTICAL_BORDER
	only if the window has no right divider.
	(Fcoordinates_in_window_p): Fix doc-string.

2014-02-25  Juanma Barranquero  <lekktu@gmail.com>

	* lread.c (Funintern): Fix doc to match advertised calling convention.

2014-02-24  Daniel Colascione  <dancol@dancol.org>

	* keyboard.c (read_char): Close race that resulted in lost events.

2014-02-22  Glenn Morris  <rgm@gnu.org>

	* frame.c (frame-alpha-lower-limit, frame-resize-pixelwise):
	* window.c (window-resize-pixelwise): Doc fixes.

	* process.c (Finternal_default_process_filter)
	(Finternal_default_process_sentinel): Doc tweaks.

2014-02-21  Glenn Morris  <rgm@gnu.org>

	* process.c (Fprocess_buffer, Faccept_process_output)
	(Finternal_default_process_filter, Finternal_default_process_sentinel):
	Doc fixes.

2014-02-21  Martin Rudalics  <rudalics@gmx.at>

	* window.c (Fwindow_scroll_bar_width): New function.

2014-02-21  Paul Eggert  <eggert@cs.ucla.edu>

	Pacify GCC when configuring with --enable-gcc-warnings.
	* xdisp.c (move_it_in_display_line_to) [lint]:
	Initialize recently-added local.

2014-02-21  Daniel Colascione  <dancol@dancol.org>

	* dbusbind.c: Rename dbus-init-bus to dbus-init-bus-1.

2014-02-20  Eli Zaretskii  <eliz@gnu.org>

	* xdisp.c (init_iterator): Don't dereference a bogus face
	pointer.  (Bug#16819)
	(try_cursor_movement): Don't use cursor position if
	set_cursor_from_row failed to compute it.  This avoids assertion
	violations in MATRIX_ROW.
	(move_it_in_display_line_to): Save the iterator state in ppos_it
	only once per call.  Reimplement the method used to return to the
	best candidate position if all the positions found in display line
	are beyond TO_CHARPOS.  This cuts down the number of calls to
	bidi_shelve_cache, which moves a lot of stuff when lines are long
	and include bidirectional text.  (Bug#15555)

2014-02-20  Glenn Morris  <rgm@gnu.org>

	* data.c (Fdefalias): Doc fix.

2014-02-19  Eli Zaretskii  <eliz@gnu.org>

	* xdisp.c (display_line): Fix horizontal scrolling of large images
	when fringes are turned off.  This comes at a price of not
	displaying the truncation/continuation glyphs in this case.
	(Bug#16806)

	* image.c (x_create_x_image_and_pixmap) [HAVE_NTGUI]: If
	CreateDIBSection returns an error indication, zero out *ximg after
	destroying the image.  This avoids crashes in memory allocations
	due to the fact that some of the callers also call
	x_destroy_x_image, which will attempt to free an already free'd
	block of memory.

2014-02-18  Martin Rudalics  <rudalics@gmx.at>

	* widget.c (update_various_frame_slots): Don't set
	FRAME_PIXEL_HEIGHT and FRAME_PIXEL_WIDTH here (Bug#16736).

2014-02-18  Michael Albinus  <michael.albinus@gmx.de>

	* dbusbind.c (xd_close_bus): Apply proper check on busobj.

2014-02-17  Paul Eggert  <eggert@cs.ucla.edu>

	temacs --daemon fix (Bug#16599).
	* emacs.c (main): Initialize daemon_pipe[1] here ...
	(syms_of_emacs): ... instead of here.

2014-02-16  Anders Lindgern  <andlind@gmail.com>

	* nsterm.m (keyDown:): Check for normal key even if NSNumericPadKeyMask
	is set (Bug#16505).

2014-02-16  Daniel Colascione  <dancol@dancol.org>

	* dbusbind.c (xd_lisp_dbus_to_dbus): New function.
	(xd_get_connection_address): Use it.
	(xd_close_bus): Use xd_lisp_dbus_to_dbus to instead of
	xd_get_connection_address because the latter signals if the bus
	we're trying to close is already disconnected.

2014-02-13  Eli Zaretskii  <eliz@gnu.org>

	* w32proc.c (start_timer_thread): Pass a non-NULL pointer as last
	argument to CreateThread.  This avoids segfaults on Windows 9X.
	Reported by oslsachem <oslsachem@gmail.com>.

2014-02-13  Paul Eggert  <eggert@cs.ucla.edu>

	Fix subspace record bug on HP-UX 10.20 (Bug#16717).
	* unexhp9k800.c (unexec_error): New function, to simplify the code.
	(check_lseek): New function, to report lseek errors.
	(save_data_space, update_file_ptrs, read_header, write_header)
	(copy_file, copy_rest, unexec): Use these news functions.
	(update_file_ptrs): Don't assume wraparound behavior when
	converting a large size_t value to off_t.

2014-02-13  Dmitry Antipov  <dmantipov@yandex.ru>

	* composite.c (fill_gstring_header): Pass positions as C integers
	and move parameters checking to...
	(Fcomposition_get_gstring): ...this function.  Handle case when
	buffer positions are in reversed order and avoid crash (Bug#16739).
	Adjust docstring.
	* buffer.c (validate_region): Mention current buffer in error message.

2014-02-12  Marcus Karlsson  <mk@acc.umu.se>  (tiny change)

	* image.c (pbm_load): Set to NO_PIXMAP on error (Bug#16683).

2014-02-12  Lars Ingebrigtsen  <larsi@gnus.org>

	* buffer.c (syms_of_buffer): Doc clarification (bug#9981).

2014-02-11  Glenn Morris  <rgm@gnu.org>

	* nsfns.m (ns_display_info_for_name, Fx_open_connection):
	Replace refs to "OpenStep" in messages.

2014-02-10  Paul Eggert  <eggert@cs.ucla.edu>

	Avoid "." at end of error diagnostics.
	* cmds.c (Fself_insert_command): Reword and avoid "." at end.
	* font.c (Ffont_at):
	* nsfns.m (ns_display_info_for_name):
	* nsselect.m (Fx_own_selection_internal):
	* nsterm.m (performDragOperation:):
	Remove "." from end of diagnostic.

2014-02-10  Lars Ingebrigtsen  <larsi@gnus.org>

	* fns.c (Fmaphash): Say what `maphash' returns, since it may be
	unintuitive (bug#15824).
	(Fyes_or_no_p): Doc fix (bug#15456).

2014-02-10  Dmitry Antipov  <dmantipov@yandex.ru>

	* cmds.c (Fself_insert_command): Respect the width of EMACS_INT
	and avoid warning.
	* eval.c (call_debugger): When exiting the debugger, do not allow
	max_specpdl_size less than actual binding depth (Bug#16603).
	(syms_of_eval): Adjust docstring.

2014-02-09  Lars Ingebrigtsen  <larsi@gnus.org>

	* cmds.c (Fself_insert_command): Output a clearer error message on
	negative repetitions (bug#9476).

	* macros.c (Fexecute_kbd_macro): Doc fix (bug#14206).

2014-02-08  Lars Ingebrigtsen  <larsi@gnus.org>

	* syntax.c (Fskip_syntax_backward): Doc clarification (bug#15115).

	* minibuf.c (Fread_string): Doc clarification (bug#15422).

	* buffer.c (Fmake_overlay): Doc clarification (bug#15489).

2014-02-08  Juanma Barranquero  <lekktu@gmail.com>

	* keyboard.c (Frecursive_edit): Fix typo in docstring.

2014-02-08  Lars Ingebrigtsen  <larsi@gnus.org>

	* xdisp.c (syms_of_xdisp): Doc clarification (bug#15657).

	* keyboard.c (Frecursive_edit): Say more precicely how throwing
	`exit' works (bug#15865).

2014-02-07  Martin Rudalics  <rudalics@gmx.at>

	Constrain window box/body sizes and margin widths (Bug#16649).
	* xdisp.c (window_box_width): Don't return less than zero.
	(window_box_left_offset, window_box_right_offset): Don't return
	more than the window's pixel width.
	* window.c (window_body_height, window_body_width): Don't return
	negative value.
	(window_resize_apply): Adjust margin width, if necessary.

2014-02-07  Glenn Morris  <rgm@gnu.org>

	* nsterm.m (syms_of_nsterm): Doc fix.

2014-02-06  Eli Zaretskii  <eliz@gnu.org>

	* w32.c (pMultiByteToWideChar, pWideCharToMultiByte):
	New variables: pointers through which to call the respective APIs.
	(filename_to_utf16, filename_from_utf16, filename_to_ansi)
	(filename_from_ansi, sys_link, check_windows_init_file):
	Call MultiByteToWideChar and WideCharToMultiByte through pointers.
	This is required on Windows 9X, where we dynamically load
	UNICOWS.DLL which has their non-stub implementations.
	(maybe_load_unicows_dll): Assign addresses to these 2 function
	pointers after loading UNICOWS.DLL.

	* w32fns.c (Fx_file_dialog, Fw32_shell_execute) [!CYGWIN]: Call
	MultiByteToWideChar and WideCharToMultiByte through function
	pointers.

	* w32.h (pMultiByteToWideChar, pWideCharToMultiByte):
	New declarations.

2014-02-06  Jan Djärv  <jan.h.d@swipnet.se>

	* nsterm.m (toggleFullScreen:): Hide menubar on secondary monitor
	for OSX >= 10.9 if separate spaces are used.
	(toggleFullScreen:): Use screen of w instead of fw (Bug#16659).

2014-02-06  Glenn Morris  <rgm@gnu.org>

	* buffer.c (cache-long-scans): Doc fix.

2014-02-05  Eli Zaretskii  <eliz@gnu.org>

	* w32fns.c (Fw32_shell_execute): Doc fix.

2014-02-05  Bastien Guerry  <bzg@gnu.org>

	* syntax.c (Fforward_word): Call Fconstrain_to_field with
	ESCAPE-FROM-EDGE set to `nil' (Bug#16453).

2014-02-05  Martin Rudalics  <rudalics@gmx.at>

	* fringe.c (draw_fringe_bitmap_1): Don't draw a fringe if it's
	outside the window (Bug#16649).

	* xdisp.c (note_mouse_highlight): When entering a margin area show
	a non-text cursor (Bug#16647).

2014-02-04  Paul Eggert  <eggert@cs.ucla.edu>

	* menu.c (Fx_popup_dialog): Remove label 'dialog_via_menu'.
	It prompted a compile-time diagnostic on GNU/Linux.
	Simplify to remove the need for the label.

2014-02-04  Eli Zaretskii  <eliz@gnu.org>

	* w32menu.c (w32_popup_dialog): Don't condition the whole function
	on HAVE_DIALOGS.  If the dialog is "simple", pop up a message box
	to show it; otherwise return 'unsupported--w32-dialog' to signal
	to the caller that emulation with menus is necessary.
	This resurrects code inadvertently deleted by the 2013-10-08 commit.
	(Bug#16636)
	(syms_of_w32menu): DEFSYM Qunsupported__w32_dialog.

	* w32term.h (w32_popup_dialog): Prototype is no longer conditioned
	by HAVE_DIALOGS.

	* menu.c (Fx_popup_dialog): Don't condition the call to
	w32_popup_dialog on HAVE_DIALOGS.  If w32_popup_dialog returns a
	special symbol 'unsupported--w32-dialog', emulate the dialog with
	a menu by calling x-popup-menu.

	* menu.h (Qunsupported__w32_dialog): New extern variable.

2014-02-04  Michael Albinus  <michael.albinus@gmx.de>

	* keyboard.c (kbd_buffer_get_event): Read file notification events
	also in batch mode.

	* xgselect.c (xg_select): Read glib events in any case, even if
	there are no file descriptors to watch for.  (Bug#16519)

2014-02-03  Martin Rudalics  <rudalics@gmx.at>

	* dispextern.h (face_id): Add WINDOW_DIVIDER_FIRST_PIXEL_FACE_ID
	and WINDOW_DIVIDER_LAST_PIXEL_FACE_ID.
	* w32term.c (w32_draw_window_divider): Handle first and last
	pixels specially.
	* w32term.h (w32_fill_area_abs): New function.
	* xdisp.c (x_draw_right_divider): Don't draw over bottom
	divider.
	* xfaces.c (realize_basic_faces): Handle new face ids.
	* xfns.c (Fx_create_frame): Call x_default_parameter for right
	and bottom divider width.
	* xterm.c (x_draw_window_divider): Handle first and last pixels
	specially.

2014-02-03  Dmitry Antipov  <dmantipov@yandex.ru>

	* print.c (Fexternal_debugging_output): Add cast to pacify
	--enable-gcc-warnings.
	* eval.c (call_debugger): Grow specpdl if the debugger was
	entered due to specpdl overflow (Bug#16603) and allow more
	specpdl space for the debugger itself.

2014-02-02  Martin Rudalics  <rudalics@gmx.at>

	* w32fns.c (Fx_create_frame): Process frame alpha earlier.
	(Bug#16619)

2014-02-01  Eli Zaretskii  <eliz@gnu.org>

	* w32fns.c (Ffile_system_info): Use WINAPI in the function
	pointers that get the address of GetDiskFreeSpaceEx.  (Bug#16615)

	* print.c (Fexternal_debugging_output): If the argument character
	is non-ASCII, encode it with the current locale's encoding before
	writing the result to the terminal.  (Bug#16448)

	* w32fns.c (Fw32_shell_execute): Don't call file-exists-p for
	DOCUMENT that is a "remote" file name, i.e. a file-handler exists
	for it.  (Bug#16558)

2014-01-30  Andreas Schwab  <schwab@linux-m68k.org>

	* process.c (create_process): Reset SIGPROF handler in the child.
	* callproc.c (call_process): Likewise.

2014-01-29  Paul Eggert  <eggert@cs.ucla.edu>

	* xmenu.c (create_and_show_popup_menu): Port comment to C89.

2014-01-29  Eli Zaretskii  <eliz@gnu.org>

	* .gdbinit (xprintstr, xprintbytestr): Don't use repetition count
	of zero to print strings, GDB doesn't like it.

	* print.c (print_object): Use FETCH_STRING_CHAR_ADVANCE, not
	STRING_CHAR_AND_LENGTH, so that if the string is relocated by GC,
	we still use correct addresses.  (Bug#16576)

2014-01-27  K. Handa  <handa@gnu.org>

	Fix bug#16286 by a different method from 2014-01-26T00:32:30Z!eggert@cs.ucla.edu,
	to preserve the code detection behavior of 24.3.
	* coding.h (struct coding_system): New member detected_utf8_bytes.
	* coding.c (detect_coding_utf_8): Set coding->detected_utf8_bytes.
	(decode_coding_gap): Use short cut for UTF-8 file reading only
	when coding->detected_utf8_bytes equals to coding->src_bytes.
	* fileio.c (Finsert_file_contents): Cancel the previous change.

2014-01-29  Martin Rudalics  <rudalics@gmx.at>

	* w32fns.c (x_set_tool_bar_lines): Don't clear area on frames
	that are not visible.

2014-01-29  Jan Djärv  <jan.h.d@swipnet.se>

	* xmenu.c (create_and_show_popup_menu): Handle case when no key
	is grabbed (Bug#16565).

2014-01-28  Martin Rudalics  <rudalics@gmx.at>

	* xdisp.c (last_max_ascent): Re-remove after erroneously
	reintroducing it on 2013-11-30 and abolishing Dmitry's removal
	from 2013-03-29.
	(move_it_to): Re-remove reference to last_max_ascent.
	(Fwindow_text_pixel_size): Add iterator's max_ascent and
	max_descent here instead of calling line_bottom_y.
	Fix doc-string.

2014-01-28  Dmitry Antipov  <dmantipov@yandex.ru>

	* terminal.c (initial_free_frame_resources): New function.
	(init_initial_terminal): Install new hook to free face cache
	on initial frame and avoid memory leak.  For details, see
	<http://lists.gnu.org/archive/html/emacs-devel/2014-01/msg01974.html>.
	* xfaces.c (free_frame_faces): Adjust comment.

2014-01-26  Paul Eggert  <eggert@cs.ucla.edu>

	* data.c (Fstring_to_number): Document results if unparsable
	(Bug#16551).

2014-01-26  Jan Djärv  <jan.h.d@swipnet.se>

	* xterm.c (x_focus_changed): Check for non-X terminal-frame (Bug#16540)

2014-01-26  Paul Eggert  <eggert@cs.ucla.edu>

	When decoding, prefer ptrdiff_t to int for buffer positions etc.
	* coding.c (detect_coding_utf_8, emacs_mule_char)
	(detect_coding_iso_2022, encode_coding_iso_2022, check_ascii)
	(check_utf_8, decode_coding):
	* coding.h (struct coding_system.errors):
	Use ptrdiff_t, not int, for integer values derived from buffer and
	string positions.

	Fix crash with insert-file-contents and misdecoded text (Bug#16286).
	* fileio.c (Finsert_file_contents): Set CODING_MODE_LAST_BLOCK
	before invoking decode_coding_gap, since there's just one block.

2014-01-25  Martin Rudalics  <rudalics@gmx.at>

	Fix handling of face attributes in Fx_create_frame (Bug#16529).
	* w32fns.c (Fx_create_frame): Don't inhibit running Lisp code
	too early.  Again run change_frame_size before assigning menu-
	and tool-bar-lines.

2014-01-25  Fabrice Popineau  <fabrice.popineau@gmail.com>

	* w32term.c (w32_read_socket): When the WM_DISPLAYCHANGE message
	arrives, call x_check_fullscreen, in case the new display has a
	different resolution.  (Bug#16517)

2014-01-25  Eli Zaretskii  <eliz@gnu.org>

	* term.c (read_menu_input): If the selected frame changes, exit
	the menu.
	(tty_menu_show): If the selected frame changes while we displayed
	a menu, throw to top level.  (Bug#16479)

2014-01-25  Stefan Monnier  <monnier@iro.umontreal.ca>

	* eval.c (Fsignal): Fix `debug' handling to match 2013-10-03 change.

2014-01-24  Paul Eggert  <eggert@cs.ucla.edu>

	Fix bool-vector-count-population bug on MinGW64 (Bug#16535).
	* data.c (count_one_bits_word): Fix bug (negated comparison)
	when BITS_PER_ULL < BITS_PER_BITS_WORD.

2014-01-24  Dmitry Antipov  <dmantipov@yandex.ru>

	* xdisp.c (reseat_1, Fcurrent_bidi_paragraph_direction):
	Avoid undefined behavior by initializing display property bit of a
	string processed by the bidirectional iterator.  For details, see
	<http://lists.gnu.org/archive/html/emacs-devel/2014-01/msg01920.html>.

2014-01-23  Paul Eggert  <eggert@cs.ucla.edu>

	Minor cleanup of previous change.
	* image.c (imagemagick_error, Fimagemagick_types):
	Omit some recently-introduced and unnecessary casts and assignments.

2014-01-23  Dmitry Antipov  <dmantipov@yandex.ru>

	Fix two memory leaks discovered with Valgrind.
	* ftfont.c (ftfont_list) [HAVE_LIBOTF]: Call OTF_close.
	* image.c (Fimagemagick_types): Call MagickRelinquishMemory.

2014-01-22  Martin Rudalics  <rudalics@gmx.at>

	Fixes in window size functions around Bug#16430 and Bug#16470.
	* window.c (Fwindow_pixel_width, Fwindow_pixel_height)
	(Fwindow_mode_line_height, Fwindow_header_line_height)
	(Fwindow_right_divider_width, Fwindow_bottom_divider_width):
	Minor doc-string adjustments.
	(Fwindow_total_height, Fwindow_total_width): New argument ROUND.
	Rewrite doc-strings.
	(window_body_height, window_body_width): Do not count partially
	visible lines/columns when PIXELWISE is nil (Bug#16470).
	(Qfloor, Qceiling): New symbols.

2014-01-21  Eli Zaretskii  <eliz@gnu.org>

	* w32fns.c (unwind_create_frame): Avoid crashing inside assertion
	when the image cache is not yet allocated.  (Bug#16509)

2014-01-21  Dmitry Antipov  <dmantipov@yandex.ru>

	* buffer.c (Fkill_buffer): When killing an indirect buffer,
	re-attach intervals to its base buffer (Bug#16502).
	* intervals.c (set_interval_object): Move from here...
	* intervals.h (set_interval_object): ... to here.  Fix comments.

2014-01-20  Paul Eggert  <eggert@cs.ucla.edu>

	Avoid undefined behavior by initializing buffer redisplay bit.
	Problem reported by Dmitry Antipov in
	<http://lists.gnu.org/archive/html/emacs-devel/2014-01/msg01756.html>.
	* buffer.c (Fget_buffer_create): Initialize redisplay bit.

	Revert some of the CANNOT_DUMP fix (Bug#16494).
	* lread.c (init_lread): Fix typo: NILP, not !NILP.

2014-01-19  Eli Zaretskii  <eliz@gnu.org>

	* w32font.c (w32_load_unicows_or_gdi32, get_outline_metrics_w)
	(get_text_metrics_w, get_glyph_outline_w, get_char_width_32_w)
	[!WINDOWSNT]: These functions are no longer compiled on Cygwin;
	they are replaced by macros that expand into direct calls to the
	corresponding functions from GDI32.DLL.
	(globals_of_w32font) [WINDOWSNT]: Don't initialize g_b_* static
	variables in the Cygwin build, they are unused.

2014-01-19  K. Handa  <handa@gnu.org>

	* composite.c (composition_update_it): Fix previous change.

2014-01-18  Eli Zaretskii  <eliz@gnu.org>

	Fix file name handling on MS-Windows 9X.
	* w32.c (maybe_load_unicows_dll): New function.

	* emacs.c (main) [WINDOWSNT]: Call maybe_load_unicows_dll early
	on, to make sure we can convert file names to and from UTF-8 on
	Windows 9X.  This fixes a failure to start up because Emacs cannot
	find term/w32-win.el.  Reported by oslsachem <oslsachem@gmail.com>.

	* w32font.c [WINDOWSNT]: Include w32.h.
	(w32_load_unicows_or_gdi32): Call maybe_load_unicows_dll, instead
	of implementing the same stuff.
	Remove now unused g_b_init_is_windows_9x.

	* w32.h (maybe_load_unicows_dll): Add prototype.

2014-01-17  Eli Zaretskii  <eliz@gnu.org>

	* menu.c (Fx_popup_menu): When invoking tty_menu_show, temporarily
	switch to single keyboard.  Prevents daemon crashes when a new
	client connects while we show a TTY menu in an existing client.
	(Bug#16479)

2014-01-14  Paul Eggert  <eggert@cs.ucla.edu>

	Fix MinGW64 porting problem with _setjmp.
	Reported by Eli Zaretskii in:
	http://lists.gnu.org/archive/html/emacs-devel/2014-01/msg01297.html
	* image.c (FAST_SETJMP, FAST_LONGJMP): New macros, replacing
	the old _setjmp and _longjmp.  All uses changed.

2014-01-13  Daniel Colascione  <dancol@dancol.org>

	* textprop.c (Fremove_list_of_text_properties):
	Correctly handle reaching the end of the interval tree. (Bug#15344)

2014-01-13  Martin Rudalics  <rudalics@gmx.at>

	* xdisp.c (resize_mini_window): Round height to a multiple of
	frame's line height.  Fix bug in calculation of window start
	position (Bug#16424).

2014-01-13  Jan Djärv  <jan.h.d@swipnet.se>

	* macfont.m: Include termchar.h.
	(CG_SET_FILL_COLOR_WITH_FACE_FOREGROUND)
	(CG_SET_FILL_COLOR_WITH_FACE_BACKGROUND)
	(CG_SET_STROKE_COLOR_WITH_FACE_FOREGROUND): Modify from
	*_WITH_GC_* to take face and f as parameters.
	(macfont_draw): Check for DRAW_MOUSE_FACE and set face accordingly.
	Use *_WITH_FACE_*, and pass face as parameter (Bug#16425).

2014-01-13  Daniel Colascione  <dancol@dancol.org>

	Fix menu item updating in the presence of the Unity global menu
	GTK+ module.

	* gtkutil.h (xg_have_tear_offs): Add frame parameter
	* gtkutil.c (xg_have_tear_offs): Count the global menu as a
	tear-off.
	(xg_update_menubar, xg_update_menu_item): Call g_object_notify when
	updating menus; explain why.
	(xg_update_frame_menubar): Remove the 23px hack: I can't repro the
	problem it's supposed to solve and it interferes with detecting
	the presence of a global menu.
	* xmenu.c (set_frame_menubar): Call xg_have_tear_offs with new
	parameter.

2014-01-11  K. Handa  <handa@gnu.org>

	* composite.c (composition_update_it): Fix indexing of
	LGSTRING_CHAR (Bug#15984).

2014-01-11  Fabrice Popineau  <fabrice.popineau@gmail.com>

	* unexw32.c (_start) [__MINGW64__]: Define to __start.

2014-01-11  Eli Zaretskii  <eliz@gnu.org>

	* xdisp.c (try_window_id): Don't use this function's optimizations
	if overlays in the buffer displayed by the window have changed
	since last redisplay.  (Bug#16347)
	(message_dolog): Fix indentation.

2014-01-11  Martin Rudalics  <rudalics@gmx.at>

	* frame.c (frame_resize_pixelwise): Fix doc-string.

2014-01-10  Martin Rudalics  <rudalics@gmx.at>

	Fix handling of internal borders (Bug#16348).
	* dispnew.c (adjust_frame_glyphs_for_window_redisplay):
	Remove internal border width from pixel width of windows.
	(change_frame_size_1): Don't return early when frame's pixel
	size changes - we still have to record the new sizes in the
	frame structure.
	* w32fns.c (x_set_tool_bar_lines): Clear internal border width
	also when toolbar gets larger.
	* window.c (check_frame_size): Include internal_border_width in
	check.
	* xdisp.c (Ftool_bar_height): Fix doc-string typo.
	* xfns.c (x_set_menu_bar_lines, x_set_tool_bar_lines):
	In non-toolkit/non-GTK version clear internal border.
	* xterm.c (x_clear_under_internal_border): New function for
	non-toolkit/non-GTK version.
	(x_after_update_window_line): In non-toolkit/non-GTK version
	don't do that.
	(handle_one_xevent, x_set_window_size):
	Call x_clear_under_internal_border in non-toolkit/non-GTK version.
	* xterm.h (x_clear_under_internal_border): Extern it.

2014-01-07  Paul Eggert  <eggert@cs.ucla.edu>

	Fix misdisplay of interlaced GIFs with libgif5 (Bug#16372).
	* image.c (gif_load): libgif5 deinterlaces for us, so don't do
	it again.

2014-01-06  Eli Zaretskii  <eliz@gnu.org>

	* xdisp.c (redisplay_window): Don't skip window redisplay if the
	last value of point is not equal to buffer's point.  (Bug#16129)

2014-01-05  Paul Eggert  <eggert@cs.ucla.edu>

	Spelling fixes.
	* nsterm.h (updateCollectionBehavior): Rename from
	updateCollectionBehaviour.  All uses changed.

	Port to GNU/Linux with recent grsecurity/PaX patches (Bug#16343).
	* Makefile.in (SETFATTR): New macro.
	(temacs$(EXEEXT)): Use it.

2014-01-04  Martin Rudalics  <rudalics@gmx.at>

	Fix maximization behavior on Windows (Bug#16300).
	* w32fns.c (w32_fullscreen_rect): Don't handle
	FULLSCREEN_MAXIMIZED and FULLSCREEN_NONE specially.
	* w32term.c (w32fullscreen_hook): Use SetWindowPlacement instead
	of SetWindowPos.  Restore last placement also when leaving
	FULLSCREEN_HEIGHT and FULLSCREEN_WIDTH.  Call ShowWindow in all
	but the FULLSCREEN_BOTH case.

2014-01-03  Paul Eggert  <eggert@cs.ucla.edu>

	Port to C89.
	* data.c (arithcompare_driver):
	* fileio.c (Fcar_less_than_car):
	* fns.c (internal_equal):
	* frame.c (delete_frame):
	* lisp.h (enum More_Lisp_Bits):
	* lread.c (read1):
	Avoid C99 constructs that don't work in C89.
	* data.c (ULL_MAX, count_trailing_zeros_ll): New macros,
	to port to C89, which doesn't have 'long long'.
	(count_trailing_zero_bits): Use them.

2014-01-03  Chong Yidong  <cyd@gnu.org>

	* doc.c (Fdocumentation): Remove dynamic-docstring-function.

2014-01-02  Martin Rudalics  <rudalics@gmx.at>

	Further adjust frame/window scrollbar width calculations.
	* window.c (apply_window_adjustment):
	Set windows_or_buffers_changed.
	(Fwindow_scroll_bars): Return actual scrollbar width.
	* xfns.c (x_set_scroll_bar_default_width): Rename wid to unit.
	For non-toolkit builds again use 14 as minimum width and set
	FRAME_CONFIG_SCROLL_BAR_WIDTH accordingly.
	* xterm.c (XTset_vertical_scroll_bar): Take width from
	WINDOW_SCROLL_BAR_AREA_WIDTH.
	(x_new_font): Rename wid to unit.  Base calculation of new
	scrollbar width on toolkit used and make it analogous to that of
	x_set_scroll_bar_default_width.
	* w32fns.c (x_set_scroll_bar_default_width): Rename wid to unit.
	(Fx_create_frame): Call x_set_scroll_bar_default_width instead
	of GetSystemMetrics.
	* w32term.c (w32_set_vertical_scroll_bar): Take width from
	WINDOW_SCROLL_BAR_AREA_WIDTH.
	(x_new_font): Make it correspond to changes in xterm.c.

2014-01-01  Paul Eggert  <eggert@cs.ucla.edu>

	* lisp.h (EMACS_INT): Configure based on INTPTR_MAX, not LONG_MAX.
	This is a cleaner way to fix the MinGW-w64 porting problem.
	Check for INTPTR_MAX misconfiguration.

2014-01-01  Eli Zaretskii  <eliz@gnu.org>

	* search.c (newline_cache_on_off, find_newline): In indirect
	buffers, use the newline cache of the base buffer.

	* insdel.c (invalidate_buffer_caches): If BUF is an indirect
	buffer, invalidate the caches of its base buffer.  (Bug#16265)

	* indent.c (width_run_cache_on_off, compute_motion): In indirect
	buffers, use the width-run cache of the base buffer.

	* xdisp.c (redisplay_window): When the window displays an indirect
	buffer, and the character widths in the display table have
	changed, invalidate the width-run cache of the corresponding base
	buffer.

	* fileio.c (Finsert_file_contents): When invalidating the newline
	cache, consider the case of inserting into indirect buffer.

	* bidi.c (bidi_paragraph_cache_on_off, bidi_find_paragraph_start):
	In indirect buffers, use the paragraph cache of the base buffer.

2013-12-31  Martin Rudalics  <rudalics@gmx.at>

	* window.c (grow_mini_window): Fix last change.

2013-12-31  Jan Djärv  <jan.h.d@swipnet.se>

	* nsterm.m (windowDidResignKey:): Set mouse_moved to 0 (Bug#8421).

2013-12-31  Fabrice Popineau  <fabrice.popineau@supelec.fr>

	* w32term.c (w32_initialize): Use LCID and LOWORD.

	* w32proc.c (create_child): Use pid_t for 5th argument.
	(IsValidLocale): Don't provide prototype for MinGW64.
	(Fw32_get_valid_keyboard_layouts, Fw32_get_keyboard_layout)
	(Fw32_set_keyboard_layout): Use HKL and HIWORD/LOWORD.

	* w32heap.c (allocate_heap) [_WIN64]: Use "ull", not "i64", which
	MinGW64 doesn't support.

	* lisp.h (EMACS_INT) [_WIN64]: Define for the MinGW64 build.

	* w32.c (set_named_security_info): New function.
	(acl_set_file): Fall back on set_named_security_info if
	set_file_security fails.
	(g_b_init_set_named_security_info_w)
	(g_b_init_set_named_security_info_a): New static variables.
	(globals_of_w32): Initialize them to zero.
	(set_named_security_info): Set them to non-zero if the
	corresponding API is available.
	(SetNamedSecurityInfoW_Proc, SetNamedSecurityInfoA_Proc):
	New function typedefs.

2013-12-31  Martin Rudalics  <rudalics@gmx.at>

	Some more fixes following pixelwise resize changes including one
	for Bug#16306.
	* gtkutil.c (x_wm_set_size_hint): Have size hints respect value
	of frame_resize_pixelwise.
	* widget.c (pixel_to_text_size): New function.
	(update_wm_hints): Have size hints respect value of
	frame_resize_pixelwise.
	(EmacsFrameResize): Alway process resize requests pixelwise.
	* window.c (grow_mini_window): Make sure mini window is at least
	one line tall.
	* xdisp.c (display_menu_bar): Make sure menubar extends till
	right end of frame.
	* xfns.c (x_set_menu_bar_lines): Resize frame windows pixelwise.
	(x_set_tool_bar_lines): Calculate pixelwise.
	* xterm.c (x_wm_set_size_hint): Have size hints respect value of
	frame_resize_pixelwise.

2013-12-30  Juanma Barranquero  <lekktu@gmail.com>

	* fileio.c (Fcopy_file) [!WINDOWSNT]: Don't declare on Windows
	variables not used there.

2013-12-30  Eli Zaretskii  <eliz@gnu.org>

	* w32.c (sys_umask): New function.  (Bug#16299)

2013-12-30  Martin Rudalics  <rudalics@gmx.at>

	* dispnew.c (change_frame_size_1): Take old width of root window
	from that window's pixel width.  (Bug#16284)

2013-12-29  Paul Eggert  <eggert@cs.ucla.edu>

	Plain copy-file no longer chmods an existing destination (Bug#16133).
	* fileio.c (realmask): Now a static var, not a local.
	(barf_or_query_if_file_exists): New arg KNOWN_TO_EXIST.
	Remove arg STATPTR.  All uses changed.
	(Fcopy_file): Do not alter permissions of existing destinations,
	unless PRESERVE-PERMISSIONS (renamed from
	PRESERVE-EXTENDED-ATTRIBUTES) is non-nil.
	Avoid race when testing for existing destinations and for
	when input and output files are the same.
	If changing the group fails, adjust both default and
	preserved permissions so that access is not granted to the
	wrong group.
	(Fset_default_file_modes, init_fileio): Update realmask.
	(Fdefault_file_modes): Use realmask instead of calling umask.

2013-12-28  Paul Eggert  <eggert@cs.ucla.edu>

	Fix pipe bug with OS X emacs --daemon (Bug#16262).
	* emacs.c (main) [DAEMON_MUST_EXEC]: Clear the close-on-exec
	flags on the daemon pipe ends before execing.

2013-12-28  Eli Zaretskii  <eliz@gnu.org>

	* w32fns.c (Fx_create_frame): Error out if called from a TTY
	session.  (Bug#14739)

2013-12-27  Jarek Czekalski  <jarekczek@poczta.onet.pl>

	* callproc.c (Vexec_path): Document that exec-directory is in it.

2013-12-27  Steve Purcell  <steve@sanityinc.com>  (tiny change)

	* nsterm.m (syms_of_nsterm): Enable ns-use-srgb-colorspace by
	default.

2013-12-27  Chong Yidong  <cyd@gnu.org>

	* data.c (Fsymbol_function): Doc fix.

2013-12-26  Martin Rudalics  <rudalics@gmx.at>

	Some more tinkering with Bug#16051.
	* window.c (resize_frame_windows): Don't let the size of the
	root window drop below the frame's default character size.
	Never ever delete any subwindows - let the window manager do the
	clipping.

	* w32fns.c (x_set_tool_bar_lines): Rewrite calculation of number
	of toolbar lines needed when they exceed the height of the root
	window.
	(unwind_create_frame_1): New function.
	(Fx_create_frame): Generally inhibit calling the window
	configuration change hook here.  Remove extra call to
	change_frame_size - it's not needed when we don't run the
	configuration change hook.

2013-12-26  Paul Eggert  <eggert@cs.ucla.edu>

	Fix core dumps with gcc -fsanitize=address and GNU/Linux.
	On my Fedora 19 platform the core dumps were so big that
	my desktop became nearly catatonic.
	* alloc.c (no_sanitize_memcpy) [MAX_SAVE_STACK > 0]: New function.
	(Fgarbage_collect) [MAX_SAVE_STACK > 0]: Use it.
	(USE_ALIGNED_MALLOC): Do not define if addresses are sanitized.
	(mark_memory): Use ATTRIBUTE_NO_SANITIZE_ADDRESS rather than
	a clang-only syntax.
	* conf_post.h (__has_feature): New macro, if not already defined.
	(ADDRESS_SANITIZER, ADDRESS_SANITIZER_WORKAROUND)
	(ATTRIBUTE_NO_SANITIZE_ADDRESS): New macros.

2013-12-25  Eli Zaretskii  <eliz@gnu.org>

	* w32fns.c (Fw32_shell_execute): Make DOCUMENT absolute only if it
	is a file name.  (Bug#16252)

2013-12-25  Chong Yidong  <cyd@gnu.org>

	* keyboard.c (Voverriding_terminal_local_map)
	(Voverriding_local_map): Doc fix.

	* keymap.c (Vemulation_mode_map_alists): Doc fix.

2013-12-24  Eli Zaretskii  <eliz@gnu.org>

	* w32fns.c (Fw32_shell_execute): Ensure DOCUMENT is an absolute
	file name when it is submitted to ShellExecute.  Simplify code.
	Don't test DOCUMENT for being a string, as that is enforced by
	CHECK_STRING.  Doc fix.

2013-12-23  Eli Zaretskii  <eliz@gnu.org>

	* xdisp.c (tool_bar_height): Use WINDOW_PIXEL_WIDTH to set up the
	iterator X limits, not FRAME_TOTAL_COLS, for consistency with what
	redisplay_tool_bar does.  Improve and fix commentary.
	(hscroll_window_tree): Don't assume w->cursor.vpos is within the
	limits of the glyph matrices.  (Bug#16051)
	(redisplay_tool_bar): Modify the tool-bar-lines frame parameter
	only when the new size is different from the old one, and the new
	size can be achieved given the frame height.

2013-12-23  Jan Djärv  <jan.h.d@swipnet.se>

	* conf_post.h: Use unsigned it for bool_bf if GNUSTEP (Bug#16210).

2013-12-23  Glenn Morris  <rgm@gnu.org>

	* lread.c (Fload): Mention load-prefer-newer in doc.

2013-12-22  Martin Rudalics  <rudalics@gmx.at>

	Handle Bug#16207 by being more restrictive when running hooks.
	* window.c (unwind_change_frame): New function.
	(Fset_window_configuration): Don't run configuration change hook
	while the frame configuration is unsafe.  Call select_window
	twice.

2013-12-22  Xue Fuqiao  <xfq.free@gmail.com>

	* lread.c (syms_of_lread) <load_prefer_newer>: Doc fix.

2013-12-21  Jan Djärv  <jan.h.d@swipnet.se>

	* nsterm.h: Declare EmacsColor category.

	* nsterm.m (NSColor): Implement EmacsColor category.
	(ns_get_color): Use colorUsingDefaultColorSpace.
	(ns_get_color, ns_term_init): Use colorForEmacsRed.

	* nsfns.m (Fxw_color_values): Use colorUsingDefaultColorSpace.

2013-12-21  Eli Zaretskii  <eliz@gnu.org>

	* image.c (fn_png_longjmp) [WINDOWSNT]: Mark the function as
	having the PNG_NORETURN attribute, to avoid compiler warning in
	my_png_error.

2013-12-21  YAMAMOTO Mitsuharu  <mituharu@math.s.chiba-u.ac.jp>

	* w32term.h (struct scroll_bar): Remove member `fringe_extended_p'.

	* w32term.c (w32_draw_fringe_bitmap, x_scroll_run): Remove code for
	fringe background extension.
	(x_scroll_bar_create): Remove variables `sb_left' and `sb_width',
	because they are now always the same as `left' and `width',
	respectively.  Remove code for the case that `width' and
	`sb_width' are different.

2013-12-20  Martin Rudalics  <rudalics@gmx.at>

	Remove scroll_bar_actual_width from frames.
	* frame.h (struct frame): Remove scroll_bar_actual_width slot.
	* frame.c (Fscroll_bar_width): Return scroll bar area width.
	(x_figure_window_size):
	* nsterm.m (x_set_window_size):
	* widget.c (set_frame_size):
	* w32term.c (x_set_window_size):
	* xterm.c (x_set_window_size, x_set_window_size_1): Don't set
	scroll_bar_actual_width.

	Convert scroll_bar members to integers on Windows.
	* w32term.h (struct scroll_bar): Convert top, left, width,
	height, start, end and dragging to integers.
	* w32fns.c (w32_createscrollbar): Remove XINT conversions for
	scroll_bar members.
	* w32term.c (w32_set_scroll_bar_thumb)
	(w32_scroll_bar_handle_click): Remove XINT conversions for
	scroll_bar members.  Treat bar->dragging as integer.
	(x_scroll_bar_create): Call ALLOCATE_PSEUDOVECTOR with "top" as
	first element.  Remove XINT conversions for scroll_bar members.
	(w32_set_vertical_scroll_bar, x_scroll_bar_report_motion):
	Remove XINT conversions for scroll_bar members.

	Fix assignment for new window total sizes.
	* window.c (Fwindow_resize_apply_total): Assign values for
	minibuffer window.

2013-12-20  Chong Yidong  <cyd@gnu.org>

	* textprop.c (Fadd_face_text_property): Doc fix.  Rename `appendp'
	argument to `append'.

2013-12-19  Eli Zaretskii  <eliz@gnu.org>

	* xdisp.c (extend_face_to_end_of_line): Use default face, not the
	current text face, for extending the face of the display margins.
	(Bug#16192)

	* casefiddle.c (Fupcase_word, Fdowncase_word, Fcapitalize_word):
	Doc fix.  (Bug#16190)

2013-12-19  Jan Djärv  <jan.h.d@swipnet.se>

	* nsterm.h (KEY_NS_DRAG_FILE, KEY_NS_DRAG_COLOR, KEY_NS_DRAG_TEXT):
	Remove.

	* nsterm.m (Qfile, Qurl): New.
	(EV_MODIFIERS2): New macro.
	(EV_MODIFIERS): Use EV_MODIFIERS2.
	(ns_term_init): Remove font and color from DND, does not work on
	newer OSX, and other ports don't have them.
	(performDragOperation:): Handle modifiers used during drag.
	Use DRAG_N_DROP_EVENT instead of NS specific events (Bug#8051).
	Remove global Lisp variables used to communicate with ns-win.el.
	Remove font and color handling.
	(syms_of_nsterm): Defsym Qfile and Qurl.

2013-12-19  Anders Lindgren  <andlind@gmail.com>

	* nsterm.m (NSTRACE_SIZE, NSTRACE_RECT): New macros.
	(ns_constrain_all_frames, x_set_offset): Remove assignment to
	dont_constrain.
	(updateFrameSize:, windowWillResize:toSize:): Add trace.
	(constrainFrameRect): Remove special case nr_screens == 1.
	Don't constrain size to size of view.

	* nsterm.h (ns_output): Remove dont_constrain.

2013-12-19  Anders Lindgren  <andlind@gmail.com>

	* nsterm.m (mouseDown:): Generate HORIZ_WHEEL_EVENT.

2013-12-18  Paul Eggert  <eggert@cs.ucla.edu>

	Minor fixes for recent openp changes.
	* lisp.h (GCPRO7): New macro.
	* lread.c (openp): Use bool for boolean; all callers changed.
	Protect save_string from GC.  Don't assume that file descriptors
	are nonzero.  Redo save_mtime comparison to avoid bogus GCC
	warning about uninitialized variable.

2013-12-18  Eli Zaretskii  <eliz@gnu.org>

	* w32fns.c (emacs_abort): Use intptr_t as argument of
	INT_BUFSIZE_BOUND, to avoid compiler warnings.

2013-12-18  Glenn Morris  <rgm@gnu.org>

	* lread.c (Fload): Pass load_prefer_newer to openp.
	Don't bother checking mtime if openp already did it.
	(openp): Add `newer' argument, to check all suffixes
	and find the newest file.
	(syms_of_lread) <load_prefer_newer>: New option.  (Bug#2061)
	* callproc.c (call_process):
	* charset.c (load_charset_map_from_file):
	* emacs.c (init_cmdargs):
	* image.c (x_create_bitmap_from_file, x_find_image_file):
	* lisp.h (openp):
	* lread.c (Flocate_file_internal):
	* process.c (Fformat_network_address):
	* sound.c (Fplay_sound_internal):
	* w32.c (check_windows_init_file):
	* w32proc.c (sys_spawnve): Update for new arg spec of openp.

	* emacs.c (standard_args) [HAVE_NS]: Remove -disable-font-backend.

2013-12-17  Eli Zaretskii  <eliz@gnu.org>

	* w32.c (getloadavg): Don't index samples[] array with negative
	indices.  Recover from wall-clock time being set backwards.

	* w32term.c (w32_initialize): Declare the argument of
	set_user_model as const.

	* w32menu.c <MessageBoxW_Proc>: Fix argument declarations.
	(w32_menu_show): Constify some arguments passed to MessageBox.

	* w32uniscribe.c (uniscribe_font_driver): Use LISP_INITIALLY_ZERO
	to initialize Lisp objects.

	* w32font.c (w32font_driver): Use LISP_INITIALLY_ZERO to
	initialize Lisp objects.

	* frame.c (x_set_frame_parameters) [HAVE_X_WINDOWS]: Declare and
	use variables used only on X under that condition.

	* fileio.c (Fcopy_file) [!WINDOWSNT]: Don't declare on Windows
	variables not used there.

2013-12-16  Paul Eggert  <eggert@cs.ucla.edu>

	Fix problems with CANNOT_DUMP and EMACSLOADPATH.
	* lread.c (init_lread): If CANNOT_DUMP, we can't be dumping.

2013-12-16  Eli Zaretskii  <eliz@gnu.org>

	* xdisp.c (Fmove_point_visually): Fix subtle bugs in the fallback
	code, revealed in presence of R2L characters, character
	compositions, and display vectors.  A better fix for Bug#16148.
	(extend_face_to_end_of_line): Don't reference tool_bar_window in
	GTK and NS builds, they don't have this member of struct frame.

	* dispextern.h (struct composition_it): Correct a comment for the
	'width' member.

2013-12-16  Paul Eggert  <eggert@cs.ucla.edu>

	* font.h (valid_font_driver) [!ENABLE_CHECKING]: Define a dummy.
	This prevents a compilation error on C compilers that do not
	default functions to return 'int' if not declared.  Also, add
	INLINE_HEADER_BEGIN and INLINE_HEADER_END to this include file,
	since it now uses inline functions.

2013-12-16  Eli Zaretskii  <eliz@gnu.org>

	* xdisp.c (extend_face_to_end_of_line): Don't fill background of
	display margins on mode line, header line, and in the frame's
	tool-bar window.  (Bug#16165)

2013-12-16  Andreas Schwab  <schwab@suse.de>

	* gnutls.c (Fgnutls_boot): Properly check Flistp return value.

2013-12-16  Teodor Zlatanov  <tzz@lifelogs.com>

	* gnutls.c (Fgnutls_boot): Use `Flistp' instead of
	`CHECK_LIST_CONS'.

2013-12-16  Martin Rudalics  <rudalics@gmx.at>

	* w32term.c (w32_enable_frame_resize_hack): Default to 1.

2013-12-16  Dmitry Antipov  <dmantipov@yandex.ru>

	* font.c (valid_font_driver) [ENABLE_CHECKING]: New function
	intended to find bogus pointers in font objects (Bug#16140).
	* font.h (valid_font_driver) [ENABLE_CHECKING]: Add prototype.
	* alloc.c (cleanup_vector): Use valid_font_driver in eassert.
	(compact_font_cache_entry, compact_font_caches) [!HAVE_NTGUI]:
	Disable for MS-Windows due to Bug#15876; apparently this
	requires more or less substantial changes in fontset code.
	* xfont.c (xfont_close):
	* xftfont.c (xftfont_close): Call x_display_info_for_display
	to check whether 'Display *' is valid (Bug#16093 and probably
	Bug#16069).

2013-12-15  Eli Zaretskii  <eliz@gnu.org>

	* fileio.c (Fexpand_file_name) [WINDOWSNT]: Fix conditionals.
	Reported by Juanma Barranquero <lekktu@gmail.com>.

	* process.c (Fprocess_send_eof): Don't crash if someone tries to
	open a pty on MS-Windows.  (Bug#16152)

	* emacs.c (decode_env_path): Fix bogus comparison against
	emacs_dir.  Reported by Juanma Barranquero <lekktu@gmail.com>.

2013-12-15  Juanma Barranquero  <lekktu@gmail.com>

	* w32fns.c (Fw32_shell_execute): Remove unused local variable.
	(Fx_file_dialog): Add parentheses around && to silence warning.

	* w32term.c (construct_drag_n_drop): Remove unused local variable.

2013-12-15  Eli Zaretskii  <eliz@gnu.org>

	* xdisp.c (extend_face_to_end_of_line): Extend background of
	non-default face in margin areas as well.  (Bug#16151)
	(display_line): Call extend_face_to_end_of_line for continued
	lines as well, if the display margins have non-zero width.
	(set_glyph_string_background_width): When needed, set the
	extends_to_end_of_line_p flag on glyph strings to be drawn in
	margin areas, not only in the text area.

	* frame.h (FRAME_MOUSE_UPDATE): Fix a typo that caused infloop at
	startup.

2013-12-15  Paul Eggert  <eggert@cs.ucla.edu>

	* gnutls.c (Fgnutls_boot): Fix typo; "!" applied to a Lisp_Object.
	Don't worry about verify_error being t, since it has to be a list.

2013-12-14  Paul Eggert  <eggert@cs.ucla.edu>

	Use bool for boolean, focusing on headers.
	* atimer.h, lisp.h, syssignal.h, syswait.h, unexelf.c:
	No need to include <stdbool.h>, since conf_post.h does it now.
	* buffer.h (BUF_COMPUTE_UNCHANGED, DECODE_POSITION)
	(BUFFER_CHECK_INDIRECTION, GET_OVERLAYS_AT, PER_BUFFER_VALUE_P)
	(SET_PER_BUFFER_VALUE_P):
	* ccl.c, ccl.h (setup_ccl_program):
	* ccl.h (CHECK_CCL_PROGRAM):
	* character.h (MAKE_CHAR_UNIBYTE, CHECK_CHARACTER_CAR)
	(CHECK_CHARACTER_CDR, CHAR_STRING_ADVANCE, NEXT_CHAR_BOUNDARY)
	(PREV_CHAR_BOUNDARY, FETCH_STRING_CHAR_ADVANCE)
	(FETCH_STRING_CHAR_AS_MULTIBYTE_ADVANCE)
	(FETCH_STRING_CHAR_ADVANCE_NO_CHECK, FETCH_CHAR_ADVANCE)
	(FETCH_CHAR_ADVANCE_NO_CHECK, INC_POS, DEC_POS, INC_BOTH)
	(DEC_BOTH, BUF_INC_POS, BUF_DEC_POS):
	* charset.h (CHECK_CHARSET, CHECK_CHARSET_GET_ID)
	(CHECK_CHARSET_GET_ATTR, CHECK_CHARSET_GET_CHARSET)
	(CHARSET_FAST_MAP_SET):
	* coding.c (decode_coding_ccl, encode_coding_ccl):
	* coding.h (CHECK_CODING_SYSTEM, CHECK_CODING_SYSTEM_GET_SPEC)
	(CHECK_CODING_SYSTEM_GET_ID, SJIS_TO_JIS, SJIS_TO_JIS2)
	(JIS_TO_SJIS, JIS_TO_SJIS2, ENCODE_FILE, DECODE_FILE)
	(ENCODE_SYSTEM, DECODE_SYSTEM, ENCODE_UTF_8)
	(decode_coding_c_string):
	* composite.h (COMPOSITION_DECODE_REFS, COMPOSITION_DECODE_RULE):
	* conf_post.h (has_attribute):
	* dispextern.h (trace_redisplay_p)
	(INC_TEXT_POS, DEC_TEXT_POS, SET_GLYPH_FROM_GLYPH_CODE)
	(SET_CHAR_GLYPH, SET_CHAR_GLYPH_FROM_GLYPH)
	(SET_GLYPH_FROM_CHAR_GLYPH)
	(WINDOW_WANTS_MODELINE_P, WINDOW_WANTS_HEADER_LINE_P)
	(FACE_SUITABLE_FOR_ASCII_CHAR_P, FACE_SUITABLE_FOR_CHAR_P)
	(PRODUCE_GLYPHS, reset_mouse_highlight, in_display_vector_p)
	(cursor_in_mouse_face_p):
	* dispnew.c (adjust_glyph_matrix, clear_glyph_matrix_rows)
	(blank_row, prepare_desired_row)
	(build_frame_matrix_from_leaf_window, make_current)
	(mirror_make_current, mirrored_line_dance, mirror_line_dance)
	(update_window, scrolling_window, update_frame_line):
	* disptab.h (GLYPH_FOLLOW_ALIASES):
	* editfns.c (Fformat):
	* font.h (FONT_WEIGHT_SYMBOLIC, FONT_SLANT_SYMBOLIC)
	(FONT_WIDTH_SYMBOLIC, FONT_WEIGHT_FOR_FACE, FONT_SLANT_FOR_FACE)
	(FONT_WIDTH_FOR_FACE, FONT_WEIGHT_NAME_NUMERIC)
	(FONT_SLANT_NAME_NUMERIC, FONT_WIDTH_NAME_NUMERIC)
	(FONT_SET_STYLE, CHECK_FONT, CHECK_FONT_SPEC, CHECK_FONT_ENTITY)
	(CHECK_FONT_OBJECT, CHECK_FONT_GET_OBJECT, FONT_ADD_LOG)
	(FONT_DEFERRED_LOG):
	* frame.h (FRAME_W32_P, FRAME_MSDOS_P, FRAME_WINDOW_P)
	(FRAME_EXTERNAL_TOOL_BAR, FRAME_EXTERNAL_MENU_BAR, FOR_EACH_FRAME)
	(FRAME_MOUSE_UPDATE):
	* fringe.c (Fdefine_fringe_bitmap):
	* image.c (x_create_bitmap_from_data, x_create_bitmap_mask)
	(x_create_bitmap_from_xpm_data, xpm_load_image):
	* intervals.h (INTERVAL_HAS_PARENT, INTERVAL_PARENT)
	(set_interval_parent, RESET_INTERVAL, COPY_INTERVAL_CACHE)
	(MERGE_INTERVAL_CACHE):
	* keymap.h (KEYMAPP):
	* lisp.h (eassert, USE_LSB_TAG, CHECK_LISP_OBJECT_TYPE)
	(STRING_SET_UNIBYTE, STRING_SET_MULTIBYTE, DEFSYM, PSEUDOVECTORP)
	(CHECK_RANGED_INTEGER, CHECK_TYPE_RANGED_INTEGER)
	(CHECK_NUMBER_COERCE_MARKER, CHECK_NUMBER_OR_FLOAT_COERCE_MARKER)
	(DEFVAR_LISP, DEFVAR_LISP_NOPRO, DEFVAR_BOOL, DEFVAR_INT)
	(DEFVAR_BUFFER_DEFAULTS, DEFVAR_KBOARD, QUIT)
	(RETURN_UNGCPRO, USE_SAFE_ALLOCA, SAFE_NALLOCA, SAFE_FREE)
	(SAFE_ALLOCA_LISP, FOR_EACH_ALIST_VALUE, functionp):
	* syntax.h (SYNTAX_ENTRY, SYNTAX_WITH_FLAGS, SYNTAX)
	(UPDATE_SYNTAX_TABLE_FORWARD, UPDATE_SYNTAX_TABLE_BACKWARD)
	(SETUP_BUFFER_SYNTAX_TABLE):
	* systime.h (timespec_valid_p):
	* term.c (save_and_enable_current_matrix):
	* window.h (WINDOW_MENU_BAR_P, WINDOW_TOOL_BAR_P):
	* xdisp.c (in_display_vector_p, display_tool_bar_line)
	(redisplay_internal, try_window_reusing_current_matrix)
	(sync_frame_with_window_matrix_rows, try_window_id)
	(display_menu_bar, display_tty_menu_item, display_mode_line)
	(coords_in_mouse_face_p, cursor_in_mouse_face_p):
	* xdisp.c (trace_redisplay_p) [GLYPH_DEBUG]:
	* xmenu.c (xmenu_show):
	* xterm.c (use_xim, x_term_init):
	* xterm.h (XSync, GTK_CHECK_VERSION, use_xim, SET_SCROLL_BAR_X_WIDGET)
	(struct x_bitmap_record):
	Use bool for booleans.
	* ccl.c (struct buffer_text):
	* ccl.h (struct ccl_program):
	* charset.h (struct charset):
	* cm.h (struct cm):
	* coding.h (struct iso_2022_spec, struct coding_system):
	* dispextern.h (struct glyph, struct glyph_matrix, struct glyph_row)
	(struct glyph_string, struct face, struct face_cache)
	(struct bidi_string_data, struct bidi_it)
	(struct draw_fringe_bitmap_params, struct it, Mouse_HLInfo)
	(struct image):
	* editfns.c (Fformat):
	* frame.h (struct frame):
	* fringe.c (struct fringe_bitmap):
	* intervals.h (struct interval):
	* keyboard.h (struct kboard):
	* lisp.h (struct Lisp_Symbol, struct Lisp_Misc_Any, struct Lisp_Marker)
	(struct Lisp_Overlay, struct Lisp_Save_Value, struct Lisp_Free)
	(struct Lisp_Buffer_Local_Value, union specbinding):
	* macfont.m (struct macfont_info):
	* process.h (struct Lisp_Process):
	* termchar.h (struct tty_display_info):
	* window.h (struct window):
	* xterm.h (struct x_output):
	Use bool_bf for boolean bit-fields.
	* ccl.c (setup_ccl_program): Now returns bool instead of -1 or 0.
	All callers changed.
	* ccl.h (struct ccl_program): Remove unused members private_state,
	src_multibyte, dst_multibyte, cr_consumed, suppress_error,
	eight_bit_control.
	(struct ccl_spec): Remove unused members cr_carryover,
	eight_bit_carryover.
	* conf_post.h: Include <stdbool.h>.
	(bool_bf): New type.
	* dispextern.h (TRACE, PREPARE_FACE_FOR_DISPLAY):
	* intervals.h (RESET_INTERVAL, COPY_INTERVAL_CACHE)
	(MERGE_INTERVAL_CACHE): Surround statement macro with proper
	'do { ... } while (false)' brackets.
	* dispextern.h (IF_DEBUG): Properly parenthesize and convert to void.
	Args must now be expressions; all callers changed.
	(SET_MATRIX_ROW_ENABLED_P): Assume 2nd arg is bool.
	(PRODUCE_GLYPHS): Simplify use of boolean.
	* fileio.c (Fcopy_file):
	If I is an integer, prefer 'if (I != 0)' to 'if (I)'.
	* lisp.h (UNGCPRO): Return void, not int.
	(FOR_EACH_TAIL): Use void expression, not int expression.
	* region-cache.c: Reindent.
	* region-cache.h: Copy comments from region-cache.c, to fix
	incorrect remarks about booleans.

2013-12-14  Eli Zaretskii  <eliz@gnu.org>

	* xdisp.c (Fmove_point_visually): Expect overshoot in move_it_to
	when character at point is displayed from a display vector.
	(Bug#16148)

2013-12-14  Teodor Zlatanov  <tzz@lifelogs.com>

	* gnutls.c: Replace `:verify_hostname_error' with `:verify_error',
	now a list of certificate validation checks that will abort a
	connection with an error.
	(Fgnutls_boot): Document it and use it.

2013-12-14  Martin Rudalics  <rudalics@gmx.at>

	* w32term.c (w32_enable_frame_resize_hack): New variable.
	(x_set_window_size): Use it to hack frame resizing on Windows
	(Bug#16028).

2013-12-14  Eli Zaretskii  <eliz@gnu.org>

	* fileio.c (Fcopy_file) [WINDOWSNT]: Move most of the
	Windows-specific code to w32.c.  Change error message text to
	match that of Posix platforms.

	* w32.c (w32_copy_file): New function, most of the code copied and
	reworked from Fcopy_file.  Improve error handling.  Plug memory
	leak when errors are thrown.  Support file names outside of the
	current codepage.  (Bug#7100)

2013-12-13  Paul Eggert  <eggert@cs.ucla.edu>

	* lread.c (load_path_default): Prototype.

2013-12-13  Glenn Morris  <rgm@gnu.org>

	* lread.c: Unconditionally reset load-path after dumping.  (Bug#16107)
	(dump_path): Remove.
	(load-path-default): Remove `changed' argument.
	Do not set dump_path permanently.  Simplify.
	(init_lread): Simplify.
	(syms_of_lread): Remove dump_path.

2013-12-13  Dmitry Antipov  <dmantipov@yandex.ru>

	* alloc.c, font.c, font.h, ftfont.c, ftxfont.c, macfont.m,
	* nsfont.m, w32font.c, xfont.c, xftfont.c: Revert last and
	2013-12-12 font-related change to avoid Bug#16128, which
	is quite hard to fix without even more substantial changes.

2013-12-13  Dmitry Antipov  <dmantipov@yandex.ru>

	* font.c (font_close_object): Check for live frame (Bug#16128).

2013-12-13  Paul Eggert  <eggert@cs.ucla.edu>

	* gnutls.c, gnutls.h (emacs_gnutls_record_check_pending):
	Return ptrdiff_t, not int, since it's a buffer size.
	Reindent/reparen some macros to a more Gnuish style.

2013-12-12  Paul Eggert  <eggert@cs.ucla.edu>

	Avoid undefined behavior with huge regexp interval counts.
	* regex.c (GET_INTERVAL_COUNT): Rename from 'GET_UNSIGNED_NUMBER',
	since it's now specialized to interval counts.  All uses changed.
	Do not assume wrapraound on signed integer overflow.
	(regex_compile): Simplify based on the above changes.

2013-12-12  Eli Zaretskii  <eliz@gnu.org>

	Support file names on MS-Windows that use characters outside of
	the current system codepage.  (Bug#7100)

	* w32.c (get_file_security, set_file_security)
	(create_symbolic_link): Separate pointers and boolean flags for
	ANSI and Unicode APIs.  Use the latter if w32_unicode_filenames is
	non-zero, else the former.
	(codepage_for_filenames, filename_to_utf16, )
	(filename_from_utf16, filename_to_ansi, filename_from_ansi):
	New functions.
	(init_user_info): Allow $HOME and $SHELL to include non-ANSI
	characters.
	(normalize_filename): Lose the DBCS code, now works on UTF-8.
	Accept only one argument; all callers changed.
	(dostounix_filename): Remove the second argument, now works in
	UTF-8.  All callers changed.
	(parse_root): Lose DBCS code.
	(get_long_basename, w32_get_short_filename, init_environment)
	(GetCachedVolumeInformation, sys_readdir, open_unc_volume)
	(read_unc_volume, logon_network_drive, faccessat, sys_chdir)
	(sys_chmod, sys_creat, sys_fopen, sys_link, sys_mkdir, sys_open)
	(sys_rename_replace, sys_rmdir, sys_unlink, stat_worker, utime)
	(is_symlink, readlink, chase_symlinks, w32_delayed_load): Work in
	Unicode mode if w32_unicode_filenames is non-zero, in ANSI mode
	otherwise.
	(ansi_encode_filename): New function.
	(get_emacs_configuration, get_emacs_configuration_options):
	Functions deleted.
	(add_volume_info, GetCachedVolumeInformation): Run the input file
	name through unixtodos_filename, to ensure it is stored and
	referenced in canonical form.
	(get_volume_info): Lose the DBCS code, now works in UTF-8.
	(logon_network_drive, sys_link, utime): Improve error handling.
	(sys_access): New function.
	(hashval, generate_inode_val): Unused functions deleted.
	(symlink, readlink, readlinkat): Lose DBCS code, now works in UTF-8.
	(check_windows_init_file): Convert error message from UTF-8 to
	ANSI codepage, for display in the message box.
	(globals_of_w32): Set w32_unicode_filenames according to the OS
	version.

	* w32term.c (construct_drag_n_drop): Work in Unicode mode when
	w32_unicode_filenames is non-zero, ANSI mode otherwise.
	(syms_of_w32term): Declare w32-unicode-filenames.

	* w32proc.c (new_child, delete_child): Remove code that handled
	unused pending_deletion and input_file members of the child struct.
	(create_child, sys_spawnve): Convert all file names to ANSI
	codepage.  Use ANSI APIs explicitly; forcibly fail if any file
	name cannot be encoded in ANSI codepage.  Don't use
	unixtodos_filename, mirror slashes by hand.
	(record_infile, record_pending_deletion): Functions deleted.
	(Fw32_short_file_name): Call w32_get_short_filename instead of
	GetShortPathName.

	* w32notify.c (add_watch): Work in Unicode mode when
	w32_unicode_filenames is non-zero, ANSI mode otherwise.
	(Fw32notify_add_watch): Rewrite to avoid using GetFullPathName;
	instead, do the same with Lisp primitives.

	* w32fns.c (file_dialog_callback, Fx_file_dialog)
	(Fsystem_move_file_to_trash, Fw32_shell_execute)
	(Ffile_system_info, Fdefault_printer_name): Work in Unicode mode
	when w32_unicode_filenames is non-zero, ANSI mode otherwise.
	(Fw32_shell_execute): Improve error reporting.
	(Fdefault_printer_name): Ifdef away for Cygwin.

	* w32.h (struct _child_process): Remove input_file and
	pending_deletion members that are no longer used.
	(dostounix_filename, w32_get_short_filename, filename_from_ansi)
	(filename_to_ansi, filename_from_utf16, filename_to_utf16)
	(ansi_encode_filename): New and updated prototypes.

	* unexw32.c (open_input_file, open_output_file, unexec): Use ANSI
	APIs explicitly.
	(unexec): Don't use dostounix_filename, it expects a file name in
	UTF-8.  Instead, mirror backslashes by hand.  Convert NEW_NAME to
	ANSI encoding.

	* fileio.c (Ffile_name_directory, file_name_as_directory)
	(directory_file_name, Fexpand_file_name)
	(Fsubstitute_in_file_name) [WINDOWSNT]: Adapt to the change in
	arguments of dostounix_filename.
	(Fexpand_file_name) [WINDOWSNT]: Convert value of $HOME to UTF-8.
	use MAX_UTF8_PATH for size of file-name strings.
	(emacs_readlinkat): Build an explicitly unibyte string for file
	names.
	(syms_of_fileio) <file-name-coding-system>:
	<default-file-name-coding-system>: Mention MS-Windows peculiarities.

	* emacs.c (init_cmdargs) [WINDOWSNT]: Convert argv[0] to UTF-8.
	(main) [WINDOWSNT]: Convert the argv[] elements that are files or
	directories to UTF-8.
	(decode_env_path) [WINDOWSNT]: Convert file names taken from the
	environment, and each element of the input PATH, to UTF-8.

	* dired.c (file_attributes): Use build_unibyte_string explicitly
	to make Lisp strings from user and group names.

	* coding.h (ENCODE_FILE, DECODE_FILE): Just call encode_file and
	decode_file.

	* coding.c (decode_file_name, encode_file_name): New functions.

	* termcap.c (tgetent): Adapt to the change in arguments of
	dostounix_filename.

	* sysdep.c (sys_subshell) [WINDOWSNT]: Use MAX_UTF8_PATH for file
	names.

	* msdos.c (dostounix_filename, init_environment): Adapt to the
	change in arguments of dostounix_filename.

	* image.c (xpm_load, tiff_load, gif_load, imagemagick_load)
	[WINDOWSNT]: Encode file names passed to the image libraries in
	ANSI codepage.

	* gnutls.c (Fgnutls_boot): Encode all file names passed to GnuTLS.
	[WINDOWSNT]: Convert file names to the current ANSI codepage.

	* filelock.c (lock_file) [WINDOWSNT]: Adapt to the change in
	arguments of dostounix_filename.

2013-12-12  Dmitry Antipov  <dmantipov@yandex.ru>

	* font.h (struct font_entity) [HAVE_NS]: New field to record
	font driver which was used to create this entity.
	(struct font) [HAVE_WINDOW_SYSTEM]: New field to record
	frame where the font was opened.
	(font_close_object): Add prototype.
	* font.c (font_make_entity) [HAVE_NS]: Zero out driver field.
	(font_close_object): Not static any more.  Lost frame arg.
	Adjust comment and users.
	* alloc.c (cleanup_vector): Call font_close_object to adjust
	per-frame font counters correctly.  If HAVE_NS, also call
	driver-specific cleanup for font-entity objects.
	* ftfont.c (ftfont_open):
	* nsfont.m (nsfont_open):
	* w32font.c (w32font_open_internal):
	* xfont.c (xfont_open):
	* xftfont.c (xftfont_open): Save frame pointer in font object.
	* macfont.m (macfont_open): Likewise.
	(macfont_descriptor_entity): Save driver pointer to be able
	to call its free_entity routine when font-entity is swept.
	* ftxfont.c (ftxfont_open): Add eassert because frame
	pointer should be saved by ftfont_driver.open.

2013-12-12  Dmitry Antipov  <dmantipov@yandex.ru>

	* xterm.c (x_make_frame_visible): Restore hack which is needed when
	input polling is used.  This is still meaningful for Cygwin, see
	http://lists.gnu.org/archive/html/emacs-devel/2013-12/msg00351.html.
	* keyboard.c (poll_for_input_1, input_polling_used):
	Define unconditionally.
	* dispextern.h (FACE_SUITABLE_FOR_CHAR_P): Remove unused macro.
	(FACE_FOR_CHAR): Simplify because face_for_char does the same.
	* fontset.c (face_suitable_for_char_p) [0]: Remove unused function.
	(font_for_char): Prefer ptrdiff_t to int for buffer position.
	(face_for_char): Likewise.  Rearrange eassert and return ASCII
	face for CHAR_BYTE8_P.
	* fontset.h (font_for_char, face_for_char): Adjust prototypes.

2013-12-11  Ken Brown  <kbrown@cornell.edu>

	* dispextern.h (erase_phys_cursor):
	* keyboard.h (make_ctrl_char): Declare prototypes if HAVE_NTGUI.

2013-12-11  Dmitry Antipov  <dmantipov@yandex.ru>

	* nsterm.m (x_free_frame_resources):
	* term.c (tty_free_frame_resources):
	* xterm.c (x_free_frame_resources): Do not check for non-NULL
	face cache because it's implied by free_frame_faces anyway.
	* w32term.c (x_free_frame_resources): Likewise.  Do not call
	free_frame_faces twice.

2013-12-11  Rüdiger Sonderfeld  <ruediger@c-plusplus.de>

	* editfns.c (Fformat_time_string): Mention %F in the doc.

2013-12-11  Martin Rudalics  <rudalics@gmx.at>

	* window.c (resize_frame_windows): Don't return immediately when
	the root window's size doesn't change - the minibuffer window
	may still have to be repositioned/resized.
	* xfns.c (Fx_create_frame): Always change the frame size after
	initializing the frame's faces.
	* xterm.c (handle_one_xevent): Don't set pixel sizes here,
	change_frame_size should already have done it.
	(x_new_font): Assign new tool- and menu-bar heights.
	(x_set_window_size_1): Account for tool- and menu-bar heights
	(Bug#16013).  Don't set pixel sizes since change_frame_size
	should already have done it.

2013-12-11  Paul Eggert  <eggert@cs.ucla.edu>

	Remove the option of using libcrypto.
	* Makefile.in (LIB_CRYPTO): Remove.
	(LIBES): Don't use it.

2013-12-11  Juri Linkov  <juri@jurta.org>

	* term.c (term_get_fkeys_1): Remove non-standard IBM terminfo
	as obsolete to avoid conflicts with <S-up>.  (Bug#13471)

2013-12-10  Dmitry Antipov  <dmantipov@yandex.ru>

	* xdisp.c (display_tool_bar_line): Don't extend on a previously
	drawn tool bar items (Bug#16058).
	* font.c (font_find_for_lface): Ensure SAFE_FREE on return.

2013-12-09  Ken Brown  <kbrown@cornell.edu>

	* frame.c (get_frame_param): Make extern if HAVE_NTGUI.

	* lisp.h (get_frame_param): Adjust conditions for prototype
	declaration.

2013-12-09  Dmitry Antipov  <dmantipov@yandex.ru>

	* gtkutil.c (USE_NEW_GTK_FONT_CHOOSER) [HAVE_FREETYPE]:
	Avoid unused macro warning if configured --without-xft.

2013-12-09  Jan Djärv  <jan.h.d@swipnet.se>

	* alloc.c (Fmemory_limit): Avoid compiler warning.  Return 0 always.

2013-12-08  Jan Djärv  <jan.h.d@swipnet.se>

	* nsterm.m (updateFrameSize:): Fix GNUstep toolbar not updating.

	* emacs.c (main): Call fixup_locale a second time for GNUstep.

2013-12-08  Martin Rudalics  <rudalics@gmx.at>

	* frame.c (x_set_font): Mark frame as garbaged (Bug#16028).

2013-12-08  Paul Eggert  <eggert@cs.ucla.edu>

	Use libcrypto's checksum implementations if available, for speed.
	* Makefile.in (LIB_CRYPTO): New macro.
	(LIBES): Use it.

	* frame.h (SET_FRAME_VISIBLE): Now an inline function.
	The macro didn't conform to C99 due to type mismatch,
	which caused compilation failure with Sun C 5.12,
	and it was confusing anyway.  Include window.h to declare
	redisplay_other_windows.

2013-12-08  Stefan Monnier  <monnier@iro.umontreal.ca>

	* window.c (set_window_buffer): Update mode line (bug#16084).

2013-12-07  Paul Eggert  <eggert@cs.ucla.edu>

	Fix minor problems found by static checking.
	* keyboard.c (poll_for_input_1, input_polling_used):
	Define only if HAVE_NTGUI.
	* xmenu.c (popup_activate_callback): Omit unnecessary
	check against USE_X_TOOLKIT, which must be defined here anyway.
	* xterm.c, xterm.h (x_dispatch_event) [! (USE_X_TOOLKIT || USE_MOTIF)]:
	Now static.

2013-12-07  Martin Rudalics  <rudalics@gmx.at>

	* w32term.c (w32_read_socket): Fix int/Lisp_Object type mixup.

2013-12-07  Jan Djärv  <jan.h.d@swipnet.se>

	* gtkutil.c (tb_size_cb): Call xg_height_or_width_changed.

	* nsterm.m (x_set_window_size): Remove fprintf.
	(init): Define always.  Set applicationDidFinishLaunchingCalled
	for GNUstep.
	(applicationDidFinishLaunching:):
	Set applicationDidFinishLaunchingCalled.
	(applicationDidBecomeActive:): Call applicationDidFinishLaunching if
	not called.

	* nsterm.h (EmacsApp): Add applicationDidFinishLaunchingCalled.

	Pixel resize changes for NS (Bug#16049).
	* nsterm.m (x_set_window_size): Change parameters rows/cols to
	height/width.  row/cols are locals.
	Pass pixelwise to check_frame_size.  Don't set FRAME_PIXEL_WIDTH/HEIGHT.
	(updateFrameSize:): Remove gsextra.  Adjust for pixelwise resize.
	(windowWillResize): Remove gsextra.  Calculate extra as in
	updateFrameSize.
	(x_new_font): Don't change frame size if fullscreen.
	Change size pixelwise.

	* nsfns.m (Fx_create_frame): Call change_frame_size twice as per
	comment in xfns.c.  Change to pixelwise call.

2013-12-06  Eli Zaretskii  <eliz@gnu.org>

	* buffer.c (Fset_buffer_multibyte): Invalidate buffer caches.
	(Bug#16070)

2013-12-06  Dmitry Antipov  <dmantipov@yandex.ru>

	* xterm.c (input_signal_count): Remove.
	(x_dispatch_event): Define unconditionally.
	(x_make_frame_visible): Process X events until the frame
	is really visible (Bug#16027).
	* xterm.h (x_dispatch_event): Declare unconditionally.

2013-12-05  Jan Djärv  <jan.h.d@swipnet.se>

	* nsfns.m (ns_frame_parm_handlers): Add right/bottom_divider_width.

	* nsterm.m (x_set_window_size): Handle pixelwise.

2013-12-05  Martin Rudalics  <rudalics@gmx.at>

	* w32term.c (x_new_font):
	* xterm.c (x_new_font): Calculate new frame size from new font
	size (Bug#16028).

2013-12-04  Stefan Monnier  <monnier@iro.umontreal.ca>

	* lisp.h (FOR_EACH_TAIL): New macro.
	* fns.c (Fdelq): Use it to avoid inf-loops; remove QUIT.

	* window.c (select_window): Call second wset_redisplay before we change
	selected_window (bug#16034).

2013-12-04  Paul Eggert  <eggert@cs.ucla.edu>

	* bidi.c (LRM_CHAR, RLM_CHAR): Remove; no longer used.

2013-12-04  Eli Zaretskii  <eliz@gnu.org>

	* w32xfns.c: Include window.h, to avoid a compiler warning.

2013-12-04  Stefan Monnier  <monnier@iro.umontreal.ca>

	* window.c (window_scroll): Mark window for redisplay (bug#16034).
	(scroll_command, Fscroll_other_window): Don't cause redisplay now that
	window_scroll takes care of it.
	(Fset_window_point, Fdelete_other_windows_internal)
	(set_window_buffer, Fwindow_resize_apply, resize_frame_windows)
	(Fsplit_window_internal, Fdelete_window_internal)
	(Fresize_mini_window_internal, Fset_window_configuration)
	(apply_window_adjustment): Use fset_redisplay and wset_redisplay to
	cause redisplay instead of forcing a complete redisplay.
	* xdisp.c (wset_redisplay): Don't set windows_or_buffers_changed if
	we're only affecting the selected_window.

2013-12-04  Eli Zaretskii  <eliz@gnu.org>

	* bidi.c (bidi_get_type, bidi_get_category): Handle the isolate
	directional control characters.  Update type and category
	determination according to the UBA from Unicode v6.3.
	(bidi_category_t): New category EXPLICIT_FORMATTING.

	* dispextern.h (bidi_type_t): Update to include new bidirectional
	properties introduced with Unicode v6.3.  (Bug#16043)

2013-12-04  Martin Rudalics  <rudalics@gmx.at>

	* xterm.c (XTflash): Fix coordinate of bottom area to flash
	(Bug#16044).

2013-12-04  Dmitry Antipov  <dmantipov@yandex.ru>

	* font.c (font_list_entities): Remove dummy assignment.
	* font.h (struct font) [HAVE_WINDOW_SYSTEM]: Group members which are
	used on graphic displays only.  Remove unused 'font_encoder' member.
	(struct font_bitmap): Remove unused 'extra' member.
	* nsfont.m (nsfont_open):
	* w32font.c (w32font_open_internal):
	* ftfont.c (ftfont_get_bitmap): Adjust users.

2013-12-03  Paul Eggert  <eggert@cs.ucla.edu>

	Use bool for boolean.
	* tparam.c (tparam1):
	* undo.c (record_point, record_property_change):
	Use bool for boolean, for local vars that are always true or false.

	Minor integer overflow fixes (Bug#16033).
	* window.c (Fset_window_new_pixel): Don't let new_pixel go negative.
	This improves on the previous fix to this function.
	(window_resize_check): When summing up pixel counts, don't rely on
	undefined behavior if the sum overflows.

2013-12-03  Martin Rudalics  <rudalics@gmx.at>

	* window.c (Fset_window_new_pixel): Don't choke at negative
	argument value (Bug#16033).

	* xfns.c (Fx_create_frame): Add another call to change_frame_size
	to avoid crash in window_box_height.

	* gtkutil.h: Fix external declaration of xg_frame_set_char_size.
	* gtkutil.c (xg_frame_set_char_size, style_changed_cb): Fix size
	calculation.
	* xterm.c (x_set_window_size): Fix size calculation (Bug#16013).

2013-12-03  Paul Eggert  <eggert@cs.ucla.edu>

	Minor integer overflow fixes.
	* window.c (Fset_window_new_pixel, grow_mini_window):
	* xdisp.c (Fwindow_text_pixel_size):
	Avoid undefined behavior on signed integer overflow.
	* xfns.c (x_set_mouse_color):
	Check that drag shape fits in 'unsigned', since that's what X wants.

2013-12-02  Eli Zaretskii  <eliz@gnu.org>

	Improve reporting of fatal exception on MS-Windows.
	* w32fns.c (my_exception_handler): New function.
	(globals_of_w32fns): Set it up as the unhandled exception
	handler.  Initialize exception code and address to zeros.
	(emacs_abort): If the exception code and address are available,
	print them at the beginning of the backtrace.  Fix the format of
	printing addresses (was producing 0x0x12345678 on XP).
	(Bug#15994)

2013-12-02  Helmut Eller  <eller.helmut@gmail.com>

	* eval.c (Fbacktrace__locals): New function.
	(syms_of_eval): Defsubr it.

2013-12-02  Dmitry Antipov  <dmantipov@yandex.ru>

	* font.h (FONT_WIDTH, FONT_HEIGHT, FONT_BASE, FONT_DESCENT):
	Define here to unify between...
	* nsterm.h, w32term.h, xterm.h: ...port-specific headers.
	* w32term.h (CHECK_W32_FRAME): Remove unused macro.

2013-12-02  YAMAMOTO Mitsuharu  <mituharu@math.s.chiba-u.ac.jp>

	* xterm.h (struct scroll_bar): Remove member `fringe_extended_p'.

	* xterm.c (x_draw_fringe_bitmap, x_scroll_run): Remove code for
	fringe background extension.
	(x_scroll_bar_create): Remove variables `sb_left' and `sb_width',
	because they are now always the same as `left' and `width',
	respectively.  Remove code for the case that `width' and
	`sb_width' are different.

2013-12-01  Paul Eggert  <eggert@cs.ucla.edu>

	Fix minor problems found by static checking.
	* dispextern.h, xdisp.c (x_draw_bottom_divider): Now static.
	* frame.c (set_frame_param) [!HAVE_NTGUI]: Remove.
	* xdisp.c (Ftool_bar_height) [USE_GTK || HAVE_NS]: Now const function.

2013-12-01  Lars Magne Ingebrigtsen  <larsi@gnus.org>

	* image.c (imagemagick_compute_animated_image): Don't crash if we
	have an animation with different-sized images (bug#15313).

2013-11-30  Martin Rudalics  <rudalics@gmx.at>

	Remove some unused items introduced during pixelwise change.
	* window.c (window_resize_total_check): Remove unused function.
	* xdisp.c (remember_mouse_glyph): Remove unused label.
	(Ftool_bar_height): Move declaration inside #if.
	* xterm.c (x_set_window_size): Don't use r and c.

2013-11-30  Juanma Barranquero  <lekktu@gmail.com>

	* xdisp.c (Fwindow_text_pixel_size): Remove unused variables
	`value' and `endp'.

	* window.c (Fset_window_configuration): Comment out unused variables.

	* w32term.c (w32_read_socket): Remove unused variable `buf'.

2013-11-30  Jan Djärv  <jan.h.d@swipnet.se>

	* xdisp.c (redisplay_internal): unrequest_sigio => request_sigio.

	* xfaces.c (NEAR_SAME_COLOR_THRESHOLD): Move inside HAVE_WINDOW_SYSTEM.

	* gnutls.c (gnutls_audit_log_function): Only declare and define if
	HAVE_GNUTLS3 (Bug#16001).

	* xdisp.c (redisplay_internal): Call request_sigio at end_of_redisplay
	if interrupts are deferred (Bug#15801).

2013-11-30  Martin Rudalics  <rudalics@gmx.at>

	Support resizing frames and windows pixelwise.
	* dispextern.h (enum window_part): Add ON_SCROLL_BAR,
	ON_RIGHT_DIVIDER and ON_BOTTOM_DIVIDER.
	(struct glyph_matrix): Replace window_left_col and
	window_top_line by window_pixel_left and window_pixel_top.
	(WINDOW_WANTS_MODELINE_P, WINDOW_WANTS_HEADER_LINE_P):
	Minor rewrite.
	(enum face_id): Add WINDOW_DIVIDER_FACE_ID.
	(draw_window_divider, move_it_to, x_draw_right_divider)
	(x_draw_bottom_divider, change_frame_size): Add or fix
	declarations.
	* dispnew.c (change_frame_size_1): Change prototype.
	(adjust_glyph_matrix, required_matrix_width)
	(adjust_frame_glyphs_for_window_redisplay): Use pixel
	values instead of lines and columns.
	(marginal_area_string): Use WINDOW_FRINGES_WIDTH instead of
	WINDOW_TOTAL_FRINGE_WIDTH.
	(handle_window_change_signal, do_pending_window_change)
	(init_display): Adjusts calls of change_frame_size.
	(change_frame_size, change_frame_size_1): Handle pixelwise
	changes.
	* frame.c (Qright_divider_width, Qbottom_divider_width):
	New Lisp objects.
	(set_menu_bar_lines_1, set_menu_bar_lines, make_frame)
	(make_terminal_frame, Fmake_terminal_frame, Fframe_parameters)
	(x_set_internal_border_width, x_set_vertical_scroll_bars)
	(x_set_scroll_bar_width, x_figure_window_size): Handle pixel
	values.
	(set_frame_param): New function.
	(Fframe_text_cols, Fframe_text_lines, Fframe_total_cols)
	(Fframe_text_width, Fframe_text_height, Fscroll_bar_width)
	(Ffringe_width, Fborder_width, Fright_divider_width)
	(Fbottom_divider_width): New functions, defsubr them.
	(Fset_frame_height, Fset_frame_width, Fset_frame_size):
	New argument pixelwise.
	(struct frame_parm_table): New members Qright_divider_width and
	Qbottom_divider_width.
	(x_set_frame_parameters): Handle parameters for pixelwise sizes.
	(x_report_frame_params): Handle Qright_divider_width and
	Qbottom_divider_width.
	(x_set_right_divider_width, x_set_bottom_divider_width):
	New functions.
	(frame_resize_pixelwise): New option.
	* frame.h (struct frame): Add tool_bar_height, menu_bar_height,
	new_pixelwise, right_divider_width and bottom_divider_width;
	remove total_lines; rename text_lines, text_cols, new_text_lines
	and new_text_cols to text_height, text_width, new_height and
	new_width respectively.
	(FRAME_LINES, FRAME_COLS): Rename to FRAME_TEXT_HEIGHT and
	FRAME_TEXT_WIDTH respectively.
	(FRAME_MENU_BAR_HEIGHT, FRAME_TOOL_BAR_HEIGHT)
	(FRAME_RIGHT_DIVIDER_WIDTH, FRAME_BOTTOM_DIVIDER_WIDTH)
	(FRAME_TEXT_TO_PIXEL_WIDTH, FRAME_PIXEL_TO_TEXT_WIDTH):
	New macros.
	(FRAME_TOP_MARGIN_HEIGHT, FRAME_LEFT_SCROLL_BAR_AREA_WIDTH)
	(FRAME_RIGHT_SCROLL_BAR_AREA_WIDTH, FRAME_SCROLL_BAR_AREA_WIDTH)
	(SET_FRAME_COLS, SET_FRAME_WIDTH, SET_FRAME_HEIGHT)
	(FRAME_TEXT_COLS_TO_PIXEL_WIDTH, FRAME_PIXEL_WIDTH_TO_TEXT_COLS)
	(FRAME_TEXT_COLS_TO_PIXEL_WIDTH): Rewrite macros.
	(FRAME_TOTAL_COLS_ARG): Remove macro.
	* fringe.c (draw_fringe_bitmap_1): Handle right divder.
	* gtkutil.c (xg_frame_resized, xg_frame_set_char_size)
	(x_wm_set_size_hint): Handle frame pixel sizes.
	* indent.c (compute_motion, Fcompute_motion):
	Call window_body_width instead of window_body_cols.
	* keyboard.c (Qright_divider, Qbottom_divider): New symbols.
	(make_lispy_position): Handle right and bottom dividers.
	(Fsuspend_emacs): Pixelize call of change_frame_size.
	* keyboard.h: Extern Qright_divider, Qbottom_divider.
	* lisp.h: Extern set_frame_param.
	* nsfns.m (x_set_tool_bar_lines): Pixelize call of
	x_set_window_size.
	(Fx_create_frame): Add entry for vertical_drag_cursor.
	Pixelize call of change_frame_size.
	* nsterm.h (struct ns_output): Add vertical_drag_cursor.
	* nsterm.m (ns_update_window_end): Optionally draw right
	divider.
	(x_set_window_size): Add argument pixelwise.
	Call check_frame_size and change_frame_size with pixelwise zero.
	(ns_draw_window_divider): New function.
	(ns_redisplay_interface): Add ns_draw_window_divider.
	(updateFrameSize:): Call change_frame_size with pixelwise zero.
	(x_new_font): Call x_set_window_size with pixelwise zero.
	* print.c (print_object): For a window print its sequence
	number again.
	* term.c (Fresume_tty): Pixelize call of change_frame_size.
	* w32fns.c (x_set_mouse_color): Handle vertical drag cursor.
	(x_set_menu_bar_lines, x_set_tool_bar_lines): Calculate pixelwise.
	(w32_createwindow): Use scroll bar area width.
	(w32_wnd_proc): Handle bottom divider width.
	For WM_WINDOWPOSCHANGING return zero if we resize pixelwise.
	(Fx_create_frame): Default divider width parameters.
	Caclulate sizes pixelwise.  Add vertical drag cursor support.
	(x_create_tip_frame): Default divider widths to zero.
	Pixelize call to change_frame_size.
	(Fx_show_tip): Add handling of divider widths.  Pixelize window
	position and sizes.
	(Fw32_frame_rect): New function.
	(frame_parm_handler w32_frame_parm_handlers): Add divider
	widths.
	(Vx_window_vertical_drag_shape): Add variable.
	* w32inevt.c (resize_event, maybe_generate_resize_event):
	Pixelize change_frame_size calls.
	* w32menu.c (set_frame_menubar): Pixelize x_set_window_size
	call.
	* w32term.c (w32_draw_window_divider): New function.
	(x_update_window_end): Handle right divider.
	(w32_draw_fringe_bitmap, x_scroll_run)
	(w32_set_vertical_scroll_bar): Pixelize scrollbar widths.
	(w32_read_socket): Handle SIZE_MAXIMIZED separately.
	Calculate new frame sizes pixelwise.
	(x_new_font): Pixelize call to x_set_window_size.
	(x_check_fullscreen): Pixelize call to change_frame_size.
	(x_set_window_size_1, x_set_window_size): New argument
	pixelwise.  Calculate pixelwise.
	(x_wm_set_size_hint): Use scroll bar area width.
	(w32_redisplay_interface): Add w32_draw_window_divider.
	* w32term.h (struct w32_output): Add vertical drag cursor.
	* widget.c (set_frame_size, update_wm_hints)
	(EmacsFrameResize, EmacsFrameSetValues): Pixelize calls of
	change_frame_size.
	(EmacsFrameSetCharSize): Pixelize call of x_set_window_size.
	* window.c (sequence_number): Restore.
	(Fwindow_pixel_width, Fwindow_pixel_height)
	(Fwindow_mode_line_height, Fwindow_header_line_height)
	(window_pixel_to_total, Frun_window_scroll_functions)
	(Fset_window_new_pixel, window_resize_apply_total)
	(Fwindow_resize_apply_total): New functions.
	(window_body_height, window_body_width): Rename from
	window_body_lines.  New argument PIXELWISE.
	Calculate pixelwise.
	(Fwindow_body_height, Fwindow_body_width): New argument
	PIXELWISE.
	(coordinates_in_window, window_relative_x_coord): Use window's
	pixel width instead of total width.
	(replace_window, recombine_windows): Initialize pixel values.
	(resize_root_window, resize_frame_windows, grow_mini_window)
	(shrink_mini_window): New argument PIXELWISE.
	Calculate pixelwise.
	(Fdelete_other_windows_internal, adjust_window_margins)
	(window_resize_check, window_resize_apply)
	(Fdelete_window_internal, Fresize_mini_window_internal)
	(Fwindow_text_width, Fwindow_text_height): Calculate pixelwise.
	(check_frame_size): Rename arguments.  New argument PIXELWISE.
	Calculate pixelwise.
	(set_window_buffer): Make samebuf bool.  Run configuration change
	hook only if buffer changed.
	(Fset_window_buffer): Rewrite doc-string.
	(make_window): Initialize new_pixel slot.
	(Fwindow_resize_apply): Check pixel size of root window.
	(Fsplit_window_internal): Call 2nd argument pixel_size.
	Calculate pixelwise.
	(Fscroll_left, Fscroll_right): Call window_body_width instead of
	window_body_cols.
	(save_window_data): New slots frame_text_width,
	frame_text_height, frame_menu_bar_height, frame_tool_bar_height.
	(saved_window): New slots pixel_left, pixel_top, pixel_height,
	pixel_width.
	(Fcurrent_window_configuration, Fset_window_configuration)
	(save_window_save, compare_window_configurations): Handle new
	slots in save_window_data and saved_window.
	(Fset_window_scroll_bars): Fix doc-string.
	(window_resize_pixelwise): New variable.
	(coordinates_in_window, Fcoordinates_in_window_p):
	Handle dividers.
	(make_parent_window): Adjust sequence_number.
	(Fwindow_right_divider_width, Fwindow_bottom_divider_width):
	New functions.
	* window.h (struct window): New members new_pixel, pixel_left,
	pixel_top, pixel_width, pixel_height.  Restore sequence_number.
	(wset_new_pixel): New function.
	(WINDOW_PIXEL_WIDTH, WINDOW_PIXEL_HEIGHT)
	(MIN_SAFE_WINDOW_PIXEL_WIDTH, MIN_SAFE_WINDOW_PIXEL_HEIGHT)
	(WINDOW_LEFT_PIXEL_EDGE, WINDOW_RIGHT_PIXEL_EDGE)
	(WINDOW_TOP_PIXEL_EDGE, WINDOW_BOTTOM_PIXEL_EDGE)
	(WINDOW_BOTTOMMOST_P, WINDOW_BOX_LEFT_PIXEL_EDGE)
	(WINDOW_BOX_RIGHT_PIXEL_EDGE, WINDOW_MARGINS_COLS)
	(WINDOW_MARGINS_WIDTH, WINDOW_RIGHT_DIVIDER_WIDTH)
	(WINDOW_BOTTOM_DIVIDER_WIDTH): New macros.
	(WINDOW_TOTAL_FRINGE_WIDTH): Rename to WINDOW_FRINGES_WIDTH.
	(WINDOW_TOTAL_WIDTH, WINDOW_TOTAL_HEIGHT): Remove macros.
	(WINDOW_RIGHT_EDGE_X, WINDOW_LEFT_EDGE_X, WINDOW_TOP_EDGE_Y)
	(WINDOW_BOTTOM_EDGE_Y, WINDOW_FULL_WIDTH_P, WINDOW_LEFTMOST_P)
	(WINDOW_RIGHTMOST_P, WINDOW_BOX_LEFT_EDGE_X)
	(WINDOW_BOX_RIGHT_EDGE_X, WINDOW_FRINGE_COLS)
	(WINDOW_BOX_HEIGHT_NO_MODE_LINE, WINDOW_BOX_TEXT_HEIGHT):
	Rewrite.
	(resize_frame_windows, grow_mini_window, shrink_mini_window)
	(window_body_width, check_frame_size): Adapt external declarations.
	* xdisp.c (last_max_ascent): New integer.
	(window_text_bottom_y): Handle bottom divider.
	(window_box_width, window_box_height): Calculate pixelwise.
	(get_glyph_string_clip_rects): Handle right divider.
	(remember_mouse_glyph): When windows are resized pixelwise
	proceed with width and height set to 1.
	(init_iterator): Use WINDOW_PIXEL_WIDTH instead of
	WINDOW_TOTAL_WIDTH.
	(move_it_to): Calculate and return maximum x position
	encountered.
	(Fwindow_text_pixel_size): New function.
	(resize_mini_window, update_tool_bar): Calculate pixelwise.
	(tool_bar_lines_needed): Rename to tool_bar_height.
	Calculate pixelwise.
	(Ftool_bar_lines_needed): Rename to Ftool_bar_height.
	Calculate pixelwise.
	(redisplay_tool_bar): Calculate pixelwise.
	(redisplay_window): Calculate pixelwise.  Handle dividers.
	(draw_glyphs, x_clear_end_of_line, note_mouse_highlight)
	(x_draw_vertical_border): Handle dividers.
	(define_frame_cursor1): Handle vertical drag cursor.
	(x_draw_right_divider, x_draw_bottom_divider): New functions.
	(expose_window): Calculate pixelwise.  Handle dividers.
	(init_xdisp): Initialize pixel values.
	* xfaces.c (Qwindow_divider): New face.
	(realize_basic_faces): Realize it.
	* xfns.c (x_set_mouse_color): Handle vertical_drag_cursor.
	(x_set_menu_bar_lines, x_set_tool_bar_lines): Calculate pixelwise.
	(x_set_scroll_bar_default_width): Default actual width to 16.
	(Fx_create_frame): Set sizes pixelwise.
	(x_create_tip_frame): Default divider widths to zero.
	Pixelize call of change_frame_size.
	(Fx_show_tip): Handle divider widths.  Initial pixel position
	and sizes.
	(frame_parm_handler x_frame_parm_handlers): Add divider widths.
	(Vx_window_vertical_drag_shape): New option.
	* xmenu.c (free_frame_menubar): Pixelize call of
	x_set_window_size.
	* xterm.c (x_draw_window_divider): New function.
	(x_update_window_end): Optionally draw right divider.
	(x_draw_fringe_bitmap, x_scroll_run, x_scroll_bar_create)
	(XTset_vertical_scroll_bar): Use scroll bar pixel width.
	(handle_one_xevent, x_new_font): Calculate pixelwise.
	(x_set_window_size_1, x_set_window_size): New argument
	pixelwise.  Calculate pixelwise.
	(x_wm_set_size_hint): Pixelize call of check_frame_size.
	(struct x_redisplay_interface): Add x_draw_window_divider.
	* xterm.h (struct x_output): Add vertical_drag_cursor.

2013-11-30  Stefan Monnier  <monnier@iro.umontreal.ca>

	* xdisp.c (redisplay_internal): Don't call set_window_update_flags.
	Set invisible frames's `redisplay' when a full redisplay is requested.
	(redisplay_window): Set must_be_updated_p instead (bug#15999).
	(redisplay_mode_lines): Don't set must_be_updated_p any more.
	(display_mode_lines): Set it here instead.

	* dispnew.c (set_window_update_flags): Remove `b' argument; make static.

	* dispextern.h (set_window_update_flags): Remove.

2013-11-29  Stefan Monnier  <monnier@iro.umontreal.ca>

	* fns.c (internal_equal): Add a hash_table argument to handle cycles.

	* xdisp.c (REDISPLAY_SOME_P): New macro.
	(redisplay_internal): Use it (bug#15999).
	(prepare_menu_bars, redisplay_window): Use it as well.

	* lisp.mk (lisp): Add electric.elc and uniquify.elc.

2013-11-29  Tom Seddon  <emacs@tomseddon.plus.com>  (tiny change)

	* w32font.c (g_b_init_get_char_width_32_w): New static var.
	(globals_of_w32font): Zero it out.
	(GetCharWidth32W_Proc): New function pointer.
	(get_char_width_32_w): New function.
	(compute_metrics): If get_glyph_outline_w returns an error, try
	get_char_width_32_w before declaring a failure.  This avoids
	punishing raster (a.k.a. "bitmap") fonts by slowing down
	redisplay.  (Bug#6364).

2013-11-29  Eli Zaretskii  <eliz@gnu.org>

	* xdisp.c (clear_mouse_face): Don't invalidate the entire
	mouse-highlight info, just signal frame_up_to_date_hook that mouse
	highlight needs to be redisplayed.  (Bug#15913)

2013-11-29  Paul Eggert  <eggert@cs.ucla.edu>

	Fix minor problems found by static checking.
	* buffer.h (struct buffer_text, struct buffer):
	* frame.h (struct frame):
	* window.h (struct window):
	Avoid 'bool foo : 1;', as it's not portable to pre-C99 compilers,
	as described in ../lib/stdbool.in.h.  Use 'unsigned foo : 1;' instead.
	* menu.c (syms_of_menu): Define x-popup-dialog, removing a
	no-longer-valid use of HAVE_MENUS.
	* xdisp.c (propagate_buffer_redisplay): Now static.

2013-11-29  Stefan Monnier  <monnier@iro.umontreal.ca>

	* xmenu.c (Fmenu_or_popup_active_p):
	* window.c (Fset_window_configuration):
	* menu.c (Fx_popup_menu, Fx_popup_dialog):
	* keyboard.c (record_menu_key, read_char_x_menu_prompt):
	* fns.c (Fyes_or_no_p):
	* editfns.c (Fmessage_box, Fmessage_or_box):
	* alloc.c (make_save_ptr_ptr):
	* xdisp.c, w32menu.c, term.c, xterm.h, xterm.c: Remove HAVE_MENUS.

	* window.c (Fset_window_configuration): Move select_window later.

2013-11-28  Stefan Monnier  <monnier@iro.umontreal.ca>

	Refine redisplay optimizations to only redisplay *some* frames/windows
	rather than all of them.
	* xdisp.c (REDISPLAY_SOME): New constant.
	(redisplay_other_windows, wset_redisplay, fset_redisplay)
	(bset_redisplay, bset_update_mode_line): New functions.
	(message_dolog): Use bset_redisplay.
	(clear_garbaged_frames): Use fset_redisplay.
	(echo_area_display): Use wset_redisplay.
	(buffer_shared_and_changed): Remove.
	(prepare_menu_bars): Call Vpre_redisplay_function before updating
	frame titles.  Compute the actual set of windows redisplayed.
	Don't update frame titles and menu bars for frames that don't need to
	be redisplayed.
	(propagate_buffer_redisplay): New function.
	(AINC): New macro.
	(redisplay_internal): Use it.  Be more selective in the set of windows
	we redisplay.  Propagate windows_or_buffers_changed to
	update_mode_lines a bit later to simplify the code.
	(mark_window_display_accurate_1): Reset window and buffer's
	`redisplay' flag.
	(redisplay_window): Do nothing if neither the window nor the buffer nor
	the frame needs redisplay.
	* window.h (struct window): Add `redisplay' field.
	(wset_redisplay, fset_redisplay, bset_redisplay, bset_update_mode_line)
	(redisplay_other_windows, window_list): New declarations.
	* window.c (select_window, Fset_window_start): Use wset_redisplay.
	(window_list): Not static any more.
	(grow_mini_window, shrink_mini_window): Use fset_redisplay.
	* minibuf.c (read_minibuf_unwind): Don't redisplay everything.
	* insdel.c (prepare_to_modify_buffer_1): Use bset_redisplay.
	* frame.c (Fmake_frame_visible): Don't redisplay everything.
	* frame.h (struct frame): Add `redisplay' field.
	Move `external_menu_bar' bitfield next to other bit-fields.
	(SET_FRAME_GARBAGED): Use fset_redisplay.
	(SET_FRAME_VISIBLE): Don't garbage the frame;
	Use redisplay_other_windows.
	* buffer.h (struct buffer): Add `redisplay' field.
	* buffer.c (Fforce_mode_line_update): Pay attention to the `all' flag.
	(modify_overlay): Use bset_redisplay.
	* alloc.c (gc_sweep): Don't unmark strings while sweeping symbols.

2013-11-28  Eli Zaretskii  <eliz@gnu.org>

	Support w32 file notifications in batch mode.
	* w32proc.c (sys_select): Don't wait on interrupt_handle if it is
	invalid (which happens in batch mode).  If non-interactive, call
	handle_file_notifications to store file notification events in the
	input queue.  (Bug#15933)

	* w32notify.c (send_notifications): Handle FRAME_INITIAL frames as well.

	* w32inevt.c (handle_file_notifications): Now external, not static.

	* w32term.h (handle_file_notifications): Provide prototype.

	* emacs.c (main) [HAVE_W32NOTIFY]: When non-interactive, call
	init_crit, since init_display, which does that otherwise, is not
	called.

2013-11-27  Glenn Morris  <rgm@gnu.org>

	* Makefile.in ($(lispsource)/international/charprop.el): New.
	(emacs$(EXEEXT)): Depend on charprop.el.

2013-11-27  Eli Zaretskii  <eliz@gnu.org>

	* fileio.c (Finsert_file_contents): Invalidate buffer caches when
	deleting portions of the buffer under non-nil REPLACE argument.
	(Bug#15973)

	* w32notify.c (Fw32notify_add_watch): If the argument FILE is a
	directory, watch it and not its parent.
	(add_watch): Allow empty string in FILE.

2013-11-27  Martin Rudalics  <rudalics@gmx.at>

	* window.c (Fset_window_start, window_resize_apply)
	(window_scroll): Reset window_end_valid (Bug#15957).

2013-11-27  Glenn Morris  <rgm@gnu.org>

	* Makefile.in (leimdir): Now in lisp source directory.
	($(leimdir)/leim-list.el): Just use ../leim .
	* epaths.in (PATH_DUMPLOADSEARCH):
	* lread.c (load_path_default):
	* nsterm.m (ns_load_path): No more leim directory.

2013-11-26  Andreas Schwab  <schwab@suse.de>

	* .gdbinit (xgettype): Add cast.

2013-11-26  Glenn Morris  <rgm@gnu.org>

	Preload leim-list.el.
	* epaths.in (PATH_DUMPLOADSEARCH): Add leim/.
	* callproc.c (init_callproc): Don't assume PATH_DUMPLOADSEARCH
	is a single directory.

2013-11-25  Paul Eggert  <eggert@cs.ucla.edu>

	bool-vector-subsetp is now the normal direction (Bug#15912).
	* data.c (Fbool_vector_subsetp): Test whether the first argument
	is a subset of the second one, not the reverse.  Add doc string.

	Fix minor problems found by static checking.
	* lread.c (load_path_default): Now static.
	* textprop.c (text_property_stickiness): Be consistent about the
	test used when deciding whether to consider the previous character.
	This simplifies the code a bit.

2013-11-25  Stefan Monnier  <monnier@iro.umontreal.ca>

	* textprop.c (text_property_stickiness): Fix front-stickiness at BOB.

	* frame.c (Fhandle_focus_in, Fhandle_focus_out): Move to frame.el.
	(syms_of_frame): Don't defsubr them.

2013-11-25  Glenn Morris  <rgm@gnu.org>

	* lread.c (load_path_default): Change the sense of the argument.
	(init_lread): When EMACSLOADPATH is set, do not ignore changes
	from dump_path.  When it is not, avoid checking dump_path twice.

	* lread.c (init_lread): Fix 2013-11-23 goof that was checking
	uninstalled dump_path against installed Vload_path.  (Bug#15964)

2013-11-24  Stefan Monnier  <monnier@iro.umontreal.ca>

	Export get_pos_property to Elisp.
	* editfns.c (Fget_pos_property): Rename from get_pos_property.
	(syms_of_editfns): Export it to Elisp.

	* data.c (Fmake_variable_buffer_local): Mention `permanent-local'.

2013-11-23  Romain Francoise  <romain@orebokech.com>

	* fileio.c (init_fileio): Move `write_region_inhibit_fsync'
	initialization here ...
	(syms_of_fileio): ... from here.

2013-11-23  Stefan Monnier  <monnier@iro.umontreal.ca>

	* lread.c (init_lread): Fix int/Lisp_Object mixup.
	Please use --enable-check-lisp-object-type.

2013-11-23  Glenn Morris  <rgm@gnu.org>

	* process.c (get_process): Explicit error for dead buffers.

2013-11-23  Andreas Schwab  <schwab@linux-m68k.org>

	* process.c (get_process): Check that OBJ is a live buffer.  (Bug#15923)

2013-11-23  Glenn Morris  <rgm@gnu.org>

	Empty elements in EMACSLOADPATH stand for the default.  (Bug#12100)
	* lread.c (load_path_check): Take path to check as argument.
	(load_path_default): New, split from init_lread.
	(init_lread): Move calc of default load-path to load_path_default.
	Empty elements in EMACSLOADPATH now stand for the default.
	(load-path): Doc fix.
	* emacs.c (decode_env_path): Add option to treat empty elements
	as nil rather than ".".
	* callproc.c (init_callproc_1, init_callproc):
	* image.c (Vx_bitmap_file_path):
	* lisp.h (decode_env_path):
	* lread.c (Vsource_directory):
	Update for new argument spec of decode_env_path.

2013-11-22  Eli Zaretskii  <eliz@gnu.org>

	* bidi.c (bidi_find_paragraph_start): Limit the returned positions
	to BEGV_BYTE..ZV_BYTE range.  (Bug#15951)

2013-11-21  Paul Eggert  <eggert@cs.ucla.edu>

	Fix some dependency problems that cause unnecessary recompiles.
	Problem reported by RMS in
	<http://lists.gnu.org/archive/html/emacs-devel/2013-11/msg00421.html>.
	* Makefile.in (OLDXMENU_TARGET, OLDXMENU, OLDXMENU_DEPS)
	(really-lwlib, really-oldXMenu, stamp-oldxmenu)
	(../src/$(OLDXMENU), $(OLDXMENU)): Remove.
	(temacs$(EXEEXT)): Depend on $(LIBXMENU), not stamp-oldxmenu.
	($(lwlibdir)/liblw.a, $(oldXMenudir)/libXMenu11.a, FORCE): New targets.
	(boostrap-clean): No need to remove stamp-oldxmenu.

	Fix recently introduced bool vector overrun.
	This was due to an optimization that went awry.
	Reported by Glenn Morris in
	<http://lists.gnu.org/archive/html/emacs-devel/2013-11/msg00622.html>.
	* alloc.c (make_uninit_bool_vector): Don't allocate a dummy word
	for empty vectors, undoing the 2013-11-18 change.
	* data.c (bool_vector_binop_driver): Rely on this.
	Fix bug that occasionally overran the destination.
	* lisp.h (struct Lisp_Bool_vector): Document this.

2013-11-20  Jan Djärv  <jan.h.d@swipnet.se>

	* nsterm.m (init, run, stop:): Enable again.  stop calls super stop
	to handle dialogs.

	* nsterm.m (init, run, stop:): Comment out for now, does not work
	with dialogs.

2013-11-19  Paul Eggert  <eggert@cs.ucla.edu>

	* charset.c (syms_of_charset): Don't read past end of string.

2013-11-19  Glenn Morris  <rgm@gnu.org>

	* frame.c (Fhandle_focus_in, Fhandle_focus_out): Doc fixes.

2013-11-19  Brian Jenkins  <brian@brianjenkins.org>  (tiny change)

	Add hooks to run on gaining/losing focus.  (Bug#15029)
	* frame.c (Qfocus_in_hook, Qfocus_out_hook): New static lisp objects.
	(Fhandle_focus_in, Fhandle_focus_out): Run focus hooks.
	(syms_of_frame): Add focus-in-hook, focus-out-hook.

2013-11-18  Paul Eggert  <eggert@cs.ucla.edu>

	* data.c (bool_vector_binop_driver): Rename locals for sanity's sake.
	The old names predated the API change that put destination at end.

	Improve API of recently-added bool vector functions (Bug#15912).
	The old API had (bool-vector-count-matches A B)
	and (bool-vector-count-matches-at A B I), which gave the
	misleading impression that the two functions were variants, one
	with a location I.  The new API has (bool-vector-count-population A)
	and (bool-vector-count-consecutive A B I) to make the distinction
	clearer.  The first function no longer has a B argument, since the
	caller can easily determine the number of nils if the length and
	number of ts is known.
	* data.c (Fbool_vector_count_population): Rename from
	bool_vector_count_matches, and accept just 1 argument.
	(Fbool_vector_count_consecutive): Rename from
	Fbool_vector_count_matches_at.

	Always allocate at least one bits_word per bool vector.
	See Daniel Colascione in:
	http://lists.gnu.org/archive/html/emacs-devel/2013-11/msg00518.html
	* alloc.c (make_uninit_bool_vector): Always allocate at least one word.
	* data.c (bool_vector_binop_driver): Rely on this.  Tune.
	* lisp.h (struct Lisp_Bool_vector): Document this.

2013-11-18  Eli Zaretskii  <eliz@gnu.org>

	* insdel.c (invalidate_buffer_caches): New function, consolidated
	from part of prepare_to_modify_buffer.
	(insert_from_gap, prepare_to_modify_buffer):
	* coding.c (code_convert_region, code_convert_string):
	Call invalidate_buffer_caches.  (Bug#15841)

	* lisp.h (invalidate_buffer_caches): Add prototype.

2013-11-17  Eli Zaretskii  <eliz@gnu.org>

	* w32term.c (x_update_window_end): Don't invalidate the entire
	mouse-highlight info, just signal frame_up_to_date_hook that mouse
	highlight needs to be redisplayed.  (Bug#15913)

2013-11-17  Paul Eggert  <eggert@cs.ucla.edu>

	* lisp.h (DEBUGGER_SEES_C_MACROS): Remove.

2013-11-16  Eli Zaretskii  <eliz@gnu.org>

	* doc.c (Fsubstitute_command_keys): Inhibit modification hooks
	while we are using Vprin1_to_string_buffer.

	* keymap.c (describe_map): Don't crash if PT is 1 both before and
	after inserting the description string.  (Bug#15907)

2013-11-15  Paul Eggert  <eggert@cs.ucla.edu>

	* data.c: Work around bogus GCC diagnostic about shift count.
	Reported by Eli Zaretskii in
	<http://lists.gnu.org/archive/html/emacs-devel/2013-11/msg00489.html>.
	(pre_value): New function.
	(count_trailing_zero_bits): Use it.

2013-11-15  Eli Zaretskii  <eliz@gnu.org>

	* lisp.h (DEBUGGER_SEES_C_MACROS) [GCC < v3.5]: Pessimistically
	assume C macros are not supported even under -g3 in these old GCC
	versions.

2013-11-15  Leo Liu  <sdl.web@gmail.com>

	* minibuf.c (Ftry_completion, Fall_completions)
	(Ftest_completion): Use FUNCTIONP.  (Bug#15889)

2013-11-15  Paul Eggert  <eggert@cs.ucla.edu>

	* lisp.h (DEFINE_GDB_SYMBOL_BEGIN, DEFINE_GDB_SYMBOL_END):
	Define to empty if DEBUGGER_SEES_C_MACROS is defined.
	This avoids placing unnecessary constants into the Emacs code.

2013-11-14  Kazuhiro Ito  <kzhr@d1.dion.ne.jp>  (tiny change)

	* keyboard.c (make_ctrl_char) [HAVE_NTGUI]: Now externally visible
	for Cygwin w32 build.

	* xdisp.c (erase_phys_cursor) [HAVE_NTGUI]: Now externally visible
	for Cygwin w32 build.  (Bug#15892)

2013-11-14  Paul Eggert  <eggert@cs.ucla.edu>

	Simplify, port and tune bool vector implementation.
	* alloc.c (bool_vector_exact_payload_bytes)
	(bool_vector_payload_bytes): Remove.
	(bool_vector_fill): Return its argument.
	* alloc.c (bool_vector_fill):
	* lread.c (read1):
	* print.c (print_object):
	Simplify by using bool_vector_bytes.
	* alloc.c (make_uninit_bool_vector):
	New function, broken out from Fmake_bool_vector.
	(Fmake_bool_vector): Use it.  Use tail call.
	(make_uninit_bool_vector, vector_nbytes): Simplify size calculations.
	* data.c (BITS_PER_ULL): New constant.
	(ULLONG_MAX, count_one_bits_ll): Fall back on long counterparts
	if long long versions don't exist.
	(shift_right_ull): New function.
	(count_one_bits_word): New function, replacing popcount_bits_word
	macro.  Don't assume that bits_word is no wider than long long.
	(count_one_bits_word, count_trailing_zero_bits):
	Don't assume that bits_word is no wider than long long.
	* data.c (bool_vector_binop_driver, bool_vector_not):
	* fns.c (Fcopy_sequence):
	* lread.c (read1):
	Create an uninitialized destination, to avoid needless work.
	(internal_equal): Simplify.
	(Ffillarray): Prefer tail call.
	* data.c (bool_vector_binop_driver): Don't assume bit vectors always
	contain at least one word.
	(bits_word_to_host_endian): Prefer if to #if.  Don't assume
	chars are narrower than ints.
	* data.c (Fbool_vector_count_matches, Fbool_vector_count_matches_at):
	* fns.c (Fcopy_sequence):
	Simplify and tune.
	* lisp.h (bits_word, BITS_WORD_MAX, BITS_PER_BITS_WORD):
	Don't try to port to hosts where bits_word values have holes; the
	code wouldn't work there anyway.  Verify this assumption, though.
	(bool_vector_bytes): New function.
	(make_uninit_bool_vector): New decl.
	(bool_vector_fill): Now returns Lisp_Object.

	* xfns.c (xic_create_fontsetname):
	* xrdb.c (gethomedir): Prefer tail calls.

2013-11-12  Paul Eggert  <eggert@cs.ucla.edu>

	* xterm.c (syms_of_xterm): staticpro Qmodifier_value, Qalt, Qhyper,
	Qmeta, and Qsuper.  This is safer, and it's what w32fns.c does.

	* buffer.c (Fforce_mode_line_update): Don't fall off end of function
	that requires a return value.
	(Fset_buffer_modified_p): Take advantage of this change to do
	a tail call.

2013-11-11  Stefan Monnier  <monnier@iro.umontreal.ca>

	* buffer.c (Frestore_buffer_modified_p): Sync it with
	Fset_buffer_modified_p.
	(Fforce_mode_line_update): New function, moved from subr.el.
	(Fset_buffer_modified_p): Use them.
	(syms_of_buffer): Defsubr Fforce_mode_line_update.

2013-11-11  Paul Eggert  <eggert@cs.ucla.edu>

	* search.c (find_newline): Rewrite to prefer offsets to pointers.
	This avoids undefined behavior when subtracting pointers into
	different aways.  On my platform it also makes the code a tad
	smaller and presumably faster.

2013-11-11  Stefan Monnier  <monnier@iro.umontreal.ca>

	* keyboard.c (command_loop_1): Use region-extract-function.
	* insdel.c (Qregion_extract_function): Not static any more (can we
	stop pretending that these vars can benefit from being marked static?).

2013-11-09  Eli Zaretskii  <eliz@gnu.org>

	* search.c (find_newline): If buffer text is relocated during the
	"dumb loop", adjust C pointers into buffer text to follow suit.
	(Bug#15841)

2013-11-09  Łukasz Stelmach  <stlman@poczta.fm>  (tiny change)

	* gtkutil.c (xg_check_special_colors): Use rgb: instead of rgbi:
	for conversion (Bug#15837).

2013-11-09  Eli Zaretskii  <eliz@gnu.org>

	* fileio.c (Finsert_file_contents): Invalidate the newline cache
	for the entire range of inserted characters.  (Bug#15841)

2013-11-08  Jan Djärv  <jan.h.d@swipnet.se>

	* xfaces.c (lface_fully_specified_p): Let distant-foreground be
	unspecified.
	(realize_default_face): Remove assignment to distant-foreground if
	unspecified (Bug#15815).

2013-11-08  Eli Zaretskii  <eliz@gnu.org>

	* xdisp.c (message_dolog): Make sure the *Messages* buffer has its
	cache-long-scans disabled, since we don't want to call
	prepare_to_modify_buffer (in insert_1_both) for each message we
	display.

	* buffer.h (bset_cache_long_scans): New INLINE function, moved
	from buffer.c.  Improve commentary to the buffer field setter
	functions.

	* buffer.c (bset_cache_long_scans): Static function deleted.
	Improve commentary to the buffer field setter functions.
	(init_buffer_once): Default for cache-long-scans changed to t.
	(Bug#15797)

2013-11-08  Paul Eggert  <eggert@cs.ucla.edu>

	* gmalloc.c (special_realloc, calloc, mallochook): Use tail calls.

	* chartab.c (make_sub_char_table): Fix size typo (Bug#15825).
	This bug was introduced in my 2013-06-21 change, and caused
	struct Lisp_Sub_Char_Table objects to be given too many slots,
	which broke 'make -C admin/unidata'.

2013-11-07  Jan Djärv  <jan.h.d@swipnet.se>

	Import changes from mac-port 4.5.
	* macfont.m (mac_font_copy_default_descriptors_for_language)
	(mac_font_copy_default_name_for_charset_and_languages): Declare.
	(cf_charset_table): big-5-0 has uniquifier 0x4EDC.
	(macfont_language_default_font_names): New.
	(macfont_list): Rearrange language/charset code.
	(macfont_close): Don't check for macfont_info->cache.
	(mac_ctfont_create_preferred_family_for_attributes): New font
	selection code, call
	mac_font_copy_default_name_for_charset_and_languages.
	(mac_font_copy_default_descriptors_for_language)
	(mac_font_copy_default_name_for_charset_and_languages): New functions.

	* macfont.h (kCTVersionNumber10_9): Define if not defined.

2013-11-07  Paul Eggert  <eggert@cs.ucla.edu>

	Port to C11 aligned_alloc, and fix some integer overflows.
	* alloc.c (USE_ALIGNED_ALLOC): New symbol.
	(USE_POSIX_MEMALIGN): Remove.  All uses replaced with USE_ALIGNED_ALLOC,
	and use of posix_memalign replaced with aligned_alloc.
	(aligned_alloc): New function, defined or declared as needed.
	* conf_post.h (HAVE_POSIX_MEMALIGN) [DARWIN_OS]:
	Don't undef; configure.ac now does this.
	* gmalloc.c (aligned_alloc) [MSDOS]: New decl.
	(calloc, aligned_alloc): Check for integer overflow.
	(aligned_alloc): Rename from memalign.  All uses changed.
	(memalign): New function, an alias for aligned_alloc.

2013-11-06  Stefan Monnier  <monnier@iro.umontreal.ca>

	* xdisp.c (redisplay_internal): Fix typo in last change.

2013-11-06  Paul Eggert  <eggert@cs.ucla.edu>

	* regex.c: Fix --enable-gcc-warning glitch with GCC 4.5.2.

2013-11-06  Stefan Monnier  <monnier@iro.umontreal.ca>

	* xdisp.c (syms_of_xdisp): New vars redisplay--all-windows-cause and
	redisplay--mode-lines-cause.
	(redisplay_internal): Keep them uptodate.  Remove redundant check of
	buffer_shared_and_changed.
	* *.[chm]: Number every assignment to update_mode_lines so we
	can track why it is set.

2013-11-06  Eli Zaretskii  <eliz@gnu.org>

	* editfns.c (Fformat_time_string): Doc fix.  (Bug#15816)

2013-11-06  Stefan Monnier  <monnier@iro.umontreal.ca>

	* *.[chm]: Number every assignment to windows_or_buffers_changed so we
	can track why it is set.

2013-11-06  Paul Eggert  <eggert@cs.ucla.edu>

	Integer-related fixes for term.c etc.
	* dispextern.h (face_tty_specified_color): New function.
	* term.c (turn_on_face): Don't rely on undefined behavior when
	assigning an out-of-range value to 'long'.
	Simplify test for toggling highlight.
	(tty_capable_p): Omit last two (unused) args.  All callers changed.
	* term.c (tty_capable_p, tty_menu_display, tty_menu_add_selection)
	(read_menu_input, tty_menu_activate, tty_menu_show):
	* xfaces.c (x_supports_face_attributes_p)
	(tty_supports_face_attributes_p):
	Use bool for boolean.  All callers changed.
	(tty_supports_face_attributes_p): Omit defaults for color indices;
	no longer needed.  Simplify tail call.

2013-11-05  Stefan Monnier  <monnier@iro.umontreal.ca>

	* xdisp.c (prepare_menu_bars): Mark static.
	* lisp.h (prepare_menu_bars): Don't declare.
	* xselect.c (x_handle_selection_clear):
	* callproc.c (call_process): Remove redundant call to prepare_menu_bars.

2013-11-05  Paul Eggert  <eggert@cs.ucla.edu>

	* keyboard.c (Fcommand_error_default_function): Fix pointer signedness
	glitch.  Eliminate 'sz' prefix; Hungarian notation is not helpful here.

2013-11-05  Stefan Monnier  <monnier@iro.umontreal.ca>

	* keyboard.c (Fcommand_error_default_function): Rename from
	Fdefault_error_output.

2013-11-05  Jarek Czekalski  <jarekczek@poczta.onet.pl>  (tiny change)

	* keyboard.c (Fdefault_error_output): New function, extracted from
	cmd_error_internal.
	(syms_of_keyboard): Use it for Vcommand_error_function.

2013-11-05  Stefan Monnier  <monnier@iro.umontreal.ca>

	* eval.c (handlerlist_sentinel): New variable (bug#15802).
	(init_eval): Use it to ensure handlerlist is non-NULL.
	(unwind_to_catch): Make sure we never set handlerlist to NULL.
	(Fsignal): Adjust NULLness test of handlerlist.
	* lisp.h (PUSH_HANDLER): Assume handlerlist is non-NULL.

2013-11-05  Eli Zaretskii  <eliz@gnu.org>

	* callproc.c (call_process): Call prepare_to_modify_buffer before
	decoding text read from the sub-process, as the decoded stuff will
	be inserted into the buffer.  This will invalidate the various
	caches maintained for the buffer.  (Bug#15148)

2013-11-05  Xue Fuqiao  <xfq.free@gmail.com>

	* xdisp.c (syms_of_xdisp): Mention the active display table in doc
	string of glyphless-char-display.

2013-11-05  Jan Djärv  <jan.h.d@swipnet.se>

	* nsfns.m (ns_get_name_from_ioreg): New function.
	(ns_screen_name): Don't use deprecated CGDisplayIOServicePort on
	OSX >= 10.9.  Use ns_get_name_from_ioreg.

2013-11-05  Paul Eggert  <eggert@cs.ucla.edu>

	Simplify and port recent bool vector changes.
	* alloc.c (ROUNDUP): Move here from lisp.h, since it's now used
	only in this file.  Use a more-efficient implementation if the
	second argument is a power of 2.
	(ALIGN): Rewrite in terms of ROUNDUP.  Make it a function.
	Remove no-longer-necessary compile-time checks.
	(bool_vector_exact_payload_bytes): New function.
	(bool_vector_payload_bytes): Remove 2nd arg; callers that need
	exact payload changed to call the new function.  Do not assume
	that the arg or result fits in ptrdiff_t.
	(bool_vector_fill): New function.
	(Fmake_bool_vector): Use it.  Don't assume bit counts fit
	in ptrdiff_t.
	(vroundup_ct): Don't assume arg fits in size_t.
	* category.c (SET_CATEGORY_SET): Remove.  All callers now just
	invoke set_category_set.
	(set_category_set): 2nd arg is now EMACS_INT and 3rd is now bool.
	All callers changed.  Use bool_vector_set.
	* category.h (XCATEGORY_SET): Remove; no longer needed.
	(CATEGORY_MEMBER): Now a function.  Rewrite in terms of
	bool_vector_bitref.
	* data.c (Faref): Use bool_vector_ref.
	(Faset): Use bool_vector_set.
	(bits_word_to_host_endian): Don't assume you can shift by CHAR_BIT.
	(Fbool_vector_not, Fbool_vector_count_matches)
	(Fbool_vector_count_matches_at): Don't assume CHAR_BIT == 8.
	* fns.c (concat): Use bool_vector_ref.
	(Ffillarray): Use bool_vector_fill.
	(mapcar1): Use bool_vector_ref.
	(sxhash_bool_vector): Hash words, not bytes.
	* lisp.h (BOOL_VECTOR_BITS_PER_CHAR): Now a macro as well as
	a constant, since it's now used in #if.
	(bits_word, BITS_WORD_MAX, BITS_PER_BITS_WORD): Fall back on
	unsigned char on unusual architectures, so that we no longer
	assume that the number of bits per bits_word is a power of two or
	is a multiple of 8 or of CHAR_BIT.
	(Qt): Add forward decl.
	(struct Lisp_Bool_Vector): Don't assume EMACS_INT is aligned
	at least as strictly as bits_word.
	(bool_vector_data, bool_vector_uchar_data): New accessors.
	All data structure accesses changed to use them.
	(bool_vector_words, bool_vector_bitref, bool_vector_ref)
	(bool_vector_set): New functions.
	(bool_vector_fill): New decl.
	(ROUNDUP): Move to alloc.c as described above.

	Fix recent gnutls changes.
	* gnutls.c (Fgnutls_boot): Don't assume C99.
	* process.c (wait_reading_process_output): Fix typo in recent change.

2013-11-05  Teodor Zlatanov  <tzz@lifelogs.com>

	* process.c (wait_reading_process_output, read_process_output)
	(send_process): Check gnutls_state is not NULL.

	* gnutls.c (emacs_gnutls_handle_error): Adjust log level for EAGAIN.
	(Fgnutls_boot): Set process gnutls_p later, after initialization.

2013-11-04  Jan Djärv  <jan.h.d@swipnet.se>

	* nsterm.m (init, run, stop:): New methods in EmacsApp for
	OSX >= 10.9 to prevent memory leak of GCD dispatch source.

	* nsterm.h (EmacsApp): Add shouldKeepRunning and isFirst for
	OSX >= 10.9.

	* nsfns.m (Fx_create_frame): Fix memory leak.

	* macfont.m (CG_SET_FILL_COLOR_WITH_GC_FOREGROUND)
	(CG_SET_FILL_COLOR_WITH_GC_BACKGROUND)
	(CG_SET_STROKE_COLOR_WITH_GC_FOREGROUND): Fix memory leak.

2013-11-04  Eli Zaretskii  <eliz@gnu.org>

	* xdisp.c (message3_nolog, message_with_string): Encode the string
	before writing it to the terminal in a non-interactive session.

	* lread.c (openp): If both FILENAME and SUFFIX are unibyte, make
	sure we concatenate them into a unibyte string.

	* fileio.c (make_temp_name): Encode PREFIX, and decode the
	resulting temporary name before returning it to the caller.
	(Fexpand_file_name): If NAME is pure-ASCII and DEFAULT_DIRECTORY
	is a unibyte string, convert NAME to a unibyte string to ensure
	that the result is also a unibyte string.

	* emacs.c (init_cmdargs): Use build_unibyte_string to make sure we
	create unibyte strings from default paths and directory/file
	names.

	* coding.h (ENCODE_FILE): Do not attempt to encode a unibyte
	string.

	* callproc.c (init_callproc): Use build_unibyte_string to make
	sure we create unibyte strings from default paths and
	directory/file names.

	* buffer.c (init_buffer): Don't store default-directory of
	*scratch* in multibyte form.  The original problem which led to
	that is described in
	http://lists.gnu.org/archive/html/emacs-pretest-bug/2004-11/msg00532.html,
	but it was solved long ago.  (Bug#15260)

2013-11-04  Paul Eggert  <eggert@cs.ucla.edu>

	Port to stricter C99 platforms.
	Especially, C99 prohibits nesting a struct X inside struct Y if
	struct X has a flexible array member.
	* alloc.c (struct sdata): New type.
	(sdata): Implement in terms of struct sdata.
	Remove u member; all uses replaced by next_vector, set_next_vector.
	(SDATA_SELECTOR, SDATA_DATA, SDATA_DATA_OFFSET): Adjust to sdata change.
	(SDATA_DATA_OFFSET): Now a constant, not a macro.
	(struct sblock): Rename first_data member to data, which is now
	a flexible array member.  All uses changed.
	(next_vector, set_next_vector, large_vector_vec): New functions.
	(vector_alignment): New constant.
	(roundup_size): Make it a multiple of ALIGNOF_STRUCT_LISP_VECTOR, too.
	(struct large-vector): Now merely a NEXT member, since the old approach
	ran afoul of stricter C99.  All uses changed to use
	large_vector_vec or large_vector_offset.
	(large_vector_offset): New constant.
	* dispnew.c: Include tparam.h, for tgetent.
	Do not include term.h; no longer needed.
	* gnutls.c (Fgnutls_boot): Don't continue after calling a _Noreturn.
	* lisp.h (ENUM_BF) [__SUNPRO_C && __STDC__]: Use unsigned int.
	(struct Lisp_Vector): Use a flexible array member for contents,
	instead of a union with a member that is an array of size 1.
	All uses changed.
	(ALIGNOF_STRUCT_LISP_VECTOR): New constant, to make up for the
	fact that the struct no longer contains a union.
	(struct Lisp_Misc_Any, struct Lisp_Marker, struct Lisp_Overlay)
	(struct Lisp_Save_Value, struct Lisp_Free):
	Use unsigned, not int, for spacers, to avoid c99 warning.
	(union specbinding): Use unsigned, not bool, for bitfield, as
	bool is not portable to pre-C99 hosts.

2013-11-04  Glenn Morris  <rgm@gnu.org>

	* emacs.c (usage_message): Mention that `-L :...' appends.

2013-11-02  Glenn Morris  <rgm@gnu.org>

	* Makefile.in (abs_builddir): Remove.
	(bootstrap_exe): Use relative filename.

	Use relative filenames in TAGS files.
	* Makefile.in (abs_srcdir): Remove it again.
	(.PHONY): Remove frc.
	(maintainer-clean): No more TAGS-LISP file.
	(TAGS): Pass relative file names to etags.
	(../lisp/TAGS): Rename from TAGS-LISP.  Work in ../lisp.

	* Makefile.in (abs_srcdir): New, set by configure.
	(lispdir): Remove.
	(maintainer-clean): Remove pointless echo.  That should be in the
	top-level Makefile, if anywhere.  Delete TAGS-LISP.
	(extraclean): No s/ and m/ directories for some time.
	(TAGS): Also depend on ctagsfiles3.
	Remove no-longer-defined S_FILE.
	Pass absolute filenames to etags once more.
	(TAGS-LISP): Replace lispdir with its expansion.
	(TAGS-LISP, $(lwlibdir)/TAGS): Correctly pass ETAGS to sub-makes.
	($(lwlibdir)/TAGS): Remove useless subshell, check cd return value.

2013-11-02  Jan Djärv  <jan.h.d@swipnet.se>

	* xfaces.c (check_lface_attrs, realize_default_face):
	Add LFACE_DISTANT_FOREGROUND_INDEX (Bug#15788).
	(realize_default_face): Set DISTANT_FOREGROUND to unspecified_fg.

2013-11-02  Paul Eggert  <eggert@cs.ucla.edu>

	* emacs.c (original_pwd): Remove global var by making it local.
	(init_cmdargs): New arg ORIGINAL_PWD; caller changed.

2013-11-01  Jan Djärv  <jan.h.d@swipnet.se>

	* xfaces.c: Declare color_distance.
	(QCdistant_foreground): New variable.
	(NEAR_SAME_COLOR_THRESHOLD): New define.
	(load_color2): New function.
	(load_color): Call load_color2.
	(load_face_colors): Call load_color2 and if distant-color is specified
	calculate distant and use distant-color if colors are near.
	(LFACE_DISTANT_FOREGROUND): New define.
	(merge_face_ref, Finternal_set_lisp_face_attribute)
	(Finternal_get_lisp_face_attribute)
	(x_supports_face_attributes_p): Handle distant-foreground similar to
	foreground.
	(syms_of_xfaces): DEFSYM QCdistant_foreground.

	* dispextern.h (lface_attribute_index):
	Add LFACE_DISTANT_FOREGROUND_INDEX.

2013-11-01  Claudio Bley  <claudio.bley@googlemail.com>

	* image.c (pbm_next_char): New function.
	See http://netpbm.sourceforge.net/doc/pbm.html for the details.
	(pbm_scan_number): Use it.
	(Qlibjpeg_version): New variable.
	(syms_of_image): DEFSYM and initialize it.

2013-10-31  Jan Djärv  <jan.h.d@swipnet.se>

	* emacs.c (main): Skip -psn args on OSX even if ! isatty (0).

2013-10-31  Glenn Morris  <rgm@gnu.org>

	* emacs.c (original_pwd): New char.
	(main): If using --chdir, store original_pwd.
	(init_cmdargs): When setting Vinvocation_directory based on a
	relative argv[0], use original_pwd if set.  (Bug#15768)

2013-10-29  Stefan Monnier  <monnier@iro.umontreal.ca>

	* keyboard.c (command_loop_1): If command is nil, call `undefined'.

2013-10-29  Paul Eggert  <eggert@cs.ucla.edu>

	* insdel.c: Fix minor problems found by static checking.
	(Qregion_extract_function): Now static.
	(prepare_to_modify_buffer_1): Remove unused locals.

2013-10-29  Stefan Monnier  <monnier@iro.umontreal.ca>

	* xdisp.c (prepare_menu_bars): Call Vpre_redisplay_function.
	(syms_of_xdisp): Declare pre-redisplay-function.
	(markpos_of_region): Remove function.
	(init_iterator, compute_stop_pos, handle_face_prop)
	(face_before_or_after_it_pos, reseat_to_string)
	(get_next_display_element, window_buffer_changed)
	(redisplay_internal, try_cursor_movement, redisplay_window)
	(try_window_reusing_current_matrix, try_window_id, display_line)
	(note_mode_line_or_margin_highlight, note_mouse_highlight)
	(display_string, mouse_face_from_buffer_pos): Remove region handling.
	* window.h (struct window): Remove field `region_showing'.
	* dispextern.h (struct it): Remove region_beg/end_charpos.
	(face_at_buffer_position, face_for_overlay_string)
	(face_at_string_position): Update prototypes.
	* xfaces.c (face_at_buffer_position, face_for_overlay_string)
	(face_at_string_position): Remove `region_beg' and `region_end' args.
	* fontset.c (Finternal_char_font):
	* font.c (font_at, font_range): Adjust calls accordingly.
	* insdel.c (Qregion_extract_function): New var.
	(syms_of_insdel): Initialize it.
	(prepare_to_modify_buffer_1): Use it.

2013-10-29  Dmitry Antipov  <dmantipov@yandex.ru>

	Prefer 'unsigned long' to 'long unsigned int' and 'unsigned long int'.
	* ftxfont.c (ftxfont_get_gcs):
	* gtkutil.c (xg_set_widget_bg, xg_set_background_color):
	* xfaces.c (x_free_colors, x_free_dpy_colors)
	(x_create_gc, unload_color):
	* xselect.c (x_property_data_to_lisp):
	* xsettings.c (parse_settings):
	* xterm.c (x_copy_color, x_alloc_lighter_color, x_setup_relief_color)
	(get_bits_and_offset): Adjust definition.
	* frame.c (XParseGeometry): Adjust locals.
	* lisp.h (toplevel): Adjust EMACS_UINT type definition.
	* regex.h (toplevel): Likewise for reg_syntax_t.

2013-10-29  Stefan Monnier  <monnier@iro.umontreal.ca>

	* eval.c (run_hook_with_args): Use FUNCTIONP.

2013-10-29  Dmitry Antipov  <dmantipov@yandex.ru>

	* xterm.h (struct x_output): For 'black_relief' and 'white_relief'
	fields, drop 'allocated_p' member and use -1 for uninitialized value.
	* w32term.h (struct w32_output): Similarly but do not use -1 because...
	* xfaces.c (unload_color) [HAVE_X_WINDOWS]: ...this function is a no-op
	on MS-Windows anyway.
	(free_face_colors): Define only if HAVE_X_WINDOWS and...
	(free_realized_face): ...adjust user.
	* xfns.c (Fx_create_frame, x_create_tip_frame): Initialize black and
	white relief pixels to -1.
	* xterm.c (x_setup_relief_color, x_free_frame_resources): Adjust users.
	* w32term.c (w32_setup_relief_color, x_free_frame_resources): Likewise.
	* dispextern.h (unload_color): Move prototype under HAVE_X_WINDOWS.

2013-10-28  Paul Eggert  <eggert@cs.ucla.edu>

	* dispextern.h, image.c (x_bitmap_height, x_bitmap_width): Now static.
	* xfaces.c (load_pixmap): Omit last two args, which are always NULL
	in practice now.  All callers changed.

2013-10-28  Dmitry Antipov  <dmantipov@yandex.ru>

	* dispextern.h (struct face): Use bitfields for 'underline_type'
	and 'box' members.  Remove set-but-unused members 'pixmap_w' and
	'pixmap_h'.  If not HAVE_WINDOW_SYSTEM, also remove dummy
	'stipple' member.  Move 'lface' member up to help...
	* xfaces.c (make_realized_face): ...this function to find and
	clear just the members that need clearing.
	(load_face_colors, realize_x_face):
	* xdisp.c (extend_face_to_end_of_line): Adjust user.

2013-10-27  Dmitry Antipov  <dmantipov@yandex.ru>

	* xftfont.c (struct xftfont_info): Remove set-but-unused
	'screen' member.
	(xftfont_open): Adjust user.
	(xftfont_get_colors): Remove useless prototype.

2013-10-26  Eli Zaretskii  <eliz@gnu.org>

	* emacs.c (Fdump_emacs): Encode FILENAME and SYMFILE arguments
	before passing them to 'unexec'.  (Bug#15260)

2013-10-26  Xue Fuqiao  <xfq.free@gmail.com>

	* fringe.c (set_fringe_bitmap_face): Add usage note from lispref.

2013-10-25  Eli Zaretskii  <eliz@gnu.org>

	* w32uniscribe.c (uniscribe_close): Adjust the argument list to
	the changed signature of the font driver's 'close' method.

	* w32font.h (w32font_close): Adjust the prototype to the change in
	function definition.

	* w32font.c (w32font_close): Reintroduce deleted declaration of i.

	* w32uniscribe.c (uniscribe_close): Adapt the call to
	w32font_close to its new prototype.

2013-10-25  Dmitry Antipov  <dmantipov@yandex.ru>

	Omit unused frame argument of font API's close function.
	* font.h (struct font): Drop frame argument.  Adjust comment.
	* font.c (font_clear_cache, font_close_object): Adjust users.
	* ftfont.c (ftfont_close):
	* ftxfont.c (ftxfont_close):
	* macfont.m (macfont_close):
	* nsfont.m (nsfont_close):
	* w32font.c (w32font_close):
	* xfont.c (xfont_close):
	* xftfont.c (xftfont_close): Adjust driver-specific close functions,
	tweak comments and make functions safe if called more than once for
	the same font object.

	Perform font-specific cleanup when font object is swept by GC.  See
	http://lists.gnu.org/archive/html/emacs-devel/2013-10/msg00740.html.
	* alloc.c (cleanup_vector): New function.
	(sweep_vector): Call it for each reclaimed vector object.
	* font.h (struct font): Adjust comment.

2013-10-24  Glenn Morris  <rgm@gnu.org>

	* Makefile.in (abs_top_srcdir): New, set by configure.

2013-10-23  Dmitry Antipov  <dmantipov@yandex.ru>

	Adjust recent font-related changes to fix bug#15686.
	* alloc.c (mark_object) [HAVE_WINDOW_SYSTEM]: If marked frame
	is a live window system frame, mark its default font too.

2013-10-23  Glenn Morris  <rgm@gnu.org>

	* Makefile.in (RUN_TEMACS): Make relative (again).
	($(leimdir)/leim-list.el, .el.elc, $(lispsource)/loaddefs.el)
	(bootstrap-emacs$(EXEEXT)):
	Quote entities that might contain whitespace.

2013-10-23  Paul Eggert  <eggert@cs.ucla.edu>

	Port to Solaris 10 and its bundled GCC.
	Problem reported by Timothy C. Burt.
	* floatfns.c (isfinite, isnan): Redefine unconditionally.

2013-10-21  Dmitry Antipov  <dmantipov@yandex.ru>

	Do not allow font caches to grow too large.
	* alloc.c (compact_font_cache_entry, compact_font_caches):
	New functions or stub if not HAVE_WINDOW_SYSTEM.
	(compact_undo_list): Factor out from Fgarbage_collect.
	Add comment.
	(mark_face_cache): Mark face font.  Move down to avoid
	extra prototypes.
	(mark_terminals): Do not mark font cache here.
	(Fgarbage_collect): Call compaction functions described
	above.  Adjust comment.

2013-10-20  Jan Djärv  <jan.h.d@swipnet.se>

	* emacs.c (main): On Cocoa, if GUI session and 0 is not a tty,
	chdir to HOME (bug#15607).

	* nsterm.m (Qcocoa, Qgnustep): New variables.
	(syms_of_nsterm): Defsym Qcocoa, Qgnustep.  Fprovide appropriate one.
	(ns_get_color): Make selection color work for GNUstep also.

2013-10-18  Eli Zaretskii  <eliz@gnu.org>

	* keyboard.c (make_lispy_event): Remove GPM-specific code that
	handles mouse clicks.  Instead, let GPM use the same code as all
	the other mice use.  See the discussion starting at
	http://lists.gnu.org/archive/html/emacs-devel/2013-10/msg00521.html
	for the details of the problem with the menu bar this fixes.

2013-10-18  Dmitry Antipov  <dmantipov@yandex.ru>

	Remove port-specific display name lists to avoid extra
	complexity and data duplication with display info lists.
	* xterm.h (x_display_name_list): Remove declaration.
	* xterm.c (x_display_name_list): Remove.
	(x_term_init, x_delete_display, syms_of_xterm): Adjust users.
	* xfns.c (x_display_info_for_name, Fx_display_list):
	Likewise.  Use x_display_list where appropriate.
	* w32term.h (w32_display_name_list): Remove declaration.
	* w32term.c (w32_display_name_list): Remove.
	(w32_initialize_display_info, x_delete_display, syms_of_w32term):
	Adjust users.
	* w32fns.c (x_display_info_for_name, Fx_display_list):
	Likewise.  Use x_display_list where appropriate.
	* nsterm.h (ns_display_name_list): Remove declaration.
	* nsterm.m (ns_display_name_list): Remove.
	(ns_term_init, syms_of_nsterm): Adjust users.
	* nsfns.m (ns_display_info_for_name, Fx_display_list):
	Likewise.  Use x_display_list where appropriate.
	* termhooks.h (TERMINAL_FONT_CACHE): New macro.
	* alloc.c (toplevel) [HAVE_WINDOW_SYSTEM]: Include TERM_HEADER.
	(mark_terminals): Mark per-terminal font cache.

2013-10-17  Barry O'Reilly  <gundaetiapo@gmail.com>

	Don't run timers in input-pending-p.  Its new check-timers param
	provides the prior behavior.  (Bug#15045).
	* keyboard.c (Finput_pending_p): Accept optional check-timers param.

2013-10-17  Paul Eggert  <eggert@cs.ucla.edu>

	Make some functions static in non-Microsoft builds.
	On my platform (Fedora 19 x86-64), this shrinks the
	Emacs executable (text+data) by 0.25%.
	* dispextern.h (erase_phys_cursor) [!WINDOWSNT]:
	(load_color) [!MSDOS]:
	* gnutls.h (emacs_gnutls_transport_set_errno) [!WINDOWSNT]:
	* keyboard.h (make_ctrl_char) [!WINDOWSNT]:
	* lisp.h (check_existing):
	* process.h (conv_sockaddr_to_lisp, network_interface_list)
	(network_interface_info) [!WINDOWSNT]:
	* termhooks.h (encode_terminal_code) [!WINDOWSNT]:
	Remove extern decls.
	* fileio.c (check_existing):
	* keyboard.c (make_ctrl_char) [!WINDOWSNT]:
	* process.c (conv_sockaddr_to_lisp, network_interface_list)
	(network_interface_info) [!WINDOWSNT]:
	* term.c (encode_terminal_code) [!WINDOWSNT]:
	* xdisp.c (erase_phys_cursor) [!WINDOWSNT]:
	* xfaces.c (load_color) [!MSDOS]:
	Now static.
	* fileio.c (check_existing, check_executable, check_writable):
	* process.c (network_interface_list, network_interface_info):
	Move earlier, so that we don't need forward decls.
	* gnutls.c (fn_gnutls_transport_set_errno)
	(emacs_gnutls_transport_set_errno) [!WINDOWNT]:
	Remove; unused.
	* w32.c (init_environment): Use faccessat rather than
	check_existing, partly for consistency with the rest of the code
	in this file, partly so that check_existing can be static.

	Make VALMASK visible to GDB even if clang is used (Bug#15574).
	* emacs.c (MAIN_PROGRAM): New macro.
	* lisp.h (DEFINE_GDB_SYMBOL_BEGIN, DEFINE_GDB_SYMBOL_END): New macros.
	(ARRAY_MARK_FLAG, PSEUDOVECTOR_FLAG, VALMASK): Use them.

	bool vector int width fixes
	* data.c (bool_vector_spare_mask, Fbool_vector_count_matches)
	(Fbool_vector_count_matches_at):
	Use EMACS_INT, not ptrdiff_t, to record bit counts, as a bit count
	can exceed PTRDIFF_MAX, at least in theory.
	(Fbool_vector_count_matches_at):
	Use int, not ptrdiff_t, to record a value that can't exceed INT_MAX.

2013-10-16  Paul Eggert  <eggert@cs.ucla.edu>

	* process.h (conv_sockaddr_to_lisp): New decl, for newly-extern func.
	(struct sockaddr): Add forward decl, for platforms that lack it.

2013-10-16  Jan Djärv  <jan.h.d@swipnet.se>

	* nsselect.m (ns_string_from_pasteboard): Remove Fquit, just return
	Qnil (Bug#15628).

2013-10-16  Eli Zaretskii  <eliz@gnu.org>

	* w32.c (network_interface_get_info, network_interface_list)
	(network_interface_info): New functions.  (Bug#15610)
	(GetAdaptersInfo_Proc): New typedef.
	(get_adapters_info): New wrapper function.
	(globals_of_w32): Initialize g_b_init_get_adapters_info.

	* process.h (network_interface_list, network_interface_info):
	New prototypes.

	* process.c (conv_sockaddr_to_lisp): Now externally-visible.
	(Fnetwork_interface_list, Fnetwork_interface_info): Define for
	all systems.  Return non-nil for systems that HAVE_NET_IF_H and
	for WINDOWSNT.  Doc fix.
	(syms_of_process): Defsubr Snetwork_interface_list and
	Snetwork_interface_info unconditionally.

	* menu.c (have_boxes): Fix redundant simulation of radio buttons
	in NS GUI sessions.  (Bug#15629)

2013-10-16  Dmitry Antipov  <dmantipov@yandex.ru>

	* fns.c (Fstring_as_unibyte): Use xlispstrdup.

2013-10-15  Paul Eggert  <eggert@cs.ucla.edu>

	* print.c (print_object): Print " ..." when truncating bool vectors.

2013-10-15  Eli Zaretskii  <eliz@gnu.org>

	* w32inevt.c (do_mouse_event): Support mouse wheel and all the 5
	standard mouse buttons.

	* termhooks.h (struct input_event): Remove incorrect commentary.

2013-10-15  Paul Eggert  <eggert@cs.ucla.edu>

	Disallow bool vector operations on mixed-length operands.
	The old behavior left garbage in the result vector sometimes,
	and didn't seem to be useful.
	* data.c (Qwrong_length_argument): New static var.
	(wrong_length_argument): New function.
	(bool_vector_binop_driver): Check that args agree in length.

	* keyboard.c, keyboard.h (all_kboards): Now static.

2013-10-15  Xue Fuqiao  <xfq.free@gmail.com>

	* buffer.c (syms_of_buffer) <buffer-invisibility-spec>: Add usage
	note from the lispref.

2013-10-15  Dmitry Antipov  <dmantipov@yandex.ru>

	* nsterm.h (struct ns_display_info): Remove set-but-unused
	member image_cache (image caches are per-terminal anyway).
	(FRAME_X_IMAGE_CACHE): Remove.
	* nsterm.m (ns_initialize_display_info): Adjust user.

2013-10-14  Eli Zaretskii  <eliz@gnu.org>

	* w32proc.c: Include mingw_time.h.

	* w32.c: Include mingw_time.h.

	Implement scrolling of TTY menus when the screen is too short.

	* term.c (tty_menu_display): Accept an additional argument, the
	menu item from which to start displaying the menu.  Account for
	the value of Y when limiting the menu to the number of available
	screen lines.
	(mi_result): New enumeration.
	(read_menu_input): Return enumerated value.  When the y coordinate
	hits min_y or max_y, return scroll indication instead of wrapping
	around the menu.
	(tty_menu_activate): Handle the scrolling indications from
	read_menu_input.  Compute the first menu item to display and pass
	it to tty_menu_display.

2013-10-14  Dmitry Antipov  <dmantipov@yandex.ru>

	* termhooks.h (FRAME_MUST_WRITE_SPACES, FRAME_LINE_INS_DEL_OK)
	(FRAME_CHAR_INS_DEL_OK, FRAME_SCROLL_REGION_OK)
	(FRAME_SCROLL_REGION_COST, FRAME_MEMORY_BELOW_FRAME):
	Adjust to match the change described below.
	(struct terminal): Move must_write_spaces, line_ins_del_ok,
	char_ins_del_ok, scroll_region_ok, scroll_region_cost and
	memory_below_frame members to...
	* termchar.h (struct tty_display_info): ...here because they're
	relevant only on TTYs.  Prefer unsigned bitfield where appropriate.
	* term.c (init_tty):
	* nsterm.m (ns_create_terminal):
	* w32term.c (w32_create_terminal):
	* xterm.c (x_create_terminal): Adjust users.
	* dispnew.c (line_hash_code, line_draw_cost): Pass frame arg
	to filter out non-TTY frames.  Adjust comment.
	(scrolling): Adjust user.  Prefer eassert for debugging check.

2013-10-14  Dmitry Antipov  <dmantipov@yandex.ru>

	* xfaces.c (PT_PER_INCH): Remove unused macro.
	* termhooks.h (struct terminal): Remove set-but-unused
	member fast_clear_end_of_line.
	(FRAME_FAST_CLEAR_END_OF_LINE): Remove.
	* nsterm.m (ns_create_terminal):
	* term.c (init_tty):
	* w32term.c (w32_create_terminal):
	* xterm.c (x_create_terminal): Adjust users.

2013-10-14  Paul Eggert  <eggert@cs.ucla.edu>

	* lisp.h (bool_vector_size): New function.
	All uses of XBOOL_VECTOR (x)->size changed to bool_vector_size (x).
	* data.c (bool_vector_spare_mask, bool_vector_binop_driver)
	(Fbool_vector_not, Fbool_vector_count_matches_at):
	Remove uses of 'eassume' that should no longer be needed,
	because they are subsumed by the 'eassume' in bool_vector_size.

2013-10-12  Eli Zaretskii  <eliz@gnu.org>

	* image.c (GIFLIB_MAJOR, GIFLIB_MINOR, GIFLIB_RELEASE): Move back
	after inclusion of gif_lib.h, thus fixing compiler warnings caused
	by 2013-10-10T19:15:33Z!eggert@cs.ucla.edu.

2013-10-11  Eli Zaretskii  <eliz@gnu.org>

	* xdisp.c (deep_copy_glyph_row): Handle the case that FROM and TO
	have different dimensions.  (Bug#15575)

	* dispnew.c (fill_up_frame_row_with_spaces): Now has external
	visibility.

	* dispextern.h (fill_up_frame_row_with_spaces): Add prototype.

2013-10-11  Dmitry Antipov  <dmantipov@yandex.ru>

	* term.c (tty_menu_show): Never return with unbalanced
	specpdl.  Use eassert for debugging check.  Adjust style.

2013-10-11  Eli Zaretskii  <eliz@gnu.org>

	* term.c (read_menu_input): Make selection of menu items
	cyclical.  Suggested by Dmitry Antipov <dmantipov@yandex.ru>.
	(tty_menu_activate): Fix off-by-one error when computing max_y.

2013-10-11  Teodor Zlatanov  <tzz@lifelogs.com>

	* gnutls.c (gnutls_audit_log_function): Add function for GnuTLS
	audit logging (only used with GnuTLS 3.x) and enable it.

2013-10-11  Dmitry Antipov  <dmantipov@yandex.ru>

	* dispnew.c (redraw_frame): Remove useless #ifdef because
	FRAME_MSDOS_P is a compile-time zero everywhere except MS-DOS.
	Also, move TTY fflush to...
	* term.c (tty_update_end): ...this function.

2013-10-11  Eli Zaretskii  <eliz@gnu.org>

	* xdisp.c (display_tty_menu_item): Make sure we never write beyond
	the end of the frame's glyph matrix.  (Bug#15575)

	* term.c (tty_menu_display): Don't move cursor while overwriting
	frame's glyphs with menu items.  Limit the number of items
	displayed to what can be shown on the available screen lines,
	excluding the echo area.
	(tty_menu_activate): Limit the Y coordinate allowed by
	read_menu_input to the last screen line used for menu display.

2013-10-11  Paul Eggert  <eggert@cs.ucla.edu>

	* lisp.h (eassume): New macro.
	Also, include <verify.h>, for 'assume'.
	* alloc.c (bool_vector_payload_bytes, Fmake_bool_vector)
	(vroundup, vector_nbytes):
	* data.c (bool_vector_spare_mask, bool_vector_binop_driver)
	(Fbool_vector_not, Fbool_vector_count_matches)
	(Fbool_vector_count_matches_at):
	Use eassume, not eassert.
	* casetab.c (set_identity, shuffle):
	* composite.c (composition_gstring_put_cache):
	* dispnew.c (update_frame_1):
	* ftfont.c (ftfont_shape_by_flt):
	* image.c (gif_load):
	* intervals.c (offset_intervals):
	* macfont.m (macfont_shape):
	Remove calls to 'assume' that are no longer needed, because
	--enable-gcc-warnings no longer generates bogus warnings
	when these calls are removed.

2013-10-11  Dmitry Antipov  <dmantipov@yandex.ru>

	* xdisp.c (deep_copy_glyph_row): Remove unused locals.

2013-10-10  Stefan Monnier  <monnier@iro.umontreal.ca>

	* fileio.c (Fsubstitute_in_file_name): Use substitute-env-in-file-name.
	(Qsubstitute_env_in_file_name): New var.
	(syms_of_fileio): Define it.

2013-10-10  Eli Zaretskii  <eliz@gnu.org>

	* xdisp.c (deep_copy_glyph_row): Assert that the 'used' counts of
	FROM and TO are identical.  Copy only the glyphs of TEXT_AREA.
	(Bug#15575)

	* term.c (save_and_enable_current_matrix): Don't allocate and
	don't save margin areas.
	(restore_desired_matrix): Don't restore margin areas.
	(free_saved_screen): Don't free margin areas.

2013-10-10  Paul Eggert  <eggert@cs.ucla.edu>

	* image.c: Pacify --enable-gcc-warnings.
	(GIFLIB_MAJOR, GIFLIB_MINOR, GIFLIB_RELEASE, fn_GifErrorString):
	#define only if used.

2013-10-10  Eli Zaretskii  <eliz@gnu.org>

	* image.c (GIFLIB_MAJOR): Define to 4 if undefined.
	(GIFLIB_MINOR, GIFLIB_RELEASE): Define to zero if undefined.
	(GifErrorString) [GIFLIB_MAJOR >= 5]: Define a function pointer.
	(gif_load): For giflib v5.x and later, display the error message
	produced by giflib when its functions fail.
	(syms_of_image) <Qlibgif_version> [HAVE_NTGUI]: New DEFSYM.
	(Bug#15531)

2013-10-10  Dmitry Antipov  <dmantipov@yandex.ru>

	* keyboard.c (last_event_timestamp): Remove.  For X selection and
	GTK popup menus, it may be obtained from per-frame X display info.
	(kbd_buffer_store_event_hold, kbd_buffer_get_event)
	(process_special_events): Adjust users.
	* keyboard.h (last_event_timestamp): Remove declaration.
	* xmenu.c (xmenu_show, create_and_show_popup_menu): Lost last arg.
	Use FRAME_DISPLAY_INFO (f)->last_user_time for gtk_menu_popup.
	* menu.h (xmenu_show): Adjust prototype.
	* menu.c (Fx_popup_menu): Adjust user.
	* xselect.c (x_own_selection, x_get_foreign_selection)
	(Fx_disown_selection_internal): Use dpyinfo->last_user_time.

2013-10-10  Dmitry Antipov  <dmantipov@yandex.ru>

	* keyboard.c (init_kboard): Now static.  Add arg
	to denote window system.  Adjust comment.
	(init_keyboard): Adjust user.
	(allocate_kboard): New function.
	(syms_of_keyboard):
	* nsterm.m (ns_term_init):
	* term.c (init_tty):
	* w32term.c (w32_create_terminal):
	* xterm.c (x_term_init): Use it.
	* keyboard.h (init_kboard): Remove prototype.
	(allocate_kboard): Add prototype.

2013-10-10  Barry Fishman  <barry_fishman@acm.org>  (tiny change)

	* image.c (GIFLIB_MAJOR): Ensure it's defined.
	(DGifOpen, DGifOpenFileName): Handle giflib 5 syntax.  (Bug#15531)

2013-10-09  Paul Eggert  <eggert@cs.ucla.edu>

	* fns.c (sxhash_bool_vector): Fix buffer read overrun.

2013-10-09  Eli Zaretskii  <eliz@gnu.org>

	* term.c (tty_menu_activate): Flush the output stream after
	showing the cursor, and don't mark the frame garbaged at exit from
	the function.  Fixes redisplay glitches when moving from one menu
	to another.

2013-10-09  Jan Djärv  <jan.h.d@swipnet.se>

	* nsfns.m (Fns_convert_utf8_nfd_to_nfc): Check input for valid UTF-8
	or throw error (Bug#15570).

2013-10-09  Paul Eggert  <eggert@cs.ucla.edu>

	* intervals.c (temp_set_point_both): Move test into 'eassert',
	for speed.

	* lisp.h (eassert): Don't use 'assume'.
	Sometimes 'assume' wins in performance, and sometimes it loses,
	so it shouldn't be used all the time.  Perhaps we need two
	flavors of 'eassert', one for where 'assume' is far more likely
	to help or to hurt; but that can be done later.
	Problem reported by Dmitry Antipov in
	<http://lists.gnu.org/archive/html/emacs-devel/2013-10/msg00276.html>.
	Also, don't include <verify.h>; no longer needed.

2013-10-09  Glenn Morris  <rgm@gnu.org>

	* eval.c (Fcond): Doc tweak.

2013-10-09  Eli Zaretskii  <eliz@gnu.org>

	* xfaces.c (x_free_gc) [HAVE_X_WINDOWS, HAVE_NTGUI]: Don't pass
	expressions with side effects to eassert.  (Bug#15565)

2013-10-09  Stefan Monnier  <monnier@iro.umontreal.ca>

	* fns.c (hashfn_user_defined): Allow hash functions to return any
	Lisp_Object.

2013-10-08  Paul Eggert  <eggert@cs.ucla.edu>

	Fix minor problems found by static checking.
	* dispnew.c (save_current_matrix): Omit unnecessary casts.
	* dispnew.c (update_frame_with_menu): Mark debug local as used.
	* keyboard.c, keyboard.h (Qmouse_movement): Now static.
	* keyboard.c (read_menu_command): Remove unused local.
	* lisp.h (read_menu_command): New decl.
	* menu.c, menu.h (menu_item_width): Arg is now unsigned char *, for
	benefit of STRING_CHAR_AND_LENGTH.  All uses changed.
	Return ptrdiff_t, not int.
	* term.c (tty_menu_struct): 'allocated' member is now ptrdiff_t,
	not int, for benefit of xpalloc.
	(tty_menu_create, tty_menu_make_room): Simplify by using xzalloc
	and xpalloc.
	(have_menus_p): Remove; unused.
	(tty_menu_add_pane, tty_menu_add_selection): Change signedness of
	local char * pointer to pacify STRING_CHAR_AND_LENGTH.
	(tty_menu_add_selection, tty_menu_locate, tty_meny_destroy):
	Now static.
	(save_and_enable_current_matrix): Omit unnecessary casts.
	(read_menu_input): Omit local extern decl (now in lisp.h).
	Don't access uninitialized storage if mouse_get_xy fails.
	(tty_menu_activate): Mark local as initialized, for lint.
	(tty_menu_activate, tty_meny_show): Remove unused locals.

2013-10-08  Eli Zaretskii  <eliz@gnu.org>

	Support menus on text-mode terminals.
	* xterm.h (xw_popup_dialog): Add prototype.

	* xmenu.c (Fx_popup_dialog): Function moved to menu.c.
	(xmenu_show): Block input here, instead in Fx_popup_menu.
	(xw_popup_dialog): New function, with X-specific bits of popup
	dialogs.

	* xdisp.c (deep_copy_glyph_row, display_tty_menu_item):
	New functions.

	* window.c (Fset_window_configuration): Use run-time tests of the
	frame type instead of compile-time conditionals, when menu-bar
	lines are considered.

	* w32term.h (w32con_hide_cursor, w32con_show_cursor)
	(w32_popup_dialog): New prototypes.

	* w32menu.c (Fx_popup_dialog): Function deleted.
	(w32_popup_dialog): New function, with w32 specific bits of popup
	dialogs.  Block input here.

	* w32inevt.c (w32_console_read_socket): Minor change to add
	debugging TTY events.

	* w32fns.c (show_hourglass): If returning early because the frame
	is not a GUI frame, unblock input.

	* w32console.c (w32con_hide_cursor, w32con_show_cursor, cursorX)
	(cursorY): New functions.

	* termhooks.h (cursorX, cursorY): Prototypes of functions on
	WINDOWSNT, macros that call curX and curY elsewhere.

	* termchar.h (struct tty_display_info) <showing_menu>: New flag.

	* term.c (tty_hide_cursor, tty_show_cursor) [WINDOWSNT]: Call w32
	specific function to hide and show cursor on a text-mode terminal.
	(tty_menu_struct, struct tty_menu_state): New structures.
	(tty_menu_create, tty_menu_make_room, tty_menu_search_pane)
	(tty_menu_calc_size, mouse_get_xy, tty_menu_display)
	(have_menus_p, tty_menu_add_pane, tty_menu_add_selection)
	(tty_menu_locate, save_and_enable_current_matrix)
	(restore_desired_matrix, screen_update, read_menu_input)
	(tty_menu_activate, tty_menu_destroy, tty_menu_help_callback)
	(tty_pop_down_menu, tty_menu_last_menubar_item)
	(tty_menu_new_item_coords, tty_menu_show): New functions.
	(syms_of_term): New DEFSYMs for tty-menu-* symbols.

	* nsterm.h (ns_popup_dialog): Adjust prototype.

	* nsmenu.m (ns_menu_show): Block and unblock input here, instead
	of in x-popup-menu.
	(ns_popup_dialog): Adapt order of arguments to the other
	*_menu_show implementations.
	(Fx_popup_dialog): Function deleted.

	* msdos.c (x_set_menu_bar_lines): Delete unused function.

	* menu.h (tty_menu_show, menu_item_width): Provide prototypes.

	* menu.c (have_boxes): New function.
	(single_keymap_panes): Use it instead of a compile-time
	conditional.
	(single_menu_item): Use run-time tests of the frame type instead
	of compile-time conditionals.
	(encode_menu_string): New function.
	(list_of_items, list_of_panes): Use it instead of ENCODE_STRING
	the macro, since different types of frame need different encoding
	of menu items.
	(digest_single_submenu): Use run-time tests of frame type instead
	of, or in addition to, compile-time conditionals.
	(menu_item_width, Fmenu_bar_menu_at_x_y): New functions.
	(Fx_popup_menu): Detect when the function is called from keyboard
	on a TTY.  Don't barf when invoked on a text-mode frame.
	Check frame type at run time, instead of compile-time conditionals for
	invoking terminal-specific menu-show functions.
	Call tty_menu_show on text-mode frames.
	(Fx_popup_dialog): Move here from xmenu.c.  Test frame types at
	run time to determine which alternative to invoke; support dialogs
	on TTYs.

	* keyboard.h <Qmouse_movement>: Declare.

	* keyboard.c <Qmouse_movement>: Now extern.
	<Qecho_keystrokes>: New static variable.
	(read_key_sequence): Accept an additional argument, a flag to
	prevent redisplay during reading of the key sequence.  All callers
	changed.
	(read_menu_command): New function.
	(read_char): When COMMANDFLAG is -2, do not redisplay and do not
	autosave.
	(toolkit_menubar_in_use): New function.
	(make_lispy_event): Use it instead of a compile-time test.

	* fns.c (Fyes_or_no_p) [HAVE_MENUS]: Don't condition on
	window-system being available.

	* editfns.c (Fmessage_box) [HAVE_MENUS]: Don't condition the call
	to x-popup-dialog on the frame type, they all now support popup
	dialogs.

	* dispnew.c (save_current_matrix): Save the margin areas.
	(restore_current_matrix): Restore margin areas.
	(update_frame_with_menu): New function.

	* dispextern.h (display_tty_menu_item, update_frame_with_menu):
	Add prototypes.

	* alloc.c (make_save_ptr): Now compiled unconditionally.

2013-10-08  Dmitry Antipov  <dmantipov@yandex.ru>

	* dispnew.c (set_window_update_flags): Add buffer arg.  Adjust comment.
	(redraw_frame, update_frame): Adjust users.
	* dispextern.h (set_window_update_flags): Adjust prototype.
	* xdisp.c (redisplay_internal): When updating all frames with zero
	windows_or_buffers_changed, assume that only the windows that shows
	current buffer should be really updated.

2013-10-08  Dmitry Antipov  <dmantipov@yandex.ru>

	Do not allocate huge temporary memory areas and objects while encoding
	for file I/O, thus reducing an enormous memory usage for large buffers.
	See http://lists.gnu.org/archive/html/emacs-devel/2013-10/msg00180.html.
	* coding.h (struct coding_system): New member raw_destination.
	* coding.c (setup_coding_system): Initialize it to zero.
	(encode_coding_object): If raw_destination is set, do not create
	dst_object.  Add comment.
	* fileio.c (toplevel): New constant E_WRITE_MAX.
	(e_write): Do not encode more than E_WRITE_MAX characters per one loop
	iteration.  Use raw_destination if E_WRITE_MAX characters is encoded.

2013-10-08  Jan Djärv  <jan.h.d@swipnet.se>

	* nsterm.m (windowDidExitFullScreen:)
	(toggleFullScreen:): Change NS_IMPL_COCOA to HAVE_NATIVE_FS.

2013-10-08  Paul Eggert  <eggert@cs.ucla.edu>

	Fix race where emacs aborts when sent SIGTERM (Bug#15534).
	* keyboard.c (unblock_input_to): Don't process pending signals
	if a fatal error is in progress.

	* lisp.h (bits_word, BITS_WORD_MAX): New type and macro.
	All uses of 'size_t' and 'SIZE_MAX' changed to use them, when
	they're talking about words in Lisp bool vectors.
	(BITS_PER_BITS_WORD): Rename from BITS_PER_SIZE_T.  All uses changed.
	* data.c (popcount_bits_word): Rename from popcount_size_t.
	(bits_word_to_host_endian): Rename from size_t_to_host_endian.
	All uses changed.

2013-10-07  Paul Eggert  <eggert@cs.ucla.edu>

	Improve support for popcount and counting trailing zeros (Bug#15550).
	* data.c: Include <count-one-bits.h>, <count-trailing-zeros.h>.
	(USE_MSC_POPCOUNT, POPCOUNT_STATIC_INLINE)
	(NEED_GENERIC_POPCOUNT, popcount_size_t_generic)
	(popcount_size_t_msc, popcount_size_t_gcc):
	Remove; now done by Gnulib.
	(popcount_size_t): Now a macro that defers to Gnulib.
	(count_trailing_zero_bits): Return int, for consistency with
	Gnulib and because Emacs prefers signed to unsigned int.
	Don't assume that size_t is either unsigned int or unsigned long
	or unsigned long long.
	(size_t_to_host_endian): Do not assume that size_t is either
	exactly 32 or exactly 64 bits wide.
	* lisp.h (BITS_PER_SIZE_T): Define consistently with BITS_PER_LONG
	etc., so that it's now an enum constant, not a macro.
	No need to assume that it's either 32 or 64.

2013-10-07  Jan Djärv  <jan.h.d@swipnet.se>

	* nsterm.m (windowDidEnterFullScreen:): setPresentationOptions only
	on >= 10.7.

2013-10-07  Dmitry Antipov  <dmantipov@yandex.ru>

	* insdel.c (insert_from_gap): Prefer ptrdiff_t to int where needed.
	* xdisp.c (handle_fontified_prop): Likewise.  Use bool for boolean.

2013-10-07  Paul Eggert  <eggert@cs.ucla.edu>

	emacs_read and emacs_write now use void *, not char *.
	* alloc.c (valid_pointer_p) [!WINDOWSNT]: Remove now-unnecessary cast.
	* sysdep.c (emacs_read, emacs_write, emacs_write_sig):
	Buffer arg is now void *, not char *.  This matches plain
	'read' and 'write' better, and avoids a constraint violation
	on Solaris 9 with Oracle Studio.

2013-10-07  Dmitry Antipov  <dmantipov@yandex.ru>

	* alloc.c (Fmake_string): For ASCII char initializer, prefer
	memset to explicit loop.  Otherwise copy largest possible chunk
	from initialized to uninitialized part, thus allowing the longer
	memcpy runs and reducing the number of loop iterations.

2013-10-06  Jan Djärv  <jan.h.d@swipnet.se>

	* nsterm.m (ns_update_begin): If native fullscreen and no toolbar,
	hide toolbar (Bug#15388).
	(windowDidEnterFullScreen:): If presentation options are zero,
	set them here (Bug#15388).
	(ns_update_auto_hide_menu_bar): Remove runtime check.
	Don't auto hide dock unless menubar is also auto hidden.

2013-10-05  Xue Fuqiao  <xfq.free@gmail.com>

	* editfns.c (message): Mention batch mode in doc string.

2013-10-05  Jan Djärv  <jan.h.d@swipnet.se>

	* nsterm.m (check_native_fs): Remove erroneous comment.

2013-10-04  Dmitry Antipov  <dmantipov@yandex.ru>

	* xdisp.c (redisplay_internal): Simplify because scan_for_column now
	uses find_newline instead of scan_newline and so doesn't move point.

2013-10-04  Paul Eggert  <eggert@cs.ucla.edu>

	Use hardware support for byteswapping on glibc x86 etc.
	On Fedora 19 x86-64, the new bswap_64 needs 1 instruction,
	whereas the old swap64 needed 30.
	* fringe.c (init_fringe_bitmap) [WORDS_BIGENDIAN]:
	* sound.c (le2hl, le2hs, be2hl) [!WINDOWSNT]:
	Use byteswap.h's macros to swap bytes.
	* lisp.h (swap16, swap32, swap64): Remove.
	All uses replaced by bswap_16, bswap_32, bswap_64.

	* bytecode.c (exec_byte_code): Use some more volatile variables
	to work around local variables getting clobbered by longjmp.
	Port to pre-C99, which doesn't allow decls after stmts.

2013-10-03  Paul Eggert  <eggert@cs.ucla.edu>

	* lisp.h (eassert): Assume that COND is true when optimizing.
	In other words, take on the behavior of eassert_and_assume.
	This makes Emacs 0.2% smaller on my platform (Fedora 19, x86-64).
	(eassert_and_assume): Remove.  All uses replaced by eassert.

	* xdisp.c (Qglyphless_char): Now static.

	Adjust to merge from gnulib.
	* conf_post.h (__has_builtin, assume): Remove; gnulib now does these.
	* lisp.h: Include <verify.h>, for 'assume'.

	* eval.c (clobbered_eassert): New macro.
	(internal_catch, internal_condition_case)
	(internal_condition_case_1, internal_condition_case_2)
	(internal_condition_case_n): Use it instead of eassert
	when the argument contains locals clobbered by longjmp.
	Don't use clobbered locals outside of clobbered_eassert.
	(internal_lisp_condition_case): Use a volatile variable
	to work around a local variable's getting clobbered.

2013-10-03  Stefan Monnier  <monnier@iro.umontreal.ca>

	* lisp.h (struct handler): Merge struct handler and struct catchtag.
	(PUSH_HANDLER): New macro.
	(catchlist): Remove.
	(handlerlist): Always declare.

	* eval.c (catchlist): Remove (merge with handlerlist).
	(handlerlist, lisp_eval_depth): Not static any more.
	(internal_catch, internal_condition_case, internal_condition_case_1)
	(internal_condition_case_2, internal_condition_case_n):
	Use PUSH_HANDLER.
	(unwind_to_catch, Fthrow, Fsignal): Adjust to merged
	handlerlist/catchlist.
	(internal_lisp_condition_case): Use PUSH_HANDLER.  Adjust to new
	handlerlist which can only handle a single condition-case handler at
	a time.
	(find_handler_clause): Simplify since we only a single branch here
	any more.

	* bytecode.c (BYTE_CODES): Add Bpushcatch, Bpushconditioncase
	and Bpophandler.
	(bcall0): New function.
	(exec_byte_code): Add corresponding cases.  Improve error message when
	encountering an invalid byte-code.  Let Bunwind_protect accept
	a function (rather than a list of expressions) as argument.

	* alloc.c (Fgarbage_collect): Merge scans of handlerlist and catchlist,
	and make them unconditional now that they're heap-allocated.

2013-10-03  Stefan Monnier  <monnier@iro.umontreal.ca>

	* charset.c (Fdecode_char, Fencode_char): Remove description of
	`restriction' arg. now that it's hidden by advertised-calling-convention.

2013-10-02  Jan Djärv  <jan.h.d@swipnet.se>

	* macfont.m (mac_ctfont_create_preferred_family_for_attributes):
	Remove unused variable (from mac-port).
	(macfont_draw): Use s->ybase for correct y position.

2013-10-02  Dmitry Antipov  <dmantipov@yandex.ru>

	* frame.h (struct frame): Drop has_minibuffer member because...
	(FRAME_HAS_MINIBUF_P): ...this macro can be implemented without it.
	* frame.c (make_frame, make_minibuffer_frame): Adjust users.

2013-10-02  Dmitry Antipov  <dmantipov@yandex.ru>

	* window.h (struct window): Prefer enum text_cursor_kinds to int
	for phys_cursor_type member.  Move the latter, phys_cursor_width,
	phys_cursor_ascent and phys_cursor_height under HAVE_WINDOW_SYSTEM.
	* window.c (replace_window, make_window): Adjust users.

2013-10-02  Dmitry Antipov  <dmantipov@yandex.ru>

	* fringe.c (toplevel): Do not use HAVE_WINDOW_SYSTEM because
	this module is never compiled otherwise.

2013-10-01  Alp Aker  <alp.tekin.aker@gmail.com>

	* macfont.m (macfont_draw): Use CGRectMake rather than NSMakeRect
	(Bug#15500).

2013-09-29  Eli Zaretskii  <eliz@gnu.org>

	* xdisp.c (get_next_display_element): Don't call face_for_font in
	a build configured --without-x.  (Bug#15484)

2013-09-29  Jan Djärv  <jan.h.d@swipnet.se>

	* window.c (calc_absolute_offset): #elif should be #elif defined.

	* frame.c (delete_frame): Block/unblock input to overcome race
	condition (Bug#15475).

2013-09-29  Andreas Politz  <politza@hochschule-trier.de>  (tiny change)

	* frame.c (delete_frame): Record selected frame only after
	calling Qdelete_frame_functions (Bug#15477).

2013-09-28  Jan Djärv  <jan.h.d@swipnet.se>

	* nsterm.m (ns_selection_color): Remove.
	(ns_get_color): Check for ns_selection_(fg|bg)_color using
	NSColor selectedText(Background)Color.  Only for COCOA.
	(ns_term_init): Remove assignment of ns_selection_color, logic
	moved to ns_get_color.

	* nsterm.h (NS_SELECTION_BG_COLOR_DEFAULT): Rename from
	NS_SELECTION_COLOR_DEFAULT.
	(NS_SELECTION_FG_COLOR_DEFAULT): New.

2013-09-28  Eli Zaretskii  <eliz@gnu.org>

	* xdisp.c (Fdump_tool_bar_row): Ifdef away the body if 'struct
	frame' does not have the tool_bar_window member.

2013-09-26  Barry O'Reilly  <gundaetiapo@gmail.com>

	Signal error when reading an empty byte-code object (Bug#15405)
	* lread.c (read1): Signal error.
	* alloc.c (make_byte_code): eassert header size.
	(sweep_vectors): Change an int to size_t.

2013-09-24  Paul Eggert  <eggert@cs.ucla.edu>

	* dispnew.c (clear_glyph_row, copy_row_except_pointers): Use enums
	instead of ints, as it's the usual style for offsetof constants.  See:
	http://lists.gnu.org/archive/html/emacs-devel/2013-09/msg00478.html

	* data.c (POPCOUNT_STATIC_INLINE): New macro, as a hack for popcount.
	This is ugly, but it should fix the performance problem for older
	GCC versions in the short run.  I'll look into integrating the
	Gnulib module for popcount, as a better fix.
	See the thread starting in:
	http://lists.gnu.org/archive/html/emacs-devel/2013-09/msg00474.html
	(popcount_size_t_generic) [NEED_GENERIC_POPCOUNT]:
	(popcount_size_t_msc) [USE_MSC_POPCOUNT]:
	(popcount_size_t_gcc) [USE_GCC_POPCOUNT]:
	(popcount_size_t): Use it.

2013-09-24  Daniel Colascione  <dancol@dancol.org>

	* process.c (Fnetwork_interface_info): Fix build break due to
	vector changes.

2013-09-24  Paul Eggert  <eggert@cs.ucla.edu>

	* dispnew.c (clear_glyph_row, copy_row_except_pointers):
	Prefer signed to unsigned integers where either will do.
	No need for 'const' on locals that do not escape.
	Omit easserts with unnecessary and unportable assumptions about
	alignment.  Avoid unnecessary casts to char *.

2013-09-24  Dmitry Antipov  <dmantipov@yandex.ru>

	Use union for the payload of struct Lisp_Vector.
	This helps to avoid a few glitches dictated by C's aliasing rules.
	* lisp.h (struct Lisp_Vector): Use union for next and
	contents member.  Adjust comment.  Change related users.
	* alloc.c (next_in_free_list, set_next_in_free_list): Remove.
	Related users changed.
	* buffer.c, bytecode.c, ccl.c, character.h, chartab.c, composite.c:
	* composite.h, disptab.h, fns.c, fontset.c, indent.c, keyboard.c:
	* lread.c, msdos.c, process.c, w32menu.c, window.c, xdisp.c:
	* xfaces.c, xfont.c, xmenu.c: Related users changed.

2013-09-24  Dmitry Antipov  <dmantipov@yandex.ru>

	Optimize glyph row clearing and copying routines.
	* dispextern.h (struct glyph_row): Change layout of struct
	glyph_row to help copy_row_except_pointers.  Adjust comment.
	* dispnew.c (null_row): Remove.
	(clear_glyph_row): Use offsetof and memset to find and clear
	just the members that need clearing.  Adjust comment.
	(copy_row_except_pointers): Likewise for copying.

2013-09-24  Paul Eggert  <eggert@cs.ucla.edu>

	Some minor cleanups of recently-added bool vector code.
	* conf_post.h (assume): Always return void.  Use lint version
	only if GCC and MSC versions don't apply.
	* conf_post.h (assume):
	* data.c (USC_MSC_POPCOUNT, count_trailing_zero_bits):
	Depend on _MSC_VER, not __MSC_VER, for consistency with
	the rest of Emacs.
	* data.c (bool_vector_spare_mask, popcount_size_t_generic)
	(popcount_size_t_msc, popcount_size_t_gcc, popcount_size_t)
	(bool_vector_binop_driver, count_trailing_zero_bits)
	(size_t_to_host_endian): Now static, not static inline;
	the latter isn't needed with modern compilers and doesn't
	work with older compilers anyway.

	* alloc.c (valgrind_p): Use bool for boolean.

2013-09-23  Dmitry Antipov  <dmantipov@yandex.ru>

	* xdisp.c (noninteractive_need_newline, message_log_need_newline)
	(overlay_arrow_seen, message_enable_multibyte, line_number_displayed)
	(display_last_displayed_message_p, message_buf_print)
	(message_cleared_p, help_echo_showing_p, hourglass_shown_p):
	Use bool for boolean.
	* dispextern.h (cancel_line, init_desired_glyphs):
	Remove ancient leftover.
	(help_echo_showing_p, hourglass_shown_p):
	* lisp.h (noninteractive_need_newline): Adjust declaration.

2013-09-23  Dmitry Antipov  <dmantipov@yandex.ru>

	* dispnew.c (frame_garbaged, selected_frame, last_nonminibuf_frame):
	Move to...
	* frame.c (frame_garbaged, selected_frame, last_nonminibuf_frame):
	...this file and convert the latter to static.  Adjust comment.
	(make_initial_frame):
	* window.c (init_window_once): Adjust user.
	* frame.h (last_nonminibuf_frame): Remove declaration.
	* lisp.h (selected_frame): Likewise.
	* msdos.c (the_only_display_info): Adjust comment.

2013-09-23  Eli Zaretskii  <eliz@gnu.org>

	* xdisp.c (mouse_face_from_string_pos): Fix off-by-one error in
	computing the end column of mouse-highlight that comes from
	display or overlay strings.  (Bug#15437)
	(note_mouse_highlight): Adapt calculation of last argument to
	mouse_face_from_string_pos to the above change.

	* conf_post.h (__has_builtin): Define to zero, if undefined, on
	all platforms, not just for clang.

2013-09-23  Jan Djärv  <jan.h.d@swipnet.se>

	* filelock.c (lock_file_1): Rearrange to remove compiler warning
	about excess arguments to snprintf.

	* conf_post.h(assume): Use __builtin_unreachable for clang.

2013-09-23  Juanma Barranquero  <lekktu@gmail.com>

	* w32console.c (initialize_w32_display): Remove unused variable hlinfo.
	* w32term.c (w32_scroll_bar_handle_click): Remove unused variable f.

2013-09-23  Daniel Colascione  <dancol@dancol.org>

	* alloc.c (USE_VALGRIND): New macro; on by default
	when ENABLE_CHECKING.
	(mark_maybe_object, mark_maybe_pointer)
	[USE_VALGRIND]: Mark conservatively-scanned regions valid for
	valgrind purposes.
	(valgrind_p) [USE_VALGRIND]: New variable.
	(init_alloc) [USE_VALGRIND]: Initialize valgrind_p.

2013-09-22  Jan Djärv  <jan.h.d@swipnet.se>

	* process.c (wait_reading_process_output): Change int pnamelen to
	socklen_t.

	* nsterm.m (setMarkedText:selectedRange:, deleteWorkingText):
	* nsmenu.m (addDisplayItemWithImage:idx:tag:helpText:enabled:):
	* nsfont.m (ns_get_covering_families, ns_findfonts): Cast NSLog
	argument to unsigned long to avoid warning.
	(nsfont_draw): Use 0.25 instead of  Fix2X (kATSItalicQDSkew).

	* conf_post.h (assume): Fix compiler error: x shall be cond.

2013-09-22  Daniel Colascione  <dancol@dancol.org>

	* xfns.c (x_get_monitor_attributes): Suppress unused variable
	warning when compiling without a window system.

2013-09-22  Daniel Colascione  <dancol@dancol.org>

	* data.c (Qbool_vector_p): New symbol.
	(bool_vector_spare_mask, popcount_size_t_generic)
	(popcount_size_t_msc, popcount_size_t_gcc)
	(popcount_size_t)
	(bool_vector_binop_driver)
	(count_trailing_zero_bits, size_t_to_host_endian)
	(Fbool_vector_exclusive_or)
	(Fbool_vector_union)
	(Fbool_vector_intersection, Fbool_vector_set_difference)
	(Fbool_vector_subsetp, Fbool_vector_not)
	(Fbool_vector_count_matches)
	(Fbool_vector_count_matches_at): New functions.
	(syms_of_data): Intern new symbol, functions.
	* alloc.c (bool_vector_payload_bytes): New function.
	(Fmake_bool_vector): Instead of calling Fmake_vector,
	which performs redundant initialization and argument checking,
	just call allocate_vector ourselves.  Make sure we clear any
	terminating padding to zero.
	(vector_nbytes, sweep_vectors): Use bool_vector_payload_bytes
	instead of open-coding the size calculation.
	(vroundup_ct): New macro.
	(vroundup): Assume argument >= 0; invoke vroundup_ct.
	* casetab.c (shuffle, set_identity): Change lint_assume to assume.
	* composite.c (composition_gstring_put_cache):
	Change lint_assume to assume.
	* conf_post.h (assume): New macro.
	(lint_assume): Remove.
	* dispnew.c (update_frame_1): Change lint_assume to assume.
	* ftfont.c (ftfont_shape_by_flt): Change lint_assume
	to assume.
	* image.c (gif_load): Change lint_assume to assume.
	* lisp.h (eassert_and_assume): New macro.
	(Qbool_vector_p): Declare.
	(CHECK_BOOL_VECTOR, ROUNDUP, BITS_PER_SIZE_T): New macros.
	(swap16, swap32, swap64): New inline functions.
	* macfont.m (macfont_shape): Change lint_assume to assume.
	* ralloc.c: Rename ROUNDUP to PAGE_ROUNDUP throughout.
	* xsettings.c (parse_settings): Use new swap16 and
	swap32 from lisp.h instead of file-specific macros.

2013-09-22  Eli Zaretskii  <eliz@gnu.org>

	* xdisp.c (try_window_id): Don't abort if cursor row could not be
	found (which can legitimately happen when the glyph row at the
	window start is disabled in the current_matrix.  (Bug#15365)

2013-09-22  Paul Eggert  <eggert@cs.ucla.edu>

	Fix syntax.h bug introduced by recent INLINE change.
	syntax.h defined an extern inline function SYNTAX_ENTRY that was
	conditionally compiled one way in some modules, and a different
	way in others.  This doesn't work with extern inline functions,
	which must have the same definition in all modules, because the
	defining code might be shared across modules, depending on the
	implementation.  Symptoms reported by Martin Rudalics in:
	http://lists.gnu.org/archive/html/emacs-devel/2013-09/msg00414.html
	* regex.c, syntax.c (SYNTAX_ENTRY_VIA_PROPERTY): Remove.
	(SYNTAX, SYNTAX_ENTRY, SYNTAX_WITH_FLAGS): New macros,
	overriding the corresponding functions in syntax.h.
	* syntax.h (syntax_property_entry, syntax_property_with_flags)
	(syntax_property): New inline functions.
	(SYNTAX_ENTRY, SYNTAX_WITH_FLAGS, SYNTAX):
	Rewrite in terms of these new functions.

2013-09-21  Eli Zaretskii  <eliz@gnu.org>

	* dired.c (directory_files_internal): Use multibyte_chars_in_text,
	not chars_in_text, whose result depends on the multibyteness of
	the current buffer.  (Bug#15426)

2013-09-20  Paul Eggert  <eggert@cs.ucla.edu>

	Port recent change to hosts where pointers aren't 'long'.
	* xterm.c (x_send_scroll_bar_event, x_scroll_bar_to_input_event):
	Don't assume that pointers are the same width as 'long'.
	Add a compile-time check that a pointer fits into two X slots.

	A simpler, centralized INLINE.
	* conf_post.h (INLINE): Define only if not already defined.
	This allows us to use a single INLINE, defined by one file
	per executable.
	* emacs.c (INLINE): Define it.
	Also, include category.h, charset.h, composite.h, dispextern.h,
	syntax.h, systime.h, so that their INLINE definitions are expanded
	properly for Emacs.
	* blockinput.h, keyboard.c (BLOCKINPUT_INLINE):
	* buffer.h, buffer.c (BUFFER_INLINE):
	* category.h, category.c (CATEGORY_INLINE):
	* character.h, character.c (CHARACTER_INLINE):
	* charset.h, charset.c (CHARSET_INLINE):
	* composite.h, composite.c (COMPOSITE_INLINE):
	* dispextern.h, dispnew.c (DISPEXTERN_INLINE):
	* frame.h, frame.c (FRAME_INLINE):
	* intervals.h, intervals.c (INTERVALS_INLINE):
	* keyboard.h, keyboard.c (KEYBOARD_INLINE):
	* lisp.h, alloc.c (LISP_INLINE):
	* process.h, process.c (PROCESS_INLINE):
	* syntax.h, syntax.c (SYNTAX_INLINE):
	* systime.h, sysdep.c (SYSTIME_INLINE):
	* termhooks.h, terminal.c (TERMHOOKS_INLINE):
	* window.h, window.c (WINDOW_INLINE):
	Remove.  All uses replaced with INLINE.

2013-09-20  Dmitry Antipov  <dmantipov@yandex.ru>

	* xterm.c (handle_one_xevent): Revert part of 2013-09-17 change
	to avoid Bug#15398.

2013-09-19  Eli Zaretskii  <eliz@gnu.org>

	* w32reg.c (w32_get_string_resource): Make the first 2 arguments
	'const char *' to avoid compiler warnings due to similar change in
	the prototype of x_get_string_resource.

2013-09-19  Dmitry Antipov  <dmantipov@yandex.ru>

	* xterm.h (struct x_display_info): New members last_mouse_glyph_frame,
	last_mouse_scroll_bar, last_mouse_glyph and last_mouse_movement_time,
	going to replace static variables below.  Adjust comments.
	* xterm.c (last_mouse_glyph, last_mouse_glyph_frame)
	(last_mouse_scroll_bar, last_mouse_movement_time): Remove.
	(note_mouse_movement, XTmouse_position, x_scroll_bar_note_movement)
	(x_scroll_bar_report_motion, handle_one_xevent, syms_of_xterm):
	Related users changed.
	* w32term.h (struct w32_display_info): New members last_mouse_glyph_frame,
	last_mouse_scroll_bar, last_mouse_scroll_bar_pos, last_mouse_glyph and
	last_mouse_movement_time, going to replace static variables below.
	Adjust comments.
	* w32term.c (last_mouse_glyph_frame, last_mouse_scroll_bar)
	(last_mouse_scroll_bar_pos, last_mouse_glyph, last_mouse_movement_time):
	Remove.
	(note_mouse_movement, w32_mouse_position, w32_scroll_bar_handle_click)
	(x_scroll_bar_report_motion, syms_of_w32term): Related users changed.
	* nsterm.h (struct ns_display_info): New members last_mouse_glyph,
	last_mouse_movement_time and last_mouse_scroll_bar, going to replace
	static variables below.
	* nsterm.m (last_mouse_glyph, last_mouse_movement_time)
	(last_mouse_scroll_bar): Remove.
	(note_mouse_movement, ns_mouse_position, mouseMoved, mouseEntered)
	(mouseExited): Related users changed.

2013-09-19  Dmitry Antipov  <dmantipov@yandex.ru>

	Do not use external array to process X scroll bar messages.
	* xterm.c (scroll_bar_windows, scroll_bar_windows_size): Remove.
	(x_send_scroll_bar_event): Pack window pointer into two slots
	of XClientMessageEvent if we're 64-bit.  Adjust comment.
	(x_scroll_bar_to_input_event): Unpack accordingly.

2013-09-18  Dmitry Antipov  <dmantipov@yandex.ru>

	Ifdef away recent changes which aren't relevant to NS port.
	* dispextern.h (x_mouse_grabbed, x_redo_mouse_highlight)
	[!HAVE_NS]: Declare as such.
	* frame.c (x_mouse_grabbed, x_redo_mouse_highlight)
	[!HAVE_NS]: Define as such.

2013-09-18  Dmitry Antipov  <dmantipov@yandex.ru>

	* frame.c (x_redo_mouse_highlight): New function
	to factor out common code used in W32 and X ports.
	* dispextern.h (x_redo_mouse_highlight): Add prototype.
	* xterm.h (struct x_display_info):
	* w32term.h (struct w32_display_info):
	* nsterm.h (struct ns_display_info): New members
	last_mouse_motion_frame, last_mouse_motion_x and
	last_mouse_motion_y, going to replace static variables below.
	* xterm.c (last_mouse_motion_event, last_mouse_motion_frame)
	(redo_mouse_highlight): Remove.
	(note_mouse_movement, syms_of_xterm): Adjust user.
	(handle_one_xevent): Likewise.  Use x_redo_mouse_highlight.
	* w32term.c (last_mouse_motion_event, last_mouse_motion_frame)
	(redo_mouse_highlight): Remove.
	(note_mouse_movement, syms_of_w32term): Adjust user.
	(w32_read_socket): Likewise.  Use x_redo_mouse_highlight.
	* nsterm.m (last_mouse_motion_position, last_mouse_motion_frame):
	Remove.
	(note_mouse_movement, mouseMoved, syms_of_nsterm):
	* nsfns.m (compute_tip_xy): Adjust user.

2013-09-18  Dmitry Antipov  <dmantipov@yandex.ru>

	* frame.c (x_mouse_grabbed): New function.
	* dispextern.h (x_mouse_grabbed): Add prototype.
	(last_mouse_frame): Remove declaration.
	* xterm.h (struct x_display_info):
	* w32term.h (struct w32_display_info):
	* nsterm.h (struct ns_display_info): New member
	last_mouse_frame, going to replace...
	* xdisp.c (last_mouse_frame): ...global variable.
	(note_tool_bar_highlight):
	* w32term.c (w32_mouse_position, w32_read_socket):
	* xterm.c (XTmouse_position, handle_one_xevent):
	Use x_mouse_grabbed.
	* nsterm.m (ns_mouse_position, mouseDown): Adjust user.

2013-09-17  Dmitry Antipov  <dmantipov@yandex.ru>

	* w32term.c (w32_read_socket): Avoid temporary
	variables in a call to x_real_positions.
	* xterm.c (handle_one_xevent): Likewise.

2013-09-17  Dmitry Antipov  <dmantipov@yandex.ru>

	* frame.h (x_set_bitmap_icon) [!HAVE_NS]: New function.
	(x_icon_type): Remove prototype.
	(x_bitmap_icon) [!HAVE_NS]: Declare as such.
	* frame.c (x_icon_type): Remove.
	* w32term.c (x_make_frame_visible, x_iconify_frame):
	* xterm.c (x_make_frame_visible, x_iconify_frame):
	Use x_set_bitmap_icon to factor out common code.

2013-09-17  Dmitry Antipov  <dmantipov@yandex.ru>

	* dispextern.h (check_x_display_info, x_get_string_resource):
	Declare here just once and unify the latter.
	* frame.c (check_x_display_info, x_get_string_resource):
	* nsterm.h (check_x_display_info):
	* xrdb.c (x_get_string_resource):
	* xterm.h (check_x_display_info): Remove prototypes.
	* nsfns.m (x_get_string_resource): Likewise.  Adjust definition.
	* w32reg.c (x_get_string_resource): Likewise.
	(w32_get_rdb_resource): Adjust user.

2013-09-17  Dmitry Antipov  <dmantipov@yandex.ru>

	* xterm.h (struct x_display_info): New member
	x_pending_autoraise_frame, going to replace...
	* xterm.c (pending_autoraise_frame): ...static variable.
	(x_new_focus_frame, XTread_socket): Adjust users.
	* w32term.h (struct w32_display_info): New member
	w32_pending_autoraise_frame, going to replace...
	* w32term.c (pending_autoraise_frame): ...global variable.
	(x_new_focus_frame, w32_read_socket): Adjust users.

2013-09-17  Glenn Morris  <rgm@gnu.org>

	* xdisp.c (message_dolog): If we create *Messages*,
	switch it to messages-buffer-mode.

2013-09-17  Paul Eggert  <eggert@cs.ucla.edu>

	Don't overuse 'const' in types of locals.
	* bidi.c (bidi_count_bytes):
	* gtkutil.c, gtkutil.h (xg_event_is_for_menubar)
	(xg_event_is_for_scrollbar):
	* xselect.c (x_handle_property_notify)
	(x_handle_selection_notify, x_handle_dnd_message):
	* xsettings.c, xsettings.h (xft_settings_event):
	* xterm.c (x_handle_net_wm_state, handle_one_event)
	(x_menubar_window_to_frame, x_detect_focus_change)
	(construct_mouse_click, note_mouse_movement)
	(x_scroll_bar_to_input_event, x_scroll_bar_expose)
	(x_scroll_bar_handle_click, x_scroll_bar_note_movement)
	(handle_one_xevent, x_handle_net_wm_state):
	* xterm.h (x_handle_property_notify, x_handle_selection_notify)
	(x_handle_dnd_message):
	Avoid unnecessary 'const', typically the second 'const' in
	'const foo * const arg', a 'const' that does not affect the API
	and doesn't significantly help the human reader.

2013-09-17  Dmitry Antipov  <dmantipov@yandex.ru>

	* image.c (fn_g_type_init) [WINDOWSNT]: Define and load
	only if Glib < 2.36.0.
	(fn_g_type_init) [!WINDOWSNT]: Define only if Glib < 2.36.0.
	* xsettings.c (init_gconf, init_gsettings): Do not check
	for g_type_init.
	* xterm.c (handle_one_xevent): Do not call to x_clear_area
	if GTK >= 2.7.0.
	(toplevel) [USE_MOTIF]: Include xlwmenu.h to pacify GCC.

2013-09-16  Jan Djärv  <jan.h.d@swipnet.se>

	* xsettings.c (init_gconf, init_gsettings): Check for Glib 2.36.0
	before calling g_type_init.

	* font.c (syms_of_font): Move call to syms_of_(ns|mac)font ...

	* nsterm.m (syms_of_nsterm): ... to here.

2013-09-16  Dmitry Antipov  <dmantipov@yandex.ru>

	* xterm.c (toolkit_scroll_bar_interaction): Use bool for boolean.
	(ignore_next_mouse_click_timeout): Use Time as X does.
	(handle_one_xevent): Avoid cast and use unsigned comparison.

2013-09-16  Dmitry Antipov  <dmantipov@yandex.ru>

	Do not copy X event in handle_one_xevent except KeyPress case.
	Wnen XEvent is processed, it is unlikely to be changed except
	KeyPress case, so we can avoid copying and use const pointer to
	const data to make sure that an event is not changed elsewhere.
	* xterm.c (handle_one_xevent): Change 2nd arg to 'const XEvent *
	const' and do not create local copy except for the KeyPress event.
	Use casts to avoid a few glitches.  Adjust formatting.  Add comments.
	(SET_SAVED_BUTTON_EVENT): Remove and move the code to the only user.
	(x_handle_net_wm_state, x_menubar_window_to_frame)
	(x_detect_focus_change, construct_mouse_click, note_mouse_movement)
	(x_scroll_bar_to_input_event, x_scroll_bar_expose)
	(x_scroll_bar_handle_click, x_scroll_bar_note_movement):
	* gtkutil.c (xg_event_is_for_menubar, xg_event_is_for_scrollbar):
	* xselect.c (x_handle_property_notify, x_handle_selection_notify)
	(x_handle_dnd_message):
	* xsettings.c (xft_settings_event):
	Use 'const XEvent * const' where appropriate.
	* xterm.h, gtkutil.h, xsettings.h: Adjust related prototypes.

2013-09-16  Dmitry Antipov  <dmantipov@yandex.ru>

	Fix X event waiting to handle multiple frames.
	* frame.h (struct frame) [HAVE_X_WINDOWS]: New member wait_event_type.
	* xterm.c (pending_event_wait): Remove.  Adjust users.
	(x_detect_focus_change): Pass frame arg.
	(handle_one_xevent): Find related frame early and clear per-frame
	wait_event_type only if this is an event for the relevant frame.
	(x_wait_for_event): Use per-frame wait_event_type.

2013-09-15  Jan Djärv  <jan.h.d@swipnet.se>

	* nsfns.m (Fx_create_frame): Fix font driver registration for
	GNUstep.

	* font.c (syms_of_font): Check MAC_OS_X_VERSION_MAX_ALLOWED >= 1050
	for syms_of_macfont.

	* nsterm.m: Include macfont.h.
	(ns_tmp_flags, ns_tmp_font): Remove.
	(ns_compute_glyph_string_overhangs): Check for driver Qns.
	(ns_draw_glyph_string): Use local variables instead of ns_tmp_flags,
	ns_tmp_font.  Call ns_draw_text_decoration here instead of nsfont.m.
	(changeFont:): Fix code style.  Check for font driver type when
	getiing font.

	* nsterm.h (FONT_DESCENT, FONT_ASCENT): Define to (f)->ascent and
	(f)->descent.

	* nsfont.m (ns_tmp_flags, ns_tmp_font): Remove.
	(nsfont_open): Set font driver type.
	Set font->ascent and font->descent.  Figure out font instead of
	ns_tmp_font, and flags instead of ns_tmp_flags.
	Fix indentation.  Remove call to ns_draw_text_decoration,
	moved to nsterm.

	* nsfns.m: Include macfont.h.
	(Fx_create_frame): Register macfont driver, make a better default font.
	(Fns_popup_font_panel): Get font from macfont driver, if used.

	* macfont.m, macfont.h, macuvs.h: New files.

	* font.h: Declare syms_of_macfont.

	* font.c (syms_of_font): Call syms_of_macfont.

	* Makefile.in (NS_OBJ, SOME_MACHINE_OBJECTS): Add macfont.o.

2013-09-15  Dmitry Antipov  <dmantipov@yandex.ru>

	Drop VERTICAL_SCROLL_BAR_WIDTH_TRIM.  For X, it is zero since 1999,
	and it is always zero for others, so I assume that this is an ancient
	leftover which nobody will want to change any more.
	* xterm.h, w32term.h, nsterm.h (VERTICAL_SCROLL_BAR_WIDTH_TRIM): Remove.
	(VERTICAL_SCROLL_BAR_INSIDE_WIDTH):
	* frame.c (x_set_scroll_bar_width):
	* w32fns.c (w32_createscrollbar):
	* w32term.c (w32_set_vertical_scroll_bar):
	* xfns.c (x_set_scroll_bar_default_width):
	* xterm.c (XTflash, x_scroll_bar_create, XTset_vertical_scroll_bar)
	(x_scroll_bar_expose): Related users changed.

2013-09-15  Dmitry Antipov  <dmantipov@yandex.ru>

	* xterm.h (FRAME_X_SCREEN_NUMBER): Add comment.
	(BLACK_PIX_DEFAULT, WHITE_PIX_DEFAULT): Use FRAME_X_SCREEN_NUMBER.
	(SCROLL_BAR_X_WIDGET, SET_SCROLL_BAR_X_WIDGET) [USE_X_TOOLKIT]:
	Define as such.
	* frame.h (FRAME_SMALLEST_CHAR_WIDTH, FRAME_SMALLEST_FONT_HEIGHT):
	Define once here...
	* nsterm.h, w32term.h, xterm.h: ...and not here.
	* w32term.h (SCROLL_BAR_X_WIDGET, SET_SCROLL_BAR_X_WIDGET):
	Remove unused Xisms.
	* xterm.c, xfns.c (toplevel): Remove #ifdef HAVE_X_WINDOWS because
	these modules are never compiled otherwise.

2013-09-14  Eli Zaretskii  <eliz@gnu.org>

	* buffer.c (syms_of_buffer) <left-margin-width, right-margin-width>:
	Doc fix.  (Bug#15375)

2013-09-13  Dmitry Antipov  <dmantipov@yandex.ru>

	Unify Fx_focus_frame between all ports.
	* frame.h (x_focus_frame): New prototype.
	* xfns.c (Fx_focus_frame): Remove.
	(syms_of_xfns): Do not defsubr it.
	(x_focus_frame): X implementation.
	* nsfns.m (Fx_focus_frame): Remove.
	(syms_of_nsfns): Do not defsubr it.
	(x_focus_frame): NS implementation.
	* w32term.c (Fx_focus_frame): Remove.
	(x_focus_on_frame): Rename to...
	(x_focus_frame): W32 implementation.
	* w32term.h (x_focus_on_frame): Remove prototype.
	* w32fns.c (Fx_focus_frame): Remove.
	(syms_of_w32fns): Do not defsubr it.
	* frame.c (Fx_focus_frame): Define here.
	(syms_of_frame): Defsubr here.
	* gtkutil.c (xg_tool_bar_callback): Use x_focus_frame.

2013-09-13  Dmitry Antipov  <dmantipov@yandex.ru>

	Unify FRAME_window_system_DISPLAY_INFO macros between all ports.
	All of them are replaced with FRAME_DISPLAY_INFO, defined in
	each port to reference the port-specific window system data.
	* msdos.h (FRAME_X_DISPLAY_INFO): Remove.
	(FRAME_DISPLAY_INFO): Define.
	* w32term.h (FRAME_W32_DISPLAY_INFO, FRAME_X_DISPLAY_INFO): Remove.
	(FRAME_DISPLAY_INFO): Define.  Adjust users.
	* xterm.h (FRAME_X_DISPLAY_INFO): Remove.
	(FRAME_DISPLAY_INFO): Define.  Adjust users.
	* frame.h (FRAME_RES_X, FRAME_RES_Y): Unify.
	* font.c, frame.c, gtkutil.c, image.c, menu.c, msdos.c, nsfns.m:
	* nsfont.m, nsterm.m, w32fns.c, w32font.c, w32menu.c, w32term.c:
	* w32xfns.c, widget.c, xdisp.c, xfaces.c, xfns.c, xfont.c, xmenu.c:
	* xselect.c, xterm.c: All related users changed.

2013-09-13  Dmitry Antipov  <dmantipov@yandex.ru>

	* xterm.h (x_window_to_frame, x_any_window_to_frame)
	(x_menubar_window_to_frame): Remove prototypes.
	* xfns.c (x_window_to_frame, x_any_window_to_frame)
	(x_menubar_window_to_frame, x_top_window_to_frame):
	Move from here...
	* xterm.c (x_window_to_frame, x_any_window_to_frame)
	(x_menubar_window_to_frame, x_top_window_to_frame):
	...to here and convert all but the last to static.

2013-09-12  Eli Zaretskii  <eliz@gnu.org>

	* lisp.mk (lisp): Add w32-common-fns.elc.

2013-09-12  Xue Fuqiao  <xfq.free@gmail.com>

	* charset.c (char_charset): Document an exception for char-charset.

2013-09-12  Dmitry Antipov  <dmantipov@yandex.ru>

	* xterm.h (x_display_info): New field last_user_time...
	* xterm.c (toplevel): ...to replace static last_user_time.
	(handle_one_xevent, x_ewmh_activate_frame): Adjust users.

2013-09-12  Dmitry Antipov  <dmantipov@yandex.ru>

	* xterm.c (x_set_scroll_bar_thumb) [USE_LUCID && !HAVE_XAW3D]: Clip
	scroll bar values to prevent thumb from disappear and update comment.

2013-09-11  Glenn Morris  <rgm@gnu.org>

	* emacs.c (usage_message): Possessive apostrophe tweak.

2013-09-11  Dmitry Antipov  <dmantipov@yandex.ru>

	* nsterm.m (syms_of_nsterm): Use Qns.
	* w32fns.c (Fx_open_connection): Remove old '#if 0' code.
	* w32term.c (w32_create_terminal, syms_of_w32term): Use Qw32.
	* xfns.c (x_display_info_for_name, Fx_open_connection):
	Remove old '#if 0' code.
	(syms_of_xfns): Use Qx.
	* termhooks.h (fullscreen_hook): Remove the leftover.
	(struct terminal): Fix typo in comment.

2013-09-11  Dmitry Antipov  <dmantipov@yandex.ru>

	Cleaning up a few X scroll bar bits.
	* termhooks.h (enum scroll_bar_part): Add scroll_bar_nowhere member.
	* xterm.h (struct scroll_bar) [USE_TOOLKIT_SCROLL_BARS && USE_LUCID]:
	New member last_seen_part, going to replace...
	* xterm.c [USE_TOOLKIT_SCROLL_BARS]: ...global last_scroll_bar_part.
	(xt_action_hook) [USE_LUCID]: Adjust user.
	(xm_scroll_callback, xg_scroll_callback): Do not bloat with
	Lucid-specific scroll bar support.
	(xaw_jump_callback, xaw_scroll_callback): Prefer enum scroll_par_part
	to int and adjust to use last_seen_part member.
	(x_set_toolkit_scroll_bar_thumb) [USE_LUCID]: Adjust user.
	(x_scroll_bar_create) [USE_TOOLKIT_SCROLL_BARS && USE_LUCID]:
	Initialize last_seen_part.

2013-09-11  Stefan Monnier  <monnier@iro.umontreal.ca>

	* insdel.c (insert_from_buffer_1): Don't mark buffer as modified when
	insert-buffer-substring an empty string.

2013-09-11  Paul Eggert  <eggert@cs.ucla.edu>

	* xdisp.c (Ftool_bar_lines_needed): Declare as 'const' if ifdeffed out,
	avoiding a GCC warning.

2013-09-11  Dmitry Antipov  <dmantipov@yandex.ru>

	Ifdef away frame tool bar code when it is not really used.
	* frame.h (struct frame) [HAVE_WINDOW_SYSTEM && !USE_GTK && !HAVE_NS]:
	Move tool_bar_window, desired_tool_bar_string, current_tool_bar_string
	and minimize_tool_bar_window_p under the above.
	(fset_current_tool_bar_string, fset_desired_tool_bar_string)
	(fset_tool_bar_window): Likewise.
	* dispnew.c (clear_current_matrices, clear_desired_matrices)
	(adjust_frame_glyphs_for_window_redisplay, free_glyphs, update_frame)
	(change_frame_size_1):
	* window.c (window_from_coordinates, Frecenter): Adjust users.
	* window.h (WINDOW_TOOL_BAR_P): Define to zero when frame tool bar
	code is not really used.
	* xdisp.c (build_desired_tool_bar_string, display_tool_bar_line)
	(tool_bar_lines_needed, MAX_FRAME_TOOL_BAR_HEIGHT, tool_bar_item_info)
	(get_tool_bar_item, handle_tool_bar_click, note_tool_bar_highlight)
	[!USE_GTK && !HAVE_NS]: Define as such.
	(Ftool_bar_lines_needed, redisplay_tool_bar, show_mouse_face)
	(note_mouse_highlight, expose_frame):
	* xfns.c (x_set_tool_bar_lines):
	* xterm.c (handle_one_xevent): Adjust users.

2013-09-11  Paul Eggert  <eggert@cs.ucla.edu>

	Fix corruption with multiple emacsclient -t instances (Bug#15222).
	This bug was introduced by my 2013-08-26 patch, which incorrectly
	assumed that the terminfo implementation doesn't use termcap buffers.
	* term.c (init_tty) [TERMINFO]: Remove optimization, as
	these buffers apparently are used after all.
	* termchar.h (TERMCAP_BUFFER_SIZE) [TERMINFO]: Define here too.
	(struct tty_display_info): Define members termcap_term_buffer and
	termcap_strings_buffer even if TERMINFO.

2013-09-11  Dmitry Antipov  <dmantipov@yandex.ru>

	Fix last change.
	* data.c (Feqlsign, Flss, Fgtr, Fleq, Fgeq): Add convenient
	'usage' docstring entry to pacify make-docfile.

2013-09-11  Barry O'Reilly  <gundaetiapo@gmail.com>

	Change comparison functions =, <, >, <=, >= to take many arguments.
	* data.c: Change comparison functions' interface and implementation.
	* lisp.h: Make arithcompare available for efficient two arg
	comparisons.
	* bytecode.c: Use arithcompare.
	* fileio.c: Use new interface.

2013-09-11  Stefan Monnier  <monnier@iro.umontreal.ca>

	* keyboard.c (read_char): Don't break immediate_echo (bug#15332).

2013-09-10  Stefan Monnier  <monnier@iro.umontreal.ca>

	* eval.c (Feval): Document the new use of `lexical'.

2013-09-09  Dmitry Antipov  <dmantipov@yandex.ru>

	Review and drop old frame resize hack.
	* frame.h (struct frame): Remove force_flush_display_p.
	* dispnew.c (update_frame): Adjust user and don't call
	flush_frame here.  The comment has said that there was an issues
	with redisplaying fringes, but I don't see any differences with
	and without this hack.  Hopefully we can continue without it.
	* xdisp.c (clear_garbaged_frames): Adjust user and do not clear
	current frame matrices twice if resized_p is set.

2013-09-09  Dmitry Antipov  <dmantipov@yandex.ru>

	Do not populate pure Xism x_sync to other ports.
	* frame.h (x_sync): Move under HAVE_X_WINDOWS.
	* frame.c (other_visible_frames) [HAVE_X_WINDOWS]: Use as such.
	* nsfns.m, w32xfns.c (x_sync): Remove no-op.
	* w32term.h (x_sync): Remove prototype.

2013-09-09  Dmitry Antipov  <dmantipov@yandex.ru>

	Cleanup frame flushing.
	* dispextern.h (struct redisplay_interface):
	Drop flush_display_optional because flush_display is enough
	for X and flushing via RIF is just a no-op for others.
	* frame.h (flush_frame): New function.
	* dispnew.c (update_frame):
	* minibuf.c (read_minibuf):
	* xdisp.c (echo_area_display, redisplay_preserve_echo_area):
	Use it.
	* keyboard.c (detect_input_pending_run_timers): Do not flush
	all frames but selected one in redisplay_preserve_echo_area.
	* nsterm.m (ns_flush): Remove no-op.
	(ns_redisplay_interface): Adjust user.
	* w32term.h (x_flush): Remove no-op.
	(w32_redisplay_interface): Adjust user.
	* xterm.c (x_flush): Simplify because we do not flush all
	frames at once any more.  Adjust comment.
	(x_redisplay_interface): Adjust user.

2013-09-07  Paul Eggert  <eggert@cs.ucla.edu>

	Port --without-x --enable-gcc-warnings to Fedora 19.
	* gfilenotify.c (globals_of_gfilenotify):
	Call g_type_init only if using an older glib version that needs it.

2013-09-06  Dmitry Antipov  <dmantipov@yandex.ru>

	* lisp.h (last_glyphless_glyph_frame, last_glyphless_glyph_face_id)
	(last_glyphless_glyph_merged_face_id): Remove declarations.
	* dispextern.h (merge_glyphless_glyph_face): Add prototype.
	* xdisp.c (last_glyphless_glyph_frame, last_glyphless_glyph_face_id)
	(last_glyphless_glyph_merged_face_id): Now static.
	(merge_escape_glyph_face): New function, refactored from...
	(get_next_display_element): ...here.
	(merge_glyphless_glyph_face): New function, refactored from...
	(produce_glyphless_glyph): ...here...
	* term.c (produce_glyphless_glyph): ...and here.

2013-09-06  Stefan Monnier  <monnier@iro.umontreal.ca>

	* eval.c (eval_sub): Only call Ffunction if necessary.

2013-09-06  Dmitry Antipov  <dmantipov@yandex.ru>

	Attempt to make redisplay more selective when changing cursor type.
	* frame.h (struct frame): New bitfield cursor_type_changed.
	* xdisp.c (cursor_type_changed): Remove.
	(try_cursor_movement, redisplay_window, try_window_id)
	(set_frame_cursor_types, try_window_reusing_current_matrix):
	Adjust to use per-frame bitfield.
	(redisplay_internal): Look for cursor type change on each visible
	frame and consider all frames if cursor type has been changed on
	the frame other than selected.  If cursor type has been changed on
	selected frame only, do not use fast update.

2013-09-06  Dmitry Antipov  <dmantipov@yandex.ru>

	Attempt to make redisplay more selective when changing fonts.
	* frame.h (struct frame): New bitfield fonts_changed.
	* dispextern.h (fonts_changed_p, adjust_glyphs): Remove declaration.
	(adjust_frame_glyphs): Add prototype.
	* dispnew.c (fonts_changed_p): Remove.
	(adjust_glyphs): Remove because we do not
	adjust matrices on all frames at once any more.
	(adjust_frame_glyphs): Block and unblock input here.
	(adjust_glyph_matrix): Use fonts_changed.
	(change_frame_size_1): Use adjust_frame_glyphs.
	* font.c (font_open_entity): Use fonts_changed.
	* frame.c (set_menu_bar_lines, Fmake_terminal_frame):
	* w32fns.c (x_set_menu_bar_lines, x_set_tool_bar_lines, Fx_show_tip):
	* window.c (Fdelete_other_windows_internal, Fwindow_resize_apply)
	(Fsplit_window_internal, Fdelete_window_internal, grow_mini_window)
	(shrink_mini_window, Fresize_mini_window_internal)
	(window_scroll_pixel_based, Fset_window_configuration)
	(apply_window_adjustment, Fset_window_vscroll):
	* xfns.c (x_set_menu_bar_lines, x_set_tool_bar_lines, Fx_show_tip):
	Use adjust_frame_glyphs.
	* xdisp.c (redisplay_tool_bar, redisplay_window, try_window)
	(try_window_reusing_current_matrix, try_window_id, display_line)
	(IT_EXPAND_MATRIX_WIDTH): Use fonts_changed.
	(redisplay_internal): Consider fonts_changed and adjust frame
	matrices for each frame only if the frame is visible.  If font
	has been changed on some frame during full redisplay, retry
	only visible frames where the font has been actually changed.

2013-09-05  Dmitry Antipov  <dmantipov@yandex.ru>

	Cache current header and mode line height for each window.
	* window.h (struct window): New fields mode_line_height
	and header_line_height.
	* window.c (make_window): Initialize them.
	* dispextern.h (CURRENT_MODE_LINE_HEIGHT)
	(CURRENT_HEADER_LINE_HEIGHT): Use them.  Adjust comment.
	(current_mode_line_height, current_header_line_height):
	Remove declaration.
	* xdisp.c (current_mode_line_height, current_header_line_height):
	Remove.
	(pos_visible_p, init_xdisp): Adjust user.
	(redisplay_window): Invalidate mode_line_height and
	header_line_height if current and desired matrices do not agree.

2013-09-05  Dmitry Antipov  <dmantipov@yandex.ru>

	* fontset.c, window.c, xdisp.c (toplevel): Use TERM_HEADER.
	* xfaces.c (toplevel) [HAVE_X_WINDOWS]: Do not include xterm.h twice.

2013-09-05  Dmitry Antipov  <dmantipov@yandex.ru>

	Make --without-x compatible with --enable-gcc-warnings.
	* font.c (register_font_driver): Move check under HAVE_WINDOW_SYSTEM.
	* font.h (struct font_driver): Move draw, get_bitmap and free_bitmap
	members under HAVE_WINDOW_SYSTEM.
	* keyboard.c (make_lispy_focus_out): Likewise.
	(record_menu_key): Move under HAVE_MENUS.
	* xdisp.c (toplevel): Move hourglass_shown_p, hourglass_atimer and
	THIN_SPACE_WIDTH under HAVE_WINDOW_SYSTEM.
	(syms_of_xdisp): Adjust user.
	(window_box_edges): Define only if HAVE_WINDOW_SYSTEM.
	(start_hourglass, cancel_hourglass):
	* xfaces.c (toplevel): Likewise with PT_PER_INCH,
	clear_font_table_count, CLEAR_FONT_TABLE_COUNT
	and CLEAR_FONT_TABLE_NFONTS.
	(set_font_frame_param, clear_face_gcs, realize_non_ascii_face):
	Declare only if HAVE_WINDOW_SYSTEM.
	(lface_same_font_attributes_p, clear_face_gcs): Define only
	if HAVE_WINDOW_SYSTEM.

2013-09-05  Dmitry Antipov  <dmantipov@yandex.ru>

	* frame.c (check_minibuf_window): Update 'frame' with frame pointer.
	* xterm.c (x_scroll_bar_handle_click) [!USE_TOOLKIT_SCROLL_BARS]:
	Don't pass C integer to XINT (tiny fix for 2013-09-03 change).

2013-09-05  Stefan Monnier  <monnier@iro.umontreal.ca>

	* cmds.c (Fself_insert_command): Don't pass a non-integer to XINT.

2013-09-04  Paul Eggert  <eggert@cs.ucla.edu>

	* alloc.c (make_event_array): First arg is now ptrdiff_t, not int.
	This fixes a type error on hosts where ptrdiff_t is wider than int.

2013-09-04  Stefan Monnier  <monnier@iro.umontreal.ca>

	* keyboard.c (read_key_sequence_vs): New function.
	(Fread_key_sequence_vector, Fread_key_sequence): Use it to factor out
	common code.

	* callint.c (Fcall_interactively): Always return a vector for 'K'.

2013-09-04  Paul Eggert  <eggert@cs.ucla.edu>

	Makefile improvements.
	* Makefile.in (config.status): Don't use double-colon rules, as
	they are not portable according to POSIX.  Fix shell typo with `;
	I guess this rule has never been tested?
	(VCSWITNESS): New macro, to override any environment var.

2013-09-04  Dmitry Antipov  <dmantipov@yandex.ru>

	* xterm.h (struct x_display_info): Do not track X connection
	fd separately because it is always available from Display.
	* xterm.c (x_term_init, x_delete_terminal, x_delete_display):
	Adjust users.

2013-09-03  Dmitry Antipov  <dmantipov@yandex.ru>

	* buffer.c (drop_overlay):
	* fileio.c (restore_point_unwind): Prefer unchain_marker to
	Fset_marker (X, Qnil, ...) (which is the same but a bit slower).

2013-09-03  Dmitry Antipov  <dmantipov@yandex.ru>

	* buffer.c (Fmake_overlay, Fmove_overlay):
	* intervals.c (set_point_from_marker):
	* print.c (PRINTPREPARE): Prefer signal_error
	to plain error and report unsuitable marker too.

2013-09-03  Dmitry Antipov  <dmantipov@yandex.ru>

	* xterm.h (struct scroll_bar): Prefer int to Lisp_Object
	for 'dragging' member.
	(struct x_output): Remove set-but-unused leftovers
	'left_before_move' and 'top_before_move'.
	* gtkutil.c (xg_set_toolkit_scroll_bar_thumb):
	* xterm.c (xt_action_hook, xm_scroll_callback, xg_scroll_callback)
	(xg_end_scroll_callback, xaw_jump_callback, xaw_scroll_callback)
	(x_set_toolkit_scroll_bar_thumb, x_scroll_bar_create)
	(x_scroll_bar_set_handle, XTset_vertical_scroll_bar)
	(x_scroll_bar_handle_click, x_scroll_bar_note_movement)
	(x_scroll_bar_report_motion, x_set_offset): Related users changed.
	* xfns.c, image.c (XLIB_ILLEGAL_ACCESS): No longer needed.

2013-09-03  Jan Djärv  <jan.h.d@swipnet.se>

	* nsfont.m (INVALID_GLYPH): New define.
	(nsfont_encode_char): Use INVALID_GLYPH.
	(ns_uni_to_glyphs): Ditto, check for NSNullGlyph (Bug#15138).

2013-09-02  Dmitry Antipov  <dmantipov@yandex.ru>

	* xterm.c (x_last_mouse_movement_time): Revert last change.
	This code should use XDisplayMotionBufferSize to check display's
	motion history first, and there are few other issues as well.
	(x_scroll_bar_note_movement): Pass XMotionEvent rather than XEvent.
	(handle_one_xevent): Adjust user.

2013-09-02  Martin Rudalics  <rudalics@gmx.at>

	* dispnew.c (Flast_nonminibuf_frame): Move from here ...
	* frame.c (Flast_nonminibuf_frame): ... to here.
	(check_minibuf_window): Don't abort if no window was found
	(Bug#15247).

2013-09-02  Dmitry Antipov  <dmantipov@yandex.ru>

	Use XGetMotionEvents to ask the last mouse motion time from X server.
	* xterm.c (X_MOTION_HISTORY): Default to 1.
	(x_last_mouse_movement_time) [X_MOTION_HISTORY]: New function.
	(x_last_mouse_movement_time) [!X_MOTION_HISTORY]: Legacy version.
	(note_mouse_movement, x_scroll_bar_note_movement) [!X_MOTION_HISTORY]:
	Ifdef away legacy code.
	(XTmouse_position, x_scroll_bar_report_motion):
	Use x_last_mouse_movement_time.
	(handle_one_xevent): Use event.xunmap and not event.xmap when handling
	UnmapNotify event.

2013-09-02  Dmitry Antipov  <dmantipov@yandex.ru>

	* msdos.c (last_mouse_window): Move to...
	(dos_rawgetc): ...this function and adjust comment.
	* nsterm.m (last_window): Rename to last_mouse_window, move to...
	(mouseMoved): ...this function and adjust comment.
	* w32term.c (last_window): Likewise with...
	(w32_read_socket): ...this function.
	* xterm.c (last_window): Likewise with...
	(handle_one_xevent): ...this function.

2013-09-02  Dmitry Antipov  <dmantipov@yandex.ru>

	* window.h (Vmouse_window, Vmouse_event): Remove the leftovers.
	* xterm.c (toplevel): Drop obsolete comment and move compose_status...
	(handle_one_xevent): ...to here.
	(STORE_KEYSYM_FOR_DEBUG): Move under ENABLE_CHECKING and make no-op
	otherwise.

2013-09-02  Dmitry Antipov  <dmantipov@yandex.ru>

	* msdos.c (IT_set_terminal_window): Remove no-op.
	(initialize_msdos_display): Adjust terminal setup.
	* w32console.c (w32con_set_terminal_window): Remove no-op.
	(initialize_w32_display): Adjust terminal setup.
	* w32term.c (w32_set_terminal_window): Remove no-op.
	(w32_create_terminal): Adjust terminal setup.
	* xterm.c (XTset_terminal_window): Remove no-op.
	(x_create_terminal): Adjust terminal setup.

2013-09-01  Dmitry Antipov  <dmantipov@yandex.ru>

	* nsterm.m (ns_set_terminal_modes, ns_reset_terminal_modes):
	Remove no-ops.
	(ns_create_terminal): Adjust terminal setup.
	* w32term.c (w32_set_terminal_modes, w32_reset_terminal_modes):
	Remove no-ops.
	(w32_create_terminal): Adjust terminal setup.
	* xterm.c (XTset_terminal_modes, XTreset_terminal_modes):
	Remove no-ops.
	(x_create_terminal): Adjust terminal setup.

2013-09-01  Dmitry Antipov  <dmantipov@yandex.ru>

	* dispextern.h (SET_TEXT_POS_FROM_MARKER): Indent.
	(CLIP_TEXT_POS_FROM_MARKER): New macro.
	* dispnew.c (buffer_posn_from_coords):
	* window.c (Fwindow_end, displayed_window_lines):
	* xdisp.c (redisplay_mode_lines): Use it.

2013-09-01  Jan Djärv  <jan.h.d@swipnet.se>

	* fontset.c (face_for_char): Check char in the current face font first
	if HAVE_NS (Bug#15138).

2013-08-31  Martin Rudalics  <rudalics@gmx.at>

	* window.c (temp_output_buffer_show): Make sure window returned
	by display_buffer is live (Bug#15213).

2013-08-30  Dmitry Antipov  <dmantipov@yandex.ru>

	Minor cleanup to avoid forward declarations.
	* coding.h (struct ccl_spec): Remove forward declaration.
	* composite.h (toplevel): Include font.h.
	(struct composition_it, struct face, struct font_metrics):
	Remove forward declaration.
	* dispextern.h (struct image, struct atimer): Likewise.
	* emacsgtkfixed.h (struct frame): Likewise.
	* emacsgtkfixed.c (toplevel): Reorder headers and drop stdio.h.
	* font.h (struct font_driver, struct font, struct glyph_string)
	(struct face): Remove forward declaration.
	* fontset.h (struct face, struct font): Likewise.
	* frame.h (toplevel): Style cleanup.
	(enum output_method): Move to...
	* termhooks.h (enum output_method): ...here.
	(struct glyph, struct frame, struct ns_display_info)
	(struct x_display_info, struct w32_display_info):
	Remove forward declaration.
	* xterm.h (toplevel): Include termhooks.h.
	(struct font, struct window, struct glyph_matrix, struct frame)
	(struct input_event, struct face, struct image): Remove forward
	declaration.
	* gtkutil.h (struct _widget_value): Likewise.
	* keyboard.h (toplevel): Include termhooks.h.
	(struct input_event): Remove forward declaration.

2013-08-29  Dmitry Antipov  <dmantipov@yandex.ru>

	* intervals.c (set_point_from_marker): New function.
	* editfns.c (Fgoto_char):
	* process.c (Finternal_default_process_filter):
	* window.c (select_window_1): Use it.
	* buffer.h (set_point_from_marker): Add prototype.

2013-08-29  Eli Zaretskii  <eliz@gnu.org>

	* w32.c (term_winsock): Call release_listen_threads before calling
	WSACleanup.
	(_sys_wait_accept): Wait for accept event in a loop with a finite
	timeout, instead of waiting indefinitely.  Will hopefully avoid
	hanging during exit because WSACleanup deadlocks waiting for the
	event object to be released.  (Bug#14333)

	* w32proc.c (release_listen_threads): New function, signals all
	the reader threads that listen for connections to stop waiting.

	* w32.h (release_listen_threads): Add prototype.

2013-08-29  Dmitry Antipov  <dmantipov@yandex.ru>

	* alloc.c (Fmake_marker, build_marker): Zero need_adjustment
	field of new marker (for sanity and safety).
	* lisp.h (XSETMARKER): Remove unused macro (it doesn't work
	anyway because XMISCTYPE is a function and can't be an lvalue).

2013-08-29  Dmitry Antipov  <dmantipov@yandex.ru>

	* xterm.c (x_clear_area): Lost 7th arg because it is always False.
	(x_after_update_window_line, x_scroll_bar_create)
	(x_scroll_bar_set_handle, XTset_vertical_scroll_bar)
	(handle_one_xevent, x_clear_frame_area):
	* gtkutil.c (xg_clear_under_internal_border, xg_update_scrollbar_pos):
	* xfns.c (x_set_menu_bar_lines, x_set_tool_bar_lines): Adjust users.
	* xterm.h (x_clear_area): Adjust prototype.

2013-08-29  Dmitry Antipov  <dmantipov@yandex.ru>

	Hook scanning and indentation functions to find_newline.  This helps
	to avoid duplicated code and renders more respect to newline cache.
	* lisp.h (scan_newline): Prefer ptrdiff_t to EMACS_INT.
	* cmds.c (Fforward_line):
	* indent.c (scan_for_column, Fcurrent_indentation, indented_beyond_p):
	Use find_newline and avoid unnecessary point movements.
	* search.c (scan_newline): Implement on top of find_newline.

2013-08-28  Stefan Monnier  <monnier@iro.umontreal.ca>

	* eval.c (Ffuncall): Fix handling of ((lambda ..) ..) in lexically
	scoped code (bug#11258).

2013-08-28  Davor Cubranic  <cubranic@stat.ubc.ca> (tiny change)

	* nsterm.m (last_window): New variable.
	(EV_TRAILER2): New macro.
	(EV_TRAILER): Call EV_TRAILER2.
	(mouseMoved:): Add support for mouse-autoselect-window
	on nextstep (Bug#6888).

2013-08-28  Andreas Schwab  <schwab@suse.de>

	* regex.c (CHAR_CHARSET, CHARSET_LEADING_CODE_BASE, CHAR_HEAD_P)
	(SINGLE_BYTE_CHAR_P, SAME_CHARSET_P, MAKE_CHAR, BYTE8_TO_CHAR):
	Remove unused macro definitions.
	(CHARSET_RANGE_TABLE_BITS, EXTEND_RANGE_TABLE)
	(SET_RANGE_TABLE_WORK_AREA_BIT, SET_RANGE_TABLE_WORK_AREA):
	Only define if emacs.

2013-08-28  Dmitry Antipov  <dmantipov@yandex.ru>

	Prefer enum glyph_row_area to int where appropriate.
	* dispextern.h (enum glyph_row_area): Add ANY_AREA member.
	Fix comment.
	(window_box, window_box_width, window_box_left, window_box_left_offset)
	(window_box_right, window_box_right_offset): Adjust prototypes.
	* xdisp.c (window_box, window_box_width, window_box_left)
	(window_box_left_offset, window_box_right, window_box_right_offset):
	Use enum glyph_row_area.  Adjust users and tweak comment where needed.
	(window_box_edges): Likewise.  Lost 2nd arg since it is always ANY_AREA.
	* nsterm.m (ns_clip_to_row):
	* w32term.c (w32_clip_to_row):
	* xterm.c (x_clip_to_row): Likewise.

2013-08-28  Dmitry Antipov  <dmantipov@yandex.ru>

	* buffer.c (Foverlays_at, Foverlays_in, Fnext_overlay_change)
	(Fprevious_overlay_change): Fast path for buffer with no overlays.

2013-08-28  Paul Eggert  <eggert@cs.ucla.edu>

	* Makefile.in (SHELL): Now @SHELL@, not /bin/sh,
	for portability to hosts where /bin/sh has problems.

2013-08-28  Dmitry Antipov  <dmantipov@yandex.ru>

	Redesign redisplay interface to drop global output_cursor.
	* dispextern.h (struct redisplay_interface): Remove cursor_to member.
	(toplevel): Remove declaration of output_cursor.
	(set_output_cursor, x_cursor_to): Remove prototype.
	* window.h (struct window): New member output_cursor.
	(output_cursor_to): New function to replace RIF member.
	* dispnew.c (redraw_overlapped_rows, update_marginal_area)
	(update_text_area, set_window_cursor_after_update): Use it.
	* xdisp.c (output_cursor, set_output_cursor, x_cursor_to): Remove.
	(x_write_glyphs, x_insert_glyphs, x_clear_end_of_line):
	* nsterm.m (ns_update_window_begin, ns_update_window_end):
	* w32term.c (x_update_window_begin, x_update_window_end):
	* xterm.c (x_update_window_begin, x_update_window_end):
	Adjust to use per-window output cursor.

2013-08-27  Paul Eggert  <eggert@cs.ucla.edu>

	Simplify SELECT_TYPE-related code.
	Like EMACS_TIME, this portability layer is no longer needed, since
	Emacs has been using fd_set as a portability layer for some time.
	* sysselect.h (FD_SETSIZE): Rename from MAXDESC.  All uses changed.
	(SELECT_TYPE): Remove.  All uses changed to fd_set.
	(fd_set) [!FD_SET]: New typedef.

	Simplify EMACS_TIME-related code.
	This portability layer is no longer needed, since Emacs has been
	using struct timespec as a portability layer for some time.
	* atimer.h, buffer.h, dispextern.h, xgselect.h:
	Include <time.h> rather than "systime.h"; that's all that's needed now.
	* dispnew.c: Include <timespec.h> rather than "systime.h";
	that's all that's needed now.
	* systime.h (EMACS_TIME): Remove.  All uses changed to struct timespec.
	(EMACS_TIME_RESOLUTION): Remove.  All uses changed to
	TIMESPEC_RESOLUTION.
	(LOG10_EMACS_TIME_RESOLUTION): Remove.  All uses changed to
	LOG10_TIMESPEC_RESOLUTION.
	(EMACS_SECS, emacs_secs_addr): Remove.  All uses changed to tv_sec.
	(EMACS_NSECS): Remove.  All uses changed to tv_nsec.
	(make_emacs_time): Remove.  All used changed to make_timespec.
	(invalid_timespec): Rename from invalid_emacs_time.  All uses changed.
	(current_timespec): Rename from current_emacs_time.  All uses changed.
	(add_emacs_time): Remove.  All uses changed to timespec_add.
	(sub_emacs_time): Remove.  All uses change dot timespec_sub.
	(EMACS_TIME_SIGN): Remove.  All uses changed to timespec_sign.
	(timespec_valid_p): Rename from EMACS_TIME_VALID_P.  All uses changed.
	(EMACS_TIME_FROM_DOUBLE): Remove.  All uses changed to dtotimespec.
	(EMACS_TIME_TO_DOUBLE): Remove.  All uses changed to timespectod.
	(current_timespec): Rename from current_emacs_time.  All uses changed.
	(EMACS_TIME_EQ, EMACS_TIME_LT, EMACS_TIME_LE): Remove.  All uses
	changed to timespec_cmp.
	* xgselect.c: Include <timespec.h>, since our .h files don't.

2013-08-27  Dmitry Antipov  <dmantipov@yandex.ru>

	* xterm.h (FONT_TYPE_FOR_UNIBYTE, FONT_TYPE_FOR_MULTIBYTE:)
	* nsterm.h (FONT_TYPE_FOR_UNIBYTE, FONT_TYPE_FOR_MULTIBYTE):
	Remove the leftovers.
	* gtkutil.c (toplevel): Do not declare Qxft but include
	font.h to do so.
	* image.c (toplevel): Do not declare Vlibrary_cache because
	it's already done in lisp.h.

2013-08-27  Dmitry Antipov  <dmantipov@yandex.ru>

	* lisp.h (Mouse_HLInfo): Move from here...
	* dispextern.h (Mouse_HLInfo): ...to here and offload lisp.h.
	(reset_mouse_highlight): New function.
	* msdos.c (dos_set_window_size, IT_update_begin)
	(internal_terminal_init):
	* nsterm.m (ns_update_window_end, x_free_frame_resources)
	(ns_initialize_display_info):
	* w32console.c (initialize_w32_display):
	* w32term.c (x_update_window_end, x_free_frame_resources)
	(w32_initialize_display_info):
	* xterm.c (x_update_window_end, x_free_frame_resources, x_term_init):
	* window.c (Fdelete_other_windows_internal):
	* xdisp.c (clear_mouse_face, cancel_mouse_face): Use it.
	* termchar.h (toplevel):
	* xterm.h (toplevel): Include dispextern.h.

2013-08-26  Paul Eggert  <eggert@cs.ucla.edu>

	Fix minor problems found by static checking.
	* image.c (XGetPixel, XPutPixel) [HAVE_NS]: Now static.
	(expect): Avoid nested-if warning.
	(x_build_heuristic_mask) [HAVE_NS]: Avoid unused-var warning.
	* nsmenu.m (fillWithWidgetValue:): Avoid type warning.
	* nsterm.h, nsterm.m (ns_select):
	* xgselect.c, xgselect.h (xg_select):
	Adjust signature to better match pselect's.
	* nsterm.m (ns_select):
	Don't set *TIMEOUT, since pselect doesn't.
	* regex.c (whitespace_regexp): Now const_re_char *, to avoid
	diagnostic about assigning const char * to it.
	* xfaces.c (x_display_info) [HAVE_NS]: Remove; unused.

2013-08-26  Stefan Monnier  <monnier@iro.umontreal.ca>

	* lread.c (substitute_object_recurse): Handle hash-tables as well
	(bug#15190).

2013-08-26  Paul Eggert  <eggert@cs.ucla.edu>

	Fix unlikely core dump in init_tty, and simplify terminfo case.
	* term.c (init_tty) [TERMINFO]: Fix check for buffer overrun.
	The old version incorrectly dumped core if malloc returned a
	buffer containing only non-NUL bytes.
	(init_tty): Do not allocate or free termcap buffers; the
	struct does that for us now.
	* termchar.h (TERMCAP_BUFFER_SIZE) [!TERMINFO]: New constant.
	(struct tty_display_info): Define members termcap_term_buffer and
	termcap_strings_buffer only if !TERMINFO, since terminfo doesn't
	use them.  Allocate them directly in struct rather than indirectly
	via a pointer, to simplify init_tty.

	* frame.c (check_minibuf_window): Initialize 'window' properly,
	so that Emacs reliably aborts later if 'window' is not initialized.

2013-08-26  Jan Djärv  <jan.h.d@swipnet.se>

	* gtkutil.c (xg_initialize): Set gtk-menu-bar-accel to "" instead
	of VoidSymbol (Bug#15154).

2013-08-26  Dmitry Antipov  <dmantipov@yandex.ru>

	* lisp.h (Mouse_HLInfo): Drop set-but-unused members
	mouse_face_beg_y and mouse_face_end_y.
	* xdisp.c (note_tool_bar_highlight, mouse_face_from_buffer_pos)
	(mouse_face_from_string_pos, note_mode_line_or_margin_highlight):
	Adjust users and update comment where appropriate.

2013-08-26  Martin Rudalics  <rudalics@gmx.at>

	* frame.c (check_minibuf_window): New function.
	(delete_frame, Fmake_frame_invisible, Ficonify_frame):
	Call check_minibuf_window (Bug#15183).

2013-08-26  Dmitry Antipov  <dmantipov@yandex.ru>

	* window.h (struct window): Replace last_cursor with last_cursor_vpos
	because this is the only last cursor data we need to keep and consult.
	* window.c (replace_window, set_window_buffer, Fsplit_window_internal):
	* xdisp.c (mark_window_display_accurate_1, try_cursor_movement):
	Adjust users.

2013-08-26  Dmitry Antipov  <dmantipov@yandex.ru>

	Fix recovering from possible decompression error.
	Since insert_from_gap doesn't always move point, we can't use PT as
	the position where the partially decompressed data ends, and
	should count how many bytes was produced so far.
	* decompress.c (struct decompress_unwind_data): Add nbytes member.
	(unwind_decompress): Really delete partially uncompressed data.
	(Fzlib_decompress_region): Take decompressed data size into account.

2013-08-26  Dmitry Antipov  <dmantipov@yandex.ru>

	* syntax.c (init_syntax_once): Adjust comment and do an early
	initialization of Qchar_table_extra_slots just once...
	* casetab.c (init_casetab_once):
	* category.c (init_category_once):
	* character.c (syms_of_character):
	* coding.c (syms_of_coding):
	* xdisp.c (syms_of_xdisp): ...and omit it here.

2013-08-24  Eli Zaretskii  <eliz@gnu.org>

	* xdisp.c (get_next_display_element): Don't apply to characters
	from a display vector the logic of setting it->end_of_box_run_p
	suitable for characters from a buffer.  (Bug#15175)

	* w32.c (fdutimens): Call 'utime', which is implemented on w32.c
	to handle directories, rather than '_utime' which doesn't.
	(Bug#15176)

2013-08-24  Jan Djärv  <jan.h.d@swipnet.se>

	* gtkutil.c (x_wm_set_size_hint): Don't set hints when maximized
	or fullscreen (Bug#14627).

2013-08-24  Paul Eggert  <eggert@cs.ucla.edu>

	System-dependent integer overflow fixes.
	* process.c (Fset_process_window_size): Signal an error if
	the window size is outside the range supported by the lower level.
	* sysdep.c (set_window_size): Return negative on error,
	nonnegative on success, rather than -1, 0, 1 on not in system,
	failure, success.  This is simpler.  Caller changed.
	(serial_configure): Remove unnecessary initialization of local.
	(procfs_get_total_memory) [GNU_LINUX]: Don't assume system memory
	size fits in unsigned long; this isn't true on some 32-bit hosts.
	Avoid buffer overrun if some future version of /proc/meminfo has a
	variable name longer than 20 bytes.
	(system_process_attributes) [__FreeBSD__]:
	Don't assume hw.availpages fits in 'int'.

2013-08-23  Paul Eggert  <eggert@cs.ucla.edu>

	Don't let very long directory names overrun the stack.
	Fix some related minor problems involving "//", vfork.
	* callproc.c (encode_current_directory): New function.
	(call_process): Don't append "/"; not needed.
	* fileio.c (file_name_as_directory_slop): New constant.
	(file_name_as_directory): Allow SRC to be longer than SRCLEN;
	this can save the caller having to alloca.
	(Ffile_name_as_directory, Fdirectory_file_name, Fexpand_file_name):
	Use SAFE_ALLOCA, not alloca.
	(directory_file_name, Fexpand_file_name): Leave leading "//"
	alone, since it can be special even on POSIX platforms.
	* callproc.c (call_process):
	* process.c (Fformat_network_address):
	* sysdep.c (sys_subshell):
	Use encode_current_directory rather than rolling our own.
	(create_process): No need to encode directory; caller does that now.
	* process.h (encode_current_directory): New decl.
	* sysdep.c (sys_subshell): Work even if vfork trashes saved_handlers.
	Rework to avoid 'goto xyzzy;'.

2013-08-23  Eli Zaretskii  <eliz@gnu.org>

	* xdisp.c (handle_face_prop): If the default face was remapped use
	the remapped face for strings from prefix properties.  (Bug#15155)

2013-08-23  Dmitry Antipov  <dmantipov@yandex.ru>

	Minor cleanup for redisplay interface and few related functions.
	* frame.h (enum text_cursor_kinds): Move from here...
	* dispextern.h (enum text_cursor_kinds): ...to here.
	(toplevel): Drop unnecessary declarations.
	(struct redisplay_interface): Use bool and enum text_cursor_kinds
	in update_window_end_hook and draw_window_cursor functions.
	(display_and_set_cursor, x_update_cursor): Adjust prototypes.
	* nsterm.m (ns_update_window_end, ns_draw_window_cursor):
	* w32term.c (x_update_window_end, w32_draw_window_cursor):
	* xterm.c (x_update_window_end, x_draw_window_cursor):
	* xdisp.c (display_and_set_cursor, update_window_cursor)
	(update_cursor_in_window_tree, x_update_cursor): Use bool and
	enum text_cursor_kinds where appropriate.

2013-08-23  Dmitry Antipov  <dmantipov@yandex.ru>

	Redesign redisplay interface to drop updated_row and updated_area.
	* dispextern.h (updated_row, updated_area): Remove declaration.
	(struct redisplay_interface): Pass glyph row and row area parameters
	to write_glyphs, insert_glyphs and clear_end_of_line functions.
	(x_write_glyphs, x_insert_glyphs, x_clear_end_of_line):
	Adjust prototypes.
	* dispnew.c (updated_row, updated_area): Remove.
	(redraw_overlapped_rows, update_window_line): Adjust user.
	(update_marginal_area, update_text_area): Likewise.  Pass updated row
	as a parameter.  Prefer enum glyph_row_area to int where appropriate.
	* xdisp.c (x_write_glyphs, x_insert_glyphs, x_clear_end_of_line):
	Adjust users.

2013-08-22  Paul Eggert  <eggert@cs.ucla.edu>

	* process.c (flush_pending_output): Remove stub.
	All uses removed.

2013-08-21  Paul Eggert  <eggert@cs.ucla.edu>

	* callproc.c: Fix race that killed background processes (Bug#15144).
	(call_process): New arg TEMPFILE_INDEX.  Callers changed.
	Record deleted process-id in critical section, not afterwards.
	Don't mistakenly kill process created by a call-process invocation
	that discards output and does not wait.

2013-08-21  Dmitry Antipov  <dmantipov@yandex.ru>

	Fix compilation with GC_MARK_STACK == GC_USE_GCPROS_AS_BEFORE
	and GC_MARK_STACK == GC_USE_GCPROS_CHECK_ZOMBIES.
	* alloc.c (toplevel): Remove unnecessary nested #if...#endif.
	(mark_maybe_object) [!GC_MARK_STACK]: Define to emacs_abort
	to shut up compiler in mark_object.
	(dump_zombies): Convert to global and add EXTERNALLY_VISIBLE.

2013-08-21  Paul Eggert  <eggert@cs.ucla.edu>

	* process.c (allocate_pty) [PTY_OPEN]: Set fd's FD_CLOEXEC flag.
	We can't portably rely on PTY_OPEN doing that, even if
	it calls posix_openpt with O_CLOEXEC.

2013-08-20  Kenichi Handa  <handa@gnu.org>

	* character.c (string_char): Improve commentary.

2013-08-20  Paul Eggert  <eggert@cs.ucla.edu>

	* image.c (SIGNATURE_DIGESTSIZE): Remove.
	(struct animation_cache): Make signature a flexible array member.
	All uses changed.  This is a tad slower but may insulate us better
	from future changes to ImageMagick.

2013-08-19  Paul Eggert  <eggert@cs.ucla.edu>

	* image.c: Shrink memory needed for animation cache.
	(SIGNATURE_DIGESTSIZE): New constant.
	(struct animation_cache): Make 'signature' a fixed size array of bytes.
	(imagemagick_create_cache): Copy the signature.  This saves
	several KB of memory that ImageMagick wastes per signature.
	Don't bother updating the update_time, as the caller does that now.
	(imagemagick_prune_animation_cache): Don't destroy the signature, as
	it's a fixed size struct member now.
	(imagemagick_get_animation_cache): Always destroy the signature,
	as it's now imagemagick_create_cache's responsibility to copy it.
	Avoid duplicate calls to strcmp and to imagemagick_create_cache,
	and use memcmp rather than strcmp.
	eassert that ImageMagick returns a signature of the specified length.

2013-08-19  Lars Magne Ingebrigtsen  <larsi@gnus.org>

	* image.c (imagemagick_get_animation_cache): Don't segfault on
	each invocation.
	(imagemagick_get_animation_cache): Revert to previous definition
	so that it actually works.  But keep the memory leak fix.
	(imagemagick_get_animation_cache): Fix memory leak.

2013-08-19  Paul Eggert  <eggert@cs.ucla.edu>

	* image.c: Fix animation cache signature memory leak.
	Fix some other minor performance problems while we're at it.
	(imagemagick_create_cache): Clear just the members that
	need clearing.  Don't set update_time, as caller does that now.
	(imagemagick_prune_animation_cache, imagemagick_get_animation_cache):
	Simplify by using pointer-to-pointer instead of a prev pointer.
	(imagemagick_prune_animation_cache): Use make_emacs_time rather
	than EMACS_TIME_FROM_DOUBLE, and DestroyString rather than free.
	(imagemagick_get_animation_cache): Don't xstrdup the image signature;
	it's already a copy.  Free the signature probe unless it's cached.

	* process.c (handle_child_signal): Fix crash; deleted pid (Bug#15106).
	This was introduced by my 2013-08-12 fix for Bug#15035.

2013-08-19  Dmitry Antipov  <dmantipov@yandex.ru>

	* image.c (imagemagick_create_cache, imagemagick_get_animation_cache)
	(imagemagick_prune_animation_cache): Now static.

2013-08-18  Lars Magne Ingebrigtsen  <larsi@gnus.org>

	* image.c (imagemagick_get_animation_cache): Don't segfault when
	pruning all entries.

2013-08-18  Ken Brown  <kbrown@cornell.edu>

	* sheap.c (STATIC_HEAP_SIZE): Adjust to current needs; use bigger
	static heap if ENABLE_CHECKING is defined.
	(max_bss_sbrk_ptr): New variable.
	(bss_sbrk): Use it.
	(report_sheap_usage): Report maximum static heap usage instead of
	ending static heap usage.

2013-08-17  Eli Zaretskii  <eliz@gnu.org>

	* decompress.c (Fzlib_available_p) [WINDOWSNT]: Update the value
	of zlib_initialized according to the results of calling
	init_zlib_functions.

2013-08-16  Lars Magne Ingebrigtsen  <larsi@gnus.org>

	* image.c: Implement an ImageMagick per-image cache.
	(imagemagick_get_animation_cache): Fix a double-free error.
	(imagemagick_load_image): Remove the ping_wand code, which only
	apparently saved time on invalid animated images, and slowed down
	everything else.  Optimise for the common case.

2013-08-16  Xue Fuqiao  <xfq.free@gmail.com>

	* buffer.c (syms_of_buffer) <buffer-undo-list>: Doc fix.

	* editfns.c (insert_before_markers): Mention overlay in the doc string.

	* marker.c (set_marker): Remove documentation of undefined behavior.

2013-08-15  Lars Magne Ingebrigtsen  <larsi@gnus.org>

	* image.c (imagemagick_compute_animated_image): Animate correctly
	when sub-images are smaller than the main image.
	(imagemagick_compute_animated_image): Setting the iterator row to
	zero is apparently not allowed.
	(imagemagick_compute_animated_image): Allow images that say they
	have sub-images that are bigger than the main image, but just crop
	them.

2013-08-15  Jan Djärv  <jan.h.d@swipnet.se>

	* nsmenu.m (menuWillOpen:): Fix preprocessor test (Bug#15001).

2013-08-15  Lars Magne Ingebrigtsen  <larsi@gnus.org>

	* image.c (imagemagick_compute_animated_image): Respect the GIF
	disposal methods.

2013-08-15  Ken Brown  <kbrown@cornell.edu>

	* emacs.c (main): Update comment about G_SLICE_ALWAYS_MALLOC.
	* gmalloc.c (memalign) [CYGWIN]: Revert last change; it's not
	needed.

2013-08-15  Paul Eggert  <eggert@cs.ucla.edu>

	Fix minor problems found by static checking.
	* frame.c (delete_frame):
	* xdisp.c (next_element_from_display_vector):
	Avoid uninitialized local.
	* image.c (imagemagick_compute_animated_image): Port to C89.
	Prefer usual GNU indentation style for loops.
	Be more careful about bizarrely large sizes, by using ptrdiff_t
	instead of int.

2013-08-15  Dmitry Antipov  <dmantipov@yandex.ru>

	Fix infinite frame selection loop (Bug#15025).
	* frame.c (delete_frame): Prefer fast ad-hoc loop to next_frame.

2013-08-15  Eli Zaretskii  <eliz@gnu.org>

	* xdisp.c (compute_window_start_on_continuation_line):
	When WORD_WRAP is in effect, use move_it_to instead of move_it_by_lines
	to make sure we end up setting the window start at the leftmost
	visible character of the display line.  This avoids funky
	horizontal shifting because the window start is not kept on the
	same position.  (Bug#15090)
	(next_element_from_display_vector): Support 'box' face attribute
	in the face definitions of a display vector.  (Bug#15099)

2013-08-15  Lars Magne Ingebrigtsen  <larsi@gnus.org>

	* image.c (imagemagick_compute_animated_image): Implement animated
	images (bug#14700).
	(imagemagick_compute_animated_image): Fix some compilation
	warnings.  Implement a very simple cache to make the animation
	usable at all, but it should be replaced with a per-image cache.

2013-08-15  Dmitry Antipov  <dmantipov@yandex.ru>

	* lisp.h (FOR_EACH_ALIST_VALUE): New macro
	to do `for' loops over alist values.
	* buffer.h (FOR_EACH_BUFFER):
	* process.c (FOR_EACH_PROCESS): Use it.
	(handle_child_signal, status_notify, Fget_buffer_process)
	(kill_buffer_processes): Use FOR_EACH_PROCESS.

2013-08-15  Dmitry Antipov  <dmantipov@yandex.ru>

	* term.c (get_named_tty, create_tty_output, tty_free_frame_resources)
	(tty_free_frame_resources, delete_tty): Prefer eassert to emacs_abort.
	* image.c (make_image_cache): For struct image_cache, prefer xmalloc
	to xzalloc and so avoid redundant call to memset.
	* xterm.c (x_term_init): Avoid unnecessary initializations of dpyinfo
	members because it is allocated with xzalloc and so already zeroed.

2013-08-14  Ken Brown  <kbrown@cornell.edu>

	* gmalloc.c (memalign) [CYGWIN]: Rename to emacs_memalign
	(Bug#15094).

2013-08-14  Dmitry Antipov  <dmantipov@yandex.ru>

	Utility function and macro to copy Lisp string to C string.
	* lisp.h (xlispstrdupa): New macro.
	(xlispstrdup): New prototype.
	* alloc.c (xlispstrdup): New function.
	* callint.c (Fcall_interactively):
	* fileio.c (Ffile_name_directory, Fexpand_file_name)
	(Fsubstitute_in_file_name):
	* frame.c (Fmake_terminal_frame): Use xlispstrdupa.
	* image.c (x_create_bitmap_from_file):
	* w32term.c (w32_term_init):
	* xterm.c (x_term_init): Use xlispstrdup.

2013-08-14  Lars Magne Ingebrigtsen  <larsi@gnus.org>

	* image.c (imagemagick_load_image): Make animated pictures work.
	There's still some problems with background color settings, though
	(bug#14700).

	* decompress.c (unwind_decompress): Always restore point.

2013-08-14  Xue Fuqiao  <xfq.free@gmail.com>

	* marker.c (set_marker): Reformat documentation.

2013-08-14  Paul Eggert  <eggert@cs.ucla.edu>

	* xdisp.c (cursor_type_changed): Now static.

	* image.c (imagemagick_filename_hint): New arg HINT_BUFFER.
	Use changed.  This avoids the need to call xmalloc and for the
	caller to call xfree, and avoids memory leaks in some situations.

2013-08-14  Dmitry Antipov  <dmantipov@yandex.ru>

	* xdisp.c (adjust_window_ends): Move duplicated code to new function.
	(try_window, try_window_reusing_current_matrix, try_window_id): Use it.
	(redisplay_window): If window_end_valid is cleared due to non-zero
	windows_or_buffers_changed, clear current_matrix_up_to_date_p and
	so do not call to try_cursor_movement for that window.

2013-08-14  Dmitry Antipov  <dmantipov@yandex.ru>

	* window.h (struct window): Convert window_end_pos and
	window_end_vpos from Lisp_Object to ptrdiff_t and int, respectively.
	(wset_window_end_pos, wset_window_end_vpos): Remove.
	* dispnew.c (adjust_glyph_matrix):
	* window.c (Fwindow_end, replace_window, set_window_buffer)
	(make_window):
	* xdisp.c (check_window_end, move_it_to, redisplay_internal)
	(set_vertical_scroll_bar, redisplay_window, try_window)
	(try_window_reusing_current_matrix, find_first_unchanged_at_end_row)
	(try_window_id, decode_mode_spec, mouse_face_from_buffer_pos)
	(note_mouse_highlight): Adjust users.
	(try_cursor_movement): Likewise.  Convert old precondition to eassert.
	Add comment.

2013-08-14  Dmitry Antipov  <dmantipov@yandex.ru>

	Fix --enable-gcc-warnings errors introduced in 2013-08-13 commit.
	* image.c (imagemagick_filename_hint): Use `const char *' and
	prefer SSDATA to SDATA to avoid warnings.

2013-08-14  Dmitry Antipov  <dmantipov@yandex.ru>

	Cleanup window fringes, margins and scroll bars adjustments.
	* window.c (set_window_fringes, set_window_margins)
	(set_window_scroll_bars, apply_window_adjustment): New functions.
	(set_window_buffer, Fset_window_margins, Fset_window_fringes)
	(Fset_window_scroll_bars): Use them.

2013-08-14  Dmitry Antipov  <dmantipov@yandex.ru>

	* window.h (struct window): Convert scroll_bar_width
	from Lisp_Object to integer.  Adjust comment.
	(WINDOW_CONFIG_SCROLL_BAR_WIDTH, WINDOW_CONFIG_SCROLL_BAR_COLS):
	Adjust users.
	* window.c (wset_scroll_bar_width): Remove.
	(make_window): Initialize scroll_bar_width.
	(Fsplit_window_internal): Use direct assignment.
	(Fset_window_configuration, save_window_save):
	Convert Lisp_Object to integer and back where appropriate.
	(Fset_window_scroll_bars): Adjust user.  Return t if any scroll
	bar was actually changed, and mention this in docstring.

2013-08-13  Paul Eggert  <eggert@cs.ucla.edu>

	* decompress.c: Minor simplifications.
	(Fzlib_decompress_region): Don't bother verifying
	that avail_out <= UINT_MAX, as that was confusing.
	Mention the restriction in a comment instead.
	Prefer 'int' to 'ptrdiff_t' when 'int' is wide enough.

2013-08-13  Jan Djärv  <jan.h.d@swipnet.se>

	* nsmenu.m (x_activate_menubar): Check for OSX >= 10.5
	(trackingNotification:): Call ns_check_menu_open only for OSX >= 10.5.

2013-08-13  Lars Magne Ingebrigtsen  <larsi@gnus.org>

	* image.c (imagemagick_filename_hint): Check for errors in the
	alist structure.

2013-08-13  Eli Zaretskii  <eliz@gnu.org>

	* window.c (Fwindow_margins): Return nil when there's no marginal
	area, as per the documented API.

	* w32term.c (x_scroll_bar_create): Use ALLOCATE_PSEUDOVECTOR, not
	Fmake_vector, as scroll bar's struct members are not all Lisp
	objects now.  This avoids crashes in GC.

	* w32term.h (struct scroll_bar): Convert fringe_extended_p to a
	bool, so its address could be taken.

2013-08-13  Lars Magne Ingebrigtsen  <larsi@gnus.org>

	* image.c (imagemagick_filename_hint): New function to possibly
	apply `image-content-type-suffixes'.
	(imagemagick_load_image): Use it.

2013-08-13  Eli Zaretskii  <eliz@gnu.org>

	* decompress.c (Fzlib_decompress_region) [WINDOWSNT]: Return Qnil
	if loading zlib failed.

2013-08-13  Jan Djärv  <jan.h.d@swipnet.se>

	* nsterm.m (ns_set_vertical_scroll_bar): Fix breakage intruduced by
	2013-08-13 checkin below.  Change bool to BOOL, rule is:
	All Obj-C code uses BOOL, except for interfaces callable from C.

	* nsterm.h: Fix CGFloat for OSX 10.4 (Bug#15086).

2013-08-13  Dmitry Antipov  <dmantipov@yandex.ru>

	* window.h (WINDOW_FRINGE_EXTENDED_P): New macro.
	* nsterm.m (ns_set_vertical_scroll_bar): Use it.  Use convenient
	bool instead of BOOL.
	* w32term.h (struct scroll_bar): Convert fringe_extended_p
	from Lisp_Object to bitfield.  Adjust comment.
	* w32term.c (x_scroll_bar_create): Adjust user.
	Use WINDOW_FRINGE_EXTENDED_P and bool for boolean.
	* xterm.c (XTset_vertical_scroll_bar): Likewise.
	Use bool for boolean.
	* xterm.h (struct scroll_bar): Prefer commonly used `unsigned'
	to `unsigned int' when defining a bitfield.

2013-08-13  Paul Eggert  <eggert@cs.ucla.edu>

	* decompress.c (Fzlib_decompress_region): Try to clarify 'avail_out'.

2013-08-13  Dmitry Antipov  <dmantipov@yandex.ru>

	* window.h (struct window): Convert left_margin_cols and
	right_margin_cols from Lisp_Objects to integers.  Adjust comment.
	(WINDOW_LEFT_MARGIN_COLS, WINDOW_RIGHT_MARGIN_COLS)
	(WINDOW_LEFT_MARGIN_WIDTH, WINDOW_RIGHT_MARGIN_WIDTH):
	Adjust users.
	* dispnew.c (margin_glyphs_to_reserve): Convert 3rd arg to int.
	Adjust comment.
	(showing_window_margins_p, update_window_line, update_frame_1):
	* fringe.c (draw_fringe_bitmap_1):
	* xdisp.c (window_box_width): Adjust users.
	* window.c (wset_left_margin_cols, wset_right_margin_cols): Remove.
	(adjust_window_margins, set_window_buffer, Fsplit_window_internal):
	Use direct assignment.
	(Fset_window_configuration, save_window_save, Fwindow_margins):
	Convert Lisp_Object to integer and back where appropriate.
	(Fset_window_margins): Adjust user.  Return t if any margin
	was actually changed, and mention this in docstring.

2013-08-13  Xue Fuqiao  <xfq.free@gmail.com>

	* syntax.c (forward_word):
	* cmds.c (forward_char, backward_char): Mention the optional argument.

2013-08-13  Dmitry Antipov  <dmantipov@yandex.ru>

	* window.h (struct window): Convert left_fringe_width
	and right_fringe_width from Lisp_Objects to integers.
	Adjust comment.
	(WINDOW_FRINGE_COLS, WINDOW_LEFT_FRINGE_WIDTH)
	(WINDOW_RIGHT_FRINGE_WIDTH): Adjust users.
	* window.c (wset_left_fringe_width, wset_right_fringe_width):
	Remove.
	(make_window): Initialize new integer fields to -1.
	(Fsplit_window_internal): Use direct assignment.
	(Fset_window_configuration, save_window_save):
	Convert Lisp_Object to integer and back where appropriate.
	(Fset_window_fringes): Adjust user.  Return t if any fringe
	was actually changed, and mention this in docstring.

2013-08-13  Dmitry Antipov  <dmantipov@yandex.ru>

	* keyboard.c (Fdiscard_input): Do not increment update_mode_lines.
	* nsfns.m (x_set_cursor_type):
	* w32fns.c (x_set_cursor_type):
	* xfns.c (x_set_cursor_type): Do not set cursor_type_changed here...
	* xdisp.c (set_frame_cursor_types): ...but in common code.

2013-08-13  Dmitry Antipov  <dmantipov@yandex.ru>

	* font.c (clear_font_cache): New function, stripped from...
	(Fclear_font_cache): ...here, which now uses the function
	above.  Adjust comment.
	* font.h (clear_font_cache): Add prototype.
	* xfaces.c (clear_face_cache): Use clear_font_cache.

2013-08-13  Dmitry Antipov  <dmantipov@yandex.ru>

	* window.c (Fset_window_start): Compare `w', not `window' because
	`w' might not be equal to `window' after call to decode_live_window.

2013-08-12  Paul Eggert  <eggert@cs.ucla.edu>

	* process.c (deactivate_process): Reset fds to -1 (Bug#15035).
	This fixes a problem introduced by the Bug#15035 patch
	when using GPG.  Reported by Herbert J. Skuhra.

2013-08-12  Eli Zaretskii  <eliz@gnu.org>

	* decompress.c <zlib_initialized> [WINDOWSNT]: New static variable.
	(Fzlib_decompress_region) [WINDOWSNT]: Call init_zlib_functions if
	not yet initialized.

2013-08-12  Lars Magne Ingebrigtsen  <larsi@gnus.org>

	* decompress.c (Fzlib_decompress_region): Support zlib
	decompression, too, and rename.

2013-08-12  Paul Eggert  <eggert@cs.ucla.edu>

	Minor zlib configuration tweaks.
	* decompress.c (fn_inflateInit2) [!WINDOWSNT]:
	Don't assume presence of fn_inflateInit2_ zlib internal function.

2013-08-12  Lars Magne Ingebrigtsen  <larsi@gnus.org>

	* decompress.c (Fzlib_decompress_gzipped_region): Rename to
	include the zlib prefix.

2013-08-12  Eli Zaretskii  <eliz@gnu.org>

	* decompress.c [WINDOWSNT]: Include windows.h and w32.h.
	(DEF_ZLIB_FN, LOAD_ZLIB_FN) [WINDOWSNT]: New macros.  Use them to
	define static variables that are pointers to zlib functions to be
	dynamically loaded.
	(init_zlib_functions) [WINDOWSNT]: New function.
	(fn_inflateInit2_, fn_inflate, fn_inflateEnd, fn_inflateInit2):
	New macros.
	(Fdecompress_gzipped_region, unwind_decompress): Use the fn_*
	macros instead of invoking the zlib functions directly.
	(syms_of_decompress): DEFSYM Qzlib_dll.
	Staticpro Szlib_available_p.

2013-08-12  Dmitry Antipov  <dmantipov@yandex.ru>

	Avoid looping over all frame windows to freeze and unfreeze.
	* window.h (struct window): Drop frozen_window_start_p.
	(freeze_window_starts): Drop prototype.
	* frame.h (struct frame): New frozen_window_starts flag.
	(FRAME_WINDOWS_FROZEN): New macro.
	* window.c (freeze_window_start, freeze_window_starts):
	Remove.
	(select_window, replace_window): Adjust users.
	* xdisp.c (resize_mini_window): Use FRAME_WINDOWS_FROZEN.
	(window_frozen_p): New function.
	(redisplay_window): Use it.

2013-08-12  Paul Eggert  <eggert@cs.ucla.edu>

	Fix some fd issues when running subprocesses (Bug#15035).
	Fix bugs that can leak files or file descriptors on errors.
	Don't unlink open temp files, as that's hard for users to diagnose
	when things go awry (e.g., temp disk exhausted).
	Don't bother to lock temp files.  Check for invalid recursion.
	* callproc.c (synch_process_fd): Remove.  All uses removed.
	(synch_process_tempfile): New var or macro.
	(CALLPROC_STDOUT, CALLPROC_STDERR, CALLPROC_PIPEREAD, CALLPROC_FDS):
	New constants.
	(record_kill_process): New arg, the temp name.  All callers changed.
	(delete_temp_file): Now just a simple wrapper around unlink.
	(call_process_kill): New arg, the call_process_fd array.
	Close them all.  Clear synch_process_pid.  Remove the temp file,
	or arrange for it to be removed.
	(call_process_cleanup) [MSDOS]: Arg no longer contains file name;
	that's been moved to synch_process_tempfile.  Caller changed.
	Do not remove the tempfile; that's now call_process_kill's
	responsibility.
	(call_process_cleanup) [!MSDOS]: Do not record unwind-protect for
	call_process_kill; the caller now does that.
	(call_process_cleanup): Do not close the process fd; that's now
	call_process_kill's responsibility.
	(Fcall_process): Implement via new function call_process, which
	has most of the old body of Fcall_process, but with a different API.
	(call_process): New function that does not open or close filefd if
	it is nonnegative.  Record which fds need to be closed, and let
	call_process_kill close (and remove the tempfile, on MSDOS) on error.
	Signal an error if invoked recursively (could be done via a hook).
	Simplify creation of the tempfile in the MSDOS case.
	Don't create the output file until after checking for the executable.
	Report any failure to open /dev/null.
	Don't open /dev/null for writing twice; once is enough.
	Don't create pipe if all output is being discarded or sent to file.
	Don't worry about setting up the coding system or reading from the
	pipe if all output is being discarded.
	Hoist fd_error local into top level, to lessen block nesting.
	Don't record deleted pid here; now done by Fcall_process_region.
	(Fcall_process) [MSDOS]: Report mktemp failure immediately,
	and note its success in synch_process_tempfile.
	Do not leak resources when child_setup fails.
	(Fcall_process) [!MSDOS && !WINDOWSNT]: Remove duplicate assignment
	to child_errno.  Remove unnecessary close of fd0; it's close-on-exec.
	(create_temp_file): Now returns open fd, with an additional
	Lisp_Object * argument to return the name.  All callers changed.
	Do not close the file; rewind it instead, and leave it open for
	the caller.  Do not lock the temp file.  Unwind-protect the file
	and the file-descriptor.
	(Fcall_process_region): If the input is /dev/null, unwind-protect it.
	If an asynchrounous process, record it here, not in call_process.
	(syms_of_callproc) [MSDOS]: Initialize synch_process_tempfile.
	* eval.c (set_unwind_protect): New function.
	* fileio.c (write_region): New function, generalized from the
	old Fwrite_region.  Do not lock temp files.
	(Fwrite_region): Use it.
	* lisp.h (set_unwind_protect, write_region): New decls.
	* process.c: Include <verify.h>.
	(make_process): Mark fds as initially closed.
	(deleted_pid_list): Now a list of pid-filename pairs.
	All uses changed.
	(close_process_fd): New function.
	(SUBPROCESS_STDIN, WRITE_TO_SUBPROCESS, READ_FROM_SUBPROCESS)
	(SUBPROCESS_STDOUT, READ_FROM_EXEC_MONITOR, EXEC_MONITOR_OUTPUT):
	New constants.  Verify that their number matches PROCESS_OPEN_FDS.
	(create_process, create_pty, Fmake_serial_process)
	(server_accept_connection): Record which fds need to be closed,
	and let deactivate_process close them.
	(Fmake_network_process): Do not discard the unwind-protect
	until it's safe to do so.
	(deactivate_process): Close the fds opened by create_process etc.
	(Fprocess_send_eof): Adjust to new way of recording open fds.
	Report an error if /dev/null can't be opened, instead of aborting.
	* process.h (PROCESS_OPEN_FDS): New constant.
	(struct Lisp_Process): New member open_fds.
	(record_kill_process, record_deleted_pid): Adjust signatures.
	(record_deleted_pid): Move decl here ...
	* syswait.h (record_deleted_pid): ... from here.

2013-08-11  Paul Eggert  <eggert@cs.ucla.edu>

	* decompress.c: Fix bugs with large buffers and weird inputs.
	Tune a bit.  Reindent as per usual Emacs style.
	(BUFFER_SIZE): Remove.
	(Fdecompress_gzipped_region): Do not mishandle input buffers with
	more than UINT_MAX bytes.  Decompress into the gap instead of into
	an auto buffer, as this should avoid copying.  Return nil if
	'inflate' returns Z_NEED_DICT, as we have no dictionary.  Do not
	set immediate_quit; we shouldn't trust zlib code that much.

2013-08-11  Lars Magne Ingebrigtsen  <larsi@gnus.org>

	* decompress.c (Fdecompress_gzipped_region): Respect all zlib
	errors, and really move the gap to where we want it.

	* lisp.h: Include decompress.c support.

	* emacs.c (main): Include decompress.c support.

	* Makefile.in: Include -lz if present.

2013-08-11  Jan Djärv  <jan.h.d@swipnet.se>

	* nsmenu.m (ns_update_menubar): Call fillWithWidgetValue:frame:
	(initWithTitle:): Initialize frame to 0.
	(fillWithWidgetValue:): Call fillWithWidgetValue:frame.
	(fillWithWidgetValue:frame:): Rename from
	fillWithWidgetValue:setDelegate, call initWithTile:frame: if f.

	* nsterm.h (EmacsMenu): fillWithWidgetValue:setDelegate renamed to
	fillWithWidgetValue:frame:

	* nsfns.m (Fns_convert_utf8_nfd_to_nfc): Allocate and release pool to
	remove memory leak warnings.

	* nsterm.m (menu_pending_title, ns_get_pending_menu_title): Remove.
	(ns_check_menu_open): Handle menu == nil.  Remove assignment to
	menu_pending_title.

	* nsmenu.m (ns_update_menubar): Call fillWithWidgetValue:setDelegate.
	(x_activate_menubar): Update the whole menu.
	(trackingNotification:): Call ns_check_menu_open if tracking ends.
	(menuWillOpen:): Increment trackingMenu.  For OSX <= 10.6, exit if
	current event is not NSSystemDefined (Bug#15001).
	Call ns_check_menu_open only if trackingMenu is 2.
	(menuDidClose:): New method, decrease trackingMenu.
	(fillWithWidgetValue:setDelegate:): New method.
	(fillWithWidgetValue:): Call the above.

	* nsterm.h (EmacsMenu): Add fillWithWidgetValue:setDelegate:

2013-08-11  Paul Eggert  <eggert@cs.ucla.edu>

	Omit some unnecessary casts.
	Many of these go back to the old pre-C89 days, when they may have
	been needed, but we've been assuming C89 or later for a while now.
	* alloc.c (live_string_p, live_cons_p, live_symbol_p)
	(live_float_p, live_misc_p, live_vector_p):
	* buffer.c (compare_overlays, cmp_for_strings, mmap_find)
	(mmap_alloc, alloc_buffer_text, enlarge_buffer_text)
	(defvar_per_buffer):
	* callint.c (Fcall_interactively):
	* doc.c (Fsubstitute_command_keys):
	* filelock.c (get_boot_time):
	* frame.c (xrdb_get_resource):
	* gtkutil.c (hierarchy_ch_cb, qttip_cb, style_changed_cb)
	(delete_cb, xg_dialog_response_cb, xg_maybe_add_timer)
	(xg_get_file_name_from_selector, menuitem_destroy_callback)
	(menuitem_highlight_callback, menu_destroy_callback)
	(xg_update_menu_item, xg_modify_menubar_widgets, menubar_map_cb)
	(xg_tool_bar_callback, xg_get_tool_bar_widgets)
	(xg_tool_bar_detach_callback, xg_tool_bar_attach_callback)
	(xg_tool_bar_help_callback, tb_size_cb):
	* image.c (xpm_alloc_color, png_read_from_memory)
	(png_read_from_file, png_load_body, our_memory_skip_input_data)
	(jpeg_memory_src, jpeg_file_src, imagemagick_load_image)
	(syms_of_image):
	* keymap.c (describe_map):
	* nsfns.m (Fns_display_monitor_attributes_list):
	* nsmenu.m (process_dialog:):
	* nsterm.m (hold_event):
	* process.c (wait_reading_process_output):
	* regex.c (REGEX_REALLOCATE, re_set_registers, re_exec, regexec):
	* scroll.c (do_direct_scrolling, scrolling_1):
	* termcap.c (tgetent):
	* window.c (check_window_containing, add_window_to_list)
	(freeze_window_starts):
	* xdisp.c (compare_overlay_entries, vmessage):
	* xfns.c (x_window, x_get_monitor_attributes_xinerama)
	(x_get_monitor_attributes_xrandr)
	(Fx_display_monitor_attributes_list, x_display_info_for_name)
	(Fx_open_connection, file_dialog_cb, file_dialog_unmap_cb):
	* xfont.c (xfont_match, xfont_open):
	* xmenu.c (x_menu_wait_for_event, menu_highlight_callback)
	(menubar_selection_callback, menu_position_func)
	(popup_selection_callback, create_and_show_popup_menu)
	(dialog_selection_callback, create_and_show_dialog):
	* xrdb.c (x_get_string_resource)
	(main) [TESTRM]:
	* xsmfns.c (x_session_check_input):
	* xterm.c (x_draw_glyphless_glyph_string_foreground)
	(xm_scroll_callback, xg_scroll_callback, xg_end_scroll_callback)
	(xaw_jump_callback, xaw_scroll_callback):
	Omit unnecessary casts.

2013-08-10  Paul Eggert  <eggert@cs.ucla.edu>

	Minor string-length refactoring.
	* alloc.c (xstrdup): Use memcpy, not strcpy, since the length's known.
	* frame.c (make_monitor_attribute_list):
	Prefer build_string to strlen + make_string.

2013-08-10  Jan Djärv  <jan.h.d@swipnet.se>

	* xterm.c (x_error_handler): Also ignore BadWindow for X_SetInputFocus,
	don't check minor_code (Bug#14417).

2013-08-09  Eli Zaretskii  <eliz@gnu.org>

	* xdisp.c (draw_glyphs): Don't compare row pointers, compare row
	vertical positions instead.  This avoids calling MATRIX_ROW with
	row numbers that are possibly beyond valid limits.  (Bug#15064)

2013-08-09  Dmitry Antipov  <dmantipov@yandex.ru>

	Use xstrdup and build_unibyte_string where applicable.
	* alloc.c (xstrdup): Tiny cleanup.  Add eassert.
	* xfns.c (x_window):
	* xrdb.c (x_get_customization_string):
	* xterm.c (xim_initialize):
	* w32fns.c (w32_window): Use xstrdup.
	(w32_display_monitor_attributes_list):
	* emacs.c (init_cmdargs):
	* keyboard.c (PUSH_C_STR):
	* nsfont.m (nsfont_open):
	* sysdep.c (system_process_attributes):
	* w32.c (system_process_attributes):
	* xdisp.c (message1, message1_nolog): Use build_unibyte_string.

2013-08-09  Eli Zaretskii  <eliz@gnu.org>

	* w32.c (PEXCEPTION_POINTERS, PEXCEPTION_RECORD, PCONTEXT): Define
	variables of these types so that GDB would know about them, as aid
	for debugging fatal exceptions.  (Bug#15024)  See also
	http://sourceware.org/ml/gdb/2013-08/msg00010.html for related
	discussions.

2013-08-08  Jan Djärv  <jan.h.d@swipnet.se>

	* nsterm.m (ns_update_begin): Don't change clip path if it would be
	larger than the NSWindow (Bug#14934).

2013-08-08  Dmitry Antipov  <dmantipov@yandex.ru>

	Redesign redisplay interface to drop global variable updated_window.
	Always pass currently updated window as a parameter to update routines.
	* dispextern.h (updated_window): Remove declaration.
	(struct redisplay_interface): Pass window parameter to
	write_glyphs, insert_glyphs, clear_end_of_line, cursor_to
	and after_update_window_hook.
	(x_write_glyphs, x_insert_glyphs, x_clear_end_of_line, x_cursor_to):
	Adjust prototypes.
	* dispnew.c (updated_window): Remove.
	(redraw_overlapped_rows, update_marginal_area, update_text_area)
	(update_window_line): Adjust to match redisplay interface changes.
	* nsterm.m (ns_update_window_begin, ns_update_window_end)
	(ns_scroll_run, ns_after_update_window_line):
	* w32term.c (x_update_window_begin, x_update_window_end)
	(x_after_update_window_line, x_scroll_run):
	* xterm.c (x_update_window_begin, x_update_window_end)
	(x_after_update_window_line, x_scroll_run):
	* xdisp.c (x_write_glyphs, x_insert_glyphs, x_clear_end_of_line):
	Likewise.  Adjust comments where appropriate.
	(x_cursor_to): Simplify because this is always called during window
	update (but install debugging check anyway).
	(expose_window): Check must_be_updated_p flag to see whether this
	function is called during window update.

2013-08-08  Dmitry Antipov  <dmantipov@yandex.ru>

	Do not reset window modification event counters excessively.
	These leftovers and poor man's tricky methods to catch extra
	redisplay's attention are no longer needed.
	* frame.c (set_menu_bar_lines_1):
	* minibuf.c (read_minibuf_unwind):
	* window.c (Fset_window_start, set_window_buffer, window_resize_apply)
	(grow_mini_window, shrink_mini_window, window_scroll_pixel_based)
	(window_scroll_line_based, Fset_window_configuration):
	* xdisp.c (redisplay_window): Do not reset last_modified and
	last_overlay_modified counters.

2013-08-07  Jan Djärv  <jan.h.d@swipnet.se>

	* xselect.c (x_send_client_event): Set send_event and serial, memset
	data.l as it might be bigger than data.b.   Use 24 bit mask to
	XSendEvent (Bug#15034).

2013-08-07  Eli Zaretskii  <eliz@gnu.org>

	* xdisp.c (prepare_menu_bars): Don't call x_consider_frame_title
	for TTY frames that are not the top frame on their console.
	(Bug#14616)

2013-08-07  Martin Rudalics  <rudalics@gmx.at>

	* w32term.c (w32fullscreen_hook): Really maximize frame when
	asked for (Bug#14841).

2013-08-07  Dmitry Antipov  <dmantipov@yandex.ru>

	Prefer selected_window to Fselected_window, likewise for frames.
	* buffer.c (Fbuffer_swap_text):
	* data.c (Fvariable_binding_locus):
	* window.c (run_window_configuration_change_hook): Adjust users.
	* w16select.c (Fw16_set_clipboard_data, Fw16_get_clipboard_data):
	Use decode_live_frame.

2013-08-07  Dmitry Antipov  <dmantipov@yandex.ru>

	Be more careful if selected window shows the buffer other than current,
	use window_outdated only if this is not so.  This change should also
	address some weird issues discussed in Bug#13012.
	* window.h (window_outdated): New prototype.
	* window.c (window_outdated): Now here.  Convert from static and
	always assume window's buffer.
	(Fwindow_end, Fwindow_line_height): Use it.
	* xdisp.c (reconsider_clip_changes): Remove prototype, drop 2nd arg
	and always assume window's buffer.
	(redisplay_window): Adjust user.
	(redisplay_internal): Call to reconsider_clip_changes once and
	check whether mode line should be updated only if selected window
	shows current buffer.
	(run_window_scroll_functions): Use eassert for debugging check.
	(Fmove_point_visually, note_mouse_highlight): Use window_outdated.

2013-08-06  Dmitry Antipov  <dmantipov@yandex.ru>

	* window.c (window_scroll, window_scroll_pixel_based)
	(window_scroll_line_based): Use bool for booleans.

2013-08-06  Paul Eggert  <eggert@cs.ucla.edu>

	* process.c: Fix minor off-by-one issues in descriptor counts.
	This shouldn't fix any real bugs, but it cleans up the code a bit.
	(max_process_desc, max_input_desc): -1, not 0, means none.
	All uses changed.
	(delete_input_desc): New function.
	(delete_write_fd, delete_keyboard_wait_descriptor): Use it.
	(deactivate_process): Scan backwards when recomuting max_process_desc;
	that should be faster.
	(init_process_emacs): Initialize max_input_desc.

2013-08-06  Dmitry Antipov  <dmantipov@yandex.ru>

	Use region cache to speedup bidi_find_paragraph_start.
	* buffer.h (struct buffer): New member bidi_paragraph_cache.
	Rename cache_long_line_scans to cache_long_scans.
	* buffer.c (bset_cache_long_line_scans): Rename to
	bset_cache_long_scans.
	(Fget_buffer_create, Fmake_indirect_buffer, Fkill_buffer)
	(Fbuffer_swap_text, init_buffer_once): Take bidi_paragraph_cache
	into account.
	(syms_of_buffer): Rename cache-long-line-scans to
	cache-long-scans.  Adjust docstring.
	* search.c (newline_cache_on_off):
	* indent.c (width_run_cache_on_off): Adjust users.
	* bidi.c (bidi_paragraph_cache_on_off): New function.
	(bidi_find_paragraph_start): Use bidi_paragraph_cache if needed.
	* insdel.c (prepare_to_modify_buffer):
	Invalidate bidi_paragraph_cache if enabled.

2013-08-06  Dmitry Antipov  <dmantipov@yandex.ru>

	Invalidate region caches only if buffer text is going to be changed.
	* lisp.h (modify_region_1): Remove 3rd arg and rename to...
	(modify_text): ...new prototype.
	(prepare_to_modify_buffer_1): New prototype.
	* textprop.c (modify_region): Rename to...
	(modify_text_properties): ...new function.
	(add_text_properties_1, set_text_properties, Fremove_text_properties)
	(Fremove_list_of_text_properties): Adjust users.
	* insdel.c (modify_region_1): Remove 3rd arg and reimplement as...
	(modify_text): ...new function.
	(prepare_to_modify_buffer): Reimplement mostly as a wrapper for...
	(prepare_to_modify_buffer_1): ...new function.
	* casefiddle.c (casify_region):
	* editfns.c (Fsubst_char_in_region, Ftranslate_region_internal)
	(Ftranspose_regions): Use modify_text.

2013-08-05  Stefan Monnier  <monnier@iro.umontreal.ca>

	* lisp.mk (lisp): Add nadvice.elc.

2013-08-05  Dmitry Antipov  <dmantipov@yandex.ru>

	New macro to iterate over live buffers similar to frames.
	* buffer.h (FOR_EACH_LIVE_BUFFER): New macro.
	(Vbuffer_alist, Qpriority, Qbefore_string, Qafter_string):
	Declare buffer-related variables here to offload lisp.h.
	* buffer.c (Vbuffer_alist): Adjust comment.
	(Fget_file_buffer, get_truename_buffer, Fother_buffer)
	(other_buffer_safely):
	* data.c (store_symval_forwarding):
	* dispnew.c (Fframe_or_buffer_changed_p):
	* fileio.c (Fdo_auto_save):
	* filelock.c (unlock_all_files):
	* minibuf.c (read_minibuf): Use FOR_EACH_LIVE_BUFFER.

2013-08-04  Paul Eggert  <eggert@cs.ucla.edu>

	Fix some minor races in hosts lacking mkostemp (Bug#15015).
	* callproc.c (create_temp_file):
	* filelock.c (create_lock_file):
	Assume mkostemp, since it's now provided by Gnulib.

2013-08-04  Eli Zaretskii  <eliz@gnu.org>

	* w32.c (mkostemp): New function.
	(mktemp): Remove, no longer used.  Most of the code reused in
	mkostemp.  (Bug#15015)
	(mktemp): Don't undef.

2013-08-04  Dmitry Antipov  <dmantipov@yandex.ru>

	* dispnew.c (glyph_matrix_count, glyph_pool_count):
	Move under GLYPH_DEBUG and ENABLE_CHECKING.
	(new_glyph_matrix, free_glyph_matrix, new_glyph_pool)
	(free_glyph_pool, check_glyph_memory): Likewise for
	all users.  Adjust comments where appropriate.

2013-08-03  Paul Eggert  <eggert@cs.ucla.edu>

	* composite.h: Minor fixups.
	(composition_registered_p): Rename from COMPOSITION_REGISTERD_P
	to fix a misspelling, and change it to an inline function while
	we're at it (it need not be a macro).  All uses changed.
	(composition_method, composition_valid_p):
	Rewrite to avoid assignments in if-conditions.

2013-08-03  Dmitry Antipov  <dmantipov@yandex.ru>

	Do not use global Lisp_Object in composition macros.
	* composite.h (composition_temp): Remove declaration.
	(COMPOSITION_METHOD, COMPOSITION_VALID_P): Replace with...
	(composition_method, composition_valid_p): ...inline functions.
	(compose_region): Remove the leftover.
	* composite.c (composition_temp): Remove.
	(run_composition_function, update_compositions)
	(composition_compute_stop_pos, composition_adjust_point)
	(Ffind_composition_internal):
	* coding.c (handle_composition_annotation):
	* xdisp.c (handle_composition_prop, check_point_in_composition):
	Related users changed.

2013-08-03  Dmitry Antipov  <dmantipov@yandex.ru>

	Drop FRAME_PTR typedef.
	* composite.c, font.c, font.h, fontset.c, fontset.h, frame.c, frame.h:
	* ftfont.c, ftxfont.c, gtkutil.c, gtkutil.h, image.c, keyboard.c:
	* menu.c, menu.h, msdos.c, nsfns.m, nsfont.m, nsmenu.m, nsterm.h:
	* nsterm.m, scroll.c, term.c, w32fns.c, w32font.c, w32font.h:
	* w32inevt.c, w32inevt.h, w32menu.c, w32notify.c, w32term.c, w32term.h:
	* w32uniscribe.c, w32xfns.c, widget.c, window.c, xdisp.c, xfaces.c:
	* xfns.c, xfont.c, xftfont.c, xmenu.c, xselect.c, xterm.c:
	All related users changed.

2013-08-02  Stefan Monnier  <monnier@iro.umontreal.ca>

	* eval.c (default_toplevel_binding): New function.
	(Fdefvar): Use it.
	(unbind_to, backtrace_eval_unrewind): Do a bit of CSE simplification.
	(Fdefault_toplevel_value, Fset_default_toplevel_value): New subrs.
	(syms_of_eval): Export them.
	* data.c (Fdefault_value): Micro cleanup.
	* term.c (init_tty): Use "false".

2013-08-02  Dmitry Antipov  <dmantipov@yandex.ru>

	Fix X GC leak in GTK and raw (no toolkit) X ports.
	* xterm.c (x_free_frame_resources): If white and black relief
	GCs are allocated, always free them here.
	* xfns.c (x_make_gc): Omit redundant initialization.
	* widget.c (create_frame_gcs): Remove the leftover.
	(EmacsFrameDestroy): Do nothing because all GCs are now freed
	in x_free_frame_resources.

2013-08-02  Jan Djärv  <jan.h.d@swipnet.se>

	* nsterm.m (windowWillResize:toSize:): Only change title if
	! maximizing_resize && FULLSCREEN_NONE (Bug#15005).  strdup title before
	modifying it.
	(viewDidEndLiveResize): New method.

	* nsterm.h (EmacsView): Add maximizing_resize, put it and old_title
	inside NS_IMPL_COCOA.

2013-08-02  Dmitry Antipov  <dmantipov@yandex.ru>

	* insdel.c (adjust_after_replace, replace_range, del_range_2):
	Do not check whether undo is enabled because record_insert and
	record_delete does that themselves.

2013-08-02  Dmitry Antipov  <dmantipov@yandex.ru>

	* xterm.h (struct x_output) [HAVE_X_I18N]: Remove xic_base_fontname
	member which is not really used any more.
	(FRAME_XIC_BASE_FONTNAME): Remove.
	* xfns.c (xic_free_fontset): Adjust user.
	* xmenu.c (mouse_position_for_popup, x_activate_menubar)
	(update_frame_menubar, set_frame_menubar, free_frame_menubar)
	(create_and_show_popup_menu, xmenu_show, create_and_show_dialog)
	(xdialog_show): Use eassert for debugging check.
	* w32term.c (x_unfocus_frame): Remove unused dummy function.

2013-08-01  Paul Eggert  <eggert@cs.ucla.edu>

	* fileio.c, fns.c (merge): Move extern decl from here ...
	* lisp.h (merge): ... to here.

2013-08-01  Dmitry Antipov  <dmantipov@yandex.ru>

	Fix last font-related change.
	* w32font.h (w32font_list_internal, w32font_match_internal):
	Fix prototype.
	* w32uniscribe.c (uniscribe_list, uniscribe_match)
	(uniscribe_list_family): Adjust to match font API change.
	MS-Windows breakage reported by Juanma Barranquero <lekktu@gmail.com>
	at http://lists.gnu.org/archive/html/emacs-devel/2013-08/msg00006.html.

2013-08-01  Dmitry Antipov  <dmantipov@yandex.ru>

	* frame.h (FRAME_MOUSE_UPDATE):
	* nsterm.m (ns_frame_up_to_date): Omit redundant check
	whether hlinfo->mouse_face_mouse_frame is non-NULL.

2013-08-01  Dmitry Antipov  <dmantipov@yandex.ru>

	Avoid redundant Lisp_Object <-> struct frame conversions in font API.
	* font.h (struct font_driver): Change list, match, and list_family
	functions to accept struct frame * as first arg.
	* font.c (font_score, font_compare, font_sort_entities):
	Remove prototypes.
	(font_sort_entities, font_list_entities, font_select_entity)
	(font_find_for_lface, Flist_fonts, Ffont_family_list): Adjust to
	match font API change.
	* xfont.c (xfont_list, xfont_match, xfont_list_family):
	* ftfont.c (ftfont_list, ftfont_match, ftfont_list_family):
	* ftxfont.c (ftxfont_list, ftxfont_match):
	* xftfont.c (xftfont_list, xftfont_match):
	* nsfont.m (nsfont_list, nsfont_match, nsfont_list_family):
	* w32font.c (w32font_list, w32font_match, w32font_list)
	(w32font_list_internal, w32_font_match_internal): Likewise.
	* xfaces.c (Fx_family_fonts): Adjust user.

2013-08-01  Dmitry Antipov  <dmantipov@yandex.ru>

	Do not use pure Xism x_wm_set_icon_position in non-X ports.
	* frame.c (x_set_frame_parameters): Call to x_wm_set_icon_position
	only if HAVE_X_WINDOWS is in use.
	* frame.h (x_set_frame_parameters): Move under HAVE_X_WINDOWS.
	* nsterm.m (x_wm_set_icon_position): Remove no-op.
	* w32term.c (x_wm_set_icon_position): Likewise.
	* w32fns.c (x_icon): Adjust user.

2013-08-01  Dmitry Antipov  <dmantipov@yandex.ru>

	* xterm.c (last_mouse_press_frame): Remove the
	leftover which is not really used any more.
	(handle_one_xevent, syms_of_xterm): Adjust users.
	(x_flush): Call XFlush once per each X display, not frame.
	This is better because this code always unconditionally skips
	non-X frames in Vframe_list and issues the only XFlush if we
	have more than one X frame on the same X display.
	(any_help_event_p, x_draw_glyph_string_background, x_display_ok):
	Use bool for booleans.
	(x_draw_glyph_string_background, cvt_string_to_pixel)
	(cvt_pixel_dtor): Drop unnecessary prototypes.
	* xterm.h (x_display_ok): Adjust prototype.

2013-07-31  Dmitry Antipov  <dmantipov@yandex.ru>

	Drop unnecessary functions that deals with frame pixel size.
	* frame.h, msdos.h, w32term.h, xterm.h (x_pixel_width)
	(x_pixel_height): Drop prototypes.
	* msdos.c, nsfns.m, w32fns.c, xfns.c (x_pixel_width)
	(x_pixel_height): Drop implementations.
	* frame.c (Fframe_pixel_height): Use FRAME_PIXEL_HEIGHT
	which should be always valid for window frame.
	(Frame_pixel_width): Likewise with FRAME_PIXEL_WIDTH.
	* w32menu.c (Fx_popup_dialog):
	* xmenu.c (Fx_popup_dialog): Likewise for both.

2013-07-31  Dmitry Antipov  <dmantipov@yandex.ru>

	* frame.c (Fmake_terminal_frame): Use store_in_alist to setup
	frame parameters and call to Fmodify_frame_parameters just once.
	(Fset_frame_height, Fset_frame_width): Mention nil frame in docstring.
	(Fset_frame_size, Fset_frame_position): Use decode_live_frame
	and mention nil frame in docstring.

2013-07-31  Dmitry Antipov  <dmantipov@yandex.ru>

	* frame.c (make_frame, x_set_frame_parameters): Use bool for boolean.
	(x_figure_window_size): Likewise.  Adjust to return long.
	(syms_of_frame): Do not DEFSYM Qterminal_live_p.
	(toplevel): Move Qterminal_live_p to...
	* terminal.c (toplevel): ...here, make it static, and...
	(syms_of_terminal): ...DEFSYM here.
	* frame.h (Qterminal_live_p): Remove declaration.
	(make_frame, x_figure_window_size): Adjust prototype.
	* nsfns.m (Fx_create_frame): Use long for window flags.

2013-07-30  Paul Eggert  <eggert@cs.ucla.edu>

	Fix tempfile bug on platforms lacking mkostemp and mkstemp (Bug#14986).
	* callproc.c (create_temp_file) [! (HAVE_MKOSTEMP || HAVE_MKSTEMP)]:
	Do not assume that emacs_close (INT_MAX) is a no-op.

2013-07-30  Dmitry Antipov  <dmantipov@yandex.ru>

	* xfaces.c (make_face_cache): For struct face_cache, prefer
	xmalloc to xzalloc and so avoid redundant call to memset.
	(Finternal_set_lisp_face_attribute): Fix comment typo and style.

2013-07-30  Dmitry Antipov  <dmantipov@yandex.ru>

	* fringe.c (draw_window_fringes, update_window_fringes)
	(compute_fringe_widths):
	* w32term.c (x_draw_glyph_string):
	* window.c (candidate_window_p, Frecenter):
	* xfaces.c (realize_basic_faces, realize_default_face)
	(Fbitmap_space_p, Finternal_set_lisp_face_attribute)
	(x_update_menu_appearance, face_attr_equal_p, lface_equal_p):
	* xfns.c (x_set_cursor_color, xic_free_xfontset):
	* xmenu.c (Fx_menu_bar_open_internal):
	* xselect.c (x_reply_selection_request, Fx_get_atom_name):
	* xsettings.c (xft_settings_event):
	* xterm.c (x_draw_glyph_string, x_had_errors_p):
	Use bool for booleans.  Adjust style and comments where
	appropriate.
	* dispextern.h (draw_window_fringes, update_window_fringes)
	(compute_fringe_widths):
	* xterm.h (x_had_errors_p): Adjust prototype.

2013-07-30  Dmitry Antipov  <dmantipov@yandex.ru>

	* frame.c (Fmodify_frame_parameters): Always check 2nd arg with
	CHECK_LIST.  Rewrite the loop to avoid useless local variable.

2013-07-29  Dmitry Antipov  <dmantipov@yandex.ru>

	* fns.c (toplevel): Remove comment before Fsafe_length because
	it checks for QUIT.

2013-07-28  Paul Eggert  <eggert@cs.ucla.edu>

	* frame.c (delete_frame): Avoid unnecessary 'this_f' test (Bug#14970).

2013-07-28  Eli Zaretskii  <eliz@gnu.org>

	* w32fns.c (w32_wnd_proc) <WM_IME_STARTCOMPOSITION>: Make sure the
	frame which got the message is still alive, before dereferencing
	its pointer.  (Bug#14970)

	* frame.c (delete_frame): Test "this" frame's minibuffer window to
	be a live window, before using it as such.  (Bug#14970)

2013-07-27  Eli Zaretskii  <eliz@gnu.org>

	* w32term.c (w32_read_socket) <WM_KILLFOCUS>: Call
	w32_detect_focus_change instead of doing part of its job by hand.
	This fixes the problem whereby FOCUS_OUT events were not sent to
	the event queue.

2013-07-26  Eli Zaretskii  <eliz@gnu.org>

	* process.c (Fprocess_list): Doc fix.

	* w32term.c (w32_read_socket) <WM_EMACS_PAINT>: Warn about frame
	being re-exposed only if it didn't ask to become visible.
	<WM_SIZE>: Under SIZE_RESTORED, only set the frame visible if it
	was previously iconified.  (Bug#14841)
	(x_iconify_frame): Mark the frame iconified.

2013-07-26  Paul Eggert  <eggert@cs.ucla.edu>

	Fix minor problems found by static checking.
	* eval.c (get_backtrace_frame, backtrace_eval_unrewind): Now static.
	(backtrace_eval_unrewind): ';' -> '{}' to pacify GCC.

2013-07-26  Stefan Monnier  <monnier@iro.umontreal.ca>

	* eval.c (set_specpdl_old_value): New function.
	(unbind_to): Minor simplification.
	(get_backtrace_frame): New function.
	(Fbacktrace_frame): Use it.  Add `base' argument.
	(backtrace_eval_unrewind, Fbacktrace_eval): New functions.
	(syms_of_eval): Export backtrace-eval.
	* xterm.c (x_focus_changed): Simplify.

2013-07-25  Paul Eggert  <eggert@cs.ucla.edu>

	* fileio.c (Finsert_file_contents): Avoid double-close (Bug#14936).

2013-07-24  Eli Zaretskii  <eliz@gnu.org>

	* xdisp.c (redisplay_window): Instead of moving point out of
	scroll margin, reject the force_start method, and try scrolling
	instead.  (Bug#14780)

2013-07-24  Ken Brown  <kbrown@cornell.edu>

	* alloc.c (make_save_ptr): Define if HAVE_NTGUI is defined
	(Bug#14944).

2013-07-24  Paul Eggert  <eggert@cs.ucla.edu>

	* eval.c (Fprogn): Do not check that BODY is a proper list.
	This undoes the previous change.  The check slows down the
	interpreter, and is not needed to prevent a crash.  See
	<http://lists.gnu.org/archive/html/emacs-devel/2013-07/msg00693.html>.

2013-07-23  Glenn Morris  <rgm@gnu.org>

	* Makefile.in ($(etc)/DOC, temacs$(EXEEXT)): Ensure etc/ exists.

2013-07-23  Paul Eggert  <eggert@cs.ucla.edu>

	Port to GNU/Linux systems with tinfo but not ncurses.
	* dispnew.c (init_display): Depend on USE_NCURSES, not GNU_LINUX,
	to decide whether ncurses is being used.  Without this change,
	GCC complains about tgetent not being declared, on a system
	that has tinfo installed but ncurses not installed.

	* eval.c (Fprogn): Check that BODY is a proper list.

	Tune UNEVALLED functions by using XCAR instead of Fcar, etc.
	* data.c (Fsetq_default):
	* eval.c (Fif, Fcond, Fprog1, Fsetq, Fquote, Ffunction, Fdefvar)
	(Fdefconst, FletX, Flet, Fwhile, Fcatch, Funwind_protect)
	(Fcondition_case):
	Tune by taking advantage of the fact that ARGS is always a list
	when a function is declared to have UNEVALLED args.

	* emacsgtkfixed.c: Port to GCC 4.6.
	GCC 4.6 complains about -Wunused-local-typedefs, introduced in 4.7.

2013-07-23  Juanma Barranquero  <lekktu@gmail.com>

	* callproc.c (child_setup)[!WINDOWSNT]: Move exec_errno and pid
	here to silence compiler warnings.

2013-07-22  Paul Eggert  <eggert@cs.ucla.edu>

	* sysdep.c (frame) [__FreeBSD__]: #define to freebsd_frame
	when including <sys/user.h>, to prevent Sparc/ARM machine/frame.h
	from messing up Emacs's 'struct frame' (Bug#14923).

2013-07-21  Paul Eggert  <eggert@cs.ucla.edu>

	* alloc.c (make_save_ptr_ptr): Define this function.
	It was inadvertently omitted.  It's needed only if
	HAVE_MENUS && ! (USE_X_TOOLKIT || USE_GTK).

2013-07-21  Jan Djärv  <jan.h.d@swipnet.se>

	* nsterm.m (sendEvent:): Skip mouse moved if no dialog and no Emacs
	frame have focus (Bug#14895).

2013-07-21  Paul Eggert  <eggert@cs.ucla.edu>

	Avoid vfork-related deadlock more cleanly.
	* callproc.c (child_setup): When the child's exec fails, output
	the program name, as that's more useful.  Use O_NONBLOCK to avoid
	deadlock.
	* process.c (create_process_1): Remove; no longer needed.
	(create_process): Remove timer hack; no longer needed, now that
	the child avoids deadlock.

2013-07-20  Glenn Morris  <rgm@gnu.org>

	* image.c (Fimage_flush): Fix doc typo.

2013-07-20  Paul Eggert  <eggert@cs.ucla.edu>

	Fix array bounds violation when pty allocation fails.
	* process.c (PTY_NAME_SIZE): New constant.
	(pty_name): Remove static variable; it's now auto.
	(allocate_pty): Define even if !HAVE_PTYS; that's simpler.
	Take pty_name as an arg rather than using a static variable.
	All callers changed.
	(create_process): Recover pty_flag from process, not from volatile local.
	(create_pty): Stay inside array even when pty allocation fails.
	(Fmake_serial_process): Omit unnecessary initializaiton of pty_flag.

	* lread.c (Fload): Avoid initialization only when lint checking.
	Mention that it's needed only for older GCCs.

2013-07-20  Kenichi Handa  <handa@gnu.org>

	* coding.c (CODING_ISO_FLAG_LEVEL_4): New macro.
	(decode_coding_iso_2022): Check the single-shift area.  (Bug#8522)

2013-07-20  Andreas Schwab  <schwab@linux-m68k.org>

	* lread.c (Fload): Avoid uninitialized warning.

2013-07-19  Paul Eggert  <eggert@cs.ucla.edu>

	Fix some minor file descriptor leaks and related glitches.
	* filelock.c (create_lock_file) [!O_CLOEXEC]: Use fcntl with FD_CLOEXEC.
	(create_lock_file): Use write, not emacs_write.
	* image.c (slurp_file, png_load_body):
	* process.c (Fnetwork_interface_list, Fnetwork_interface_info)
	(server_accept_connection):
	Don't leak an fd on memory allocation failure.
	* image.c (slurp_file): Add a cheap heuristic for growing files.
	* xfaces.c (Fx_load_color_file): Block input around the fopen too,
	as that's what the other routines do.  Maybe input need not be
	blocked at all, but it's better to be consistent.
	Avoid undefined behavior when strlen is zero.

	* alloc.c (staticpro): Avoid buffer overrun on repeated calls.
	(NSTATICS): Now a constant; doesn't need to be a macro.

2013-07-19  Richard Stallman  <rms@gnu.org>

	* coding.c (decode_coding_utf_8): Add simple loop for fast
	processing of ASCII characters.

2013-07-19  Paul Eggert  <eggert@cs.ucla.edu>

	* conf_post.h (RE_TRANSLATE_P) [emacs]: Remove obsolete optimization.

2013-07-19  Eli Zaretskii  <eliz@gnu.org>

	* keyboard.c (kbd_buffer_get_event): Use Display_Info instead of
	unportable 'struct x_display_info'.
	(DISPLAY_LIST_INFO): Delete macro: not needed, since Display_Info
	is a portable type.

2013-07-19  Paul Eggert  <eggert@cs.ucla.edu>

	* sysdep.c [GNU_LINUX]: Fix fd and memory leaks and similar issues.
	(procfs_ttyname): Don't use uninitialized storage if emacs_fopen
	or fscanf fails.
	(system_process_attributes): Prefer plain char to unsigned char
	when either will do.  Clean up properly if interrupted or if
	memory allocations fail.  Don't assume sscanf succeeds.
	Remove no-longer-needed workaround to stop GCC from whining.
	Read command-line once, instead of multiple times.  Check read status a
	bit more carefully.

	Fix obscure porting bug with varargs functions.
	The code assumed that int is treated like ptrdiff_t in a vararg
	function, which is not a portable assumption.  There was a similar
	-- though these days less likely -- porting problem with various
	assumptions that pointers of different types all smell the same as
	far as vararg functions is conserved.  To make this problem less
	likely in the future, redo the API to use varargs functions.
	* alloc.c (make_save_value): Remove this vararg function.
	All uses changed to ...
	(make_save_int_int_int, make_save_obj_obj_obj_obj)
	(make_save_ptr_int, make_save_funcptr_ptr_obj, make_save_memory):
	New functions.
	(make_save_ptr): Rename from make_save_pointer, for consistency with
	the above.  Define only on platforms that need it.  All uses changed.

2013-07-18  Paul Eggert  <eggert@cs.ucla.edu>

	* keyboard.c: Try to fix typos in previous change.
	(DISPLAY_LIST_INFO): New macro.
	(kbd_buffer_get_event): Do not access members that are not present
	in X11.  Revert inadvertent change of "!=" to "=".

2013-07-18  Juanma Barranquero  <lekktu@gmail.com>

	* keyboard.c (kbd_buffer_get_event):
	* w32term.c (x_focus_changed): Port FOCUS_(IN|OUT)_EVENT changes to W32.
	Followup to 2013-07-16T11:41:06Z!jan.h.d@swipnet.se.

2013-07-18  Paul Eggert  <eggert@cs.ucla.edu>

	* filelock.c: Fix unlikely file descriptor leaks.
	(get_boot_time_1): Rework to avoid using emacs_open.
	This doesn't actually fix a leak, but is better anyway.
	(read_lock_data): Use read, not emacs_read.

	* doc.c: Fix minor memory and file descriptor leaks.
	* doc.c (get_doc_string): Fix memory leak when doc file absent.
	(get_doc_string, Fsnarf_documentation):
	Fix file descriptor leak on error.

	* term.c: Fix minor fdopen-related file descriptor leaks.
	* term.c (Fresume_tty) [!MSDOS]: Close fd if fdopen (fd) fails.
	(init_tty) [!DOS_NT]: Likewise.  Also close fd if isatty (fd) fails.

	* charset.c: Fix file descriptor leaks and errno issues.
	Include <errno.h>.
	(load_charset_map_from_file): Don't leak file descriptor on error.
	Use plain record_xmalloc since the allocation is larger than
	MAX_ALLOCA; that's simpler here.  Simplify test for exhaustion
	of entries.
	* eval.c (record_unwind_protect_nothing):
	* fileio.c (fclose_unwind):
	New functions.
	* lread.c (load_unwind): Remove.  All uses replaced by fclose_unwind.
	The replacement doesn't block input, but that no longer seems
	necessary.

2013-07-17  Paul Eggert  <eggert@cs.ucla.edu>

	* lread.c: Fix file descriptor leaks and errno issues.
	(Fload): Close some races that leaked fds or streams when 'load'
	was interrupted.
	(Fload, openp): Report error number of last nontrivial failure to open.
	ENOENT counts as trivial.
	* eval.c (do_nothing, clear_unwind_protect, set_unwind_protect_ptr):
	New functions.
	* fileio.c (close_file_unwind): No need to test whether FD is nonnegative,
	now that the function is always called with a nonnegative arg.
	* lisp.h (set_unwind_protect_ptr, set_unwind_protect_int): Remove.
	All uses replaced with ...
	(clear_unwind_protect, set_unwind_protect_ptr): New decls.

	A few more minor file errno-reporting bugs.
	* callproc.c (Fcall_process):
	* doc.c (Fsnarf_documentation):
	* fileio.c (Frename_file, Fadd_name_to_file, Fmake_symbolic_link):
	* process.c (set_socket_option):
	Don't let a constructor trash errno.
	* doc.c: Include <errno.h>.

2013-07-16  Juanma Barranquero  <lekktu@gmail.com>

	* w32fns.c (unwind_create_tip_frame): Fix declaration.

2013-07-16  Paul Eggert  <eggert@cs.ucla.edu>

	Fix w32 bug with call-process-region (Bug#14885).
	* callproc.c (Fcall_process_region): Pass nil, not "/dev/null",
	to Fcall_process when the input is empty.  This simplifies the
	code a bit.  It makes no difference on POSIXish platforms but
	apparently it fixes a bug on w32.

	Fix bug where insert-file-contents closes a file twice (Bug#14839).
	* fileio.c (close_file_unwind): Don't close if FD is negative;
	this can happen when unwinding a zapped file descriptor.
	(Finsert_file_contents): Unwind-protect the fd before the point marker,
	in case Emacs runs out of memory between the two unwind-protects.
	Don't trash errno when closing FD.
	Zap the FD in the specpdl when closing it, instead of deferring
	the removal of the unwind-protect; this fixes a bug where a child
	function unwinds the stack past us.

	New unwind-protect flavors to better type-check C callbacks.
	This also lessens the need to write wrappers for callbacks,
	and the need for make_save_pointer.
	* alloc.c (free_save_value):
	* atimer.c (run_all_atimers):
	Now extern.
	* alloc.c (safe_alloca_unwind):
	* atimer.c (unwind_stop_other_atimers):
	* keyboard.c (cancel_hourglass_unwind) [HAVE_WINDOW_SYSTEM]:
	* menu.c (cleanup_popup_menu) [HAVE_NS]:
	* minibuf.c (choose_minibuf_frame_1):
	* process.c (make_serial_process_unwind):
	* xdisp.c (pop_message_unwind):
	* xselect.c (queue_selection_requests_unwind):
	Remove no-longer-needed wrapper.  All uses replaced by the wrappee.
	* alloc.c (record_xmalloc):
	Prefer record_unwind_protect_ptr to record_unwind_protect with
	make_save_pointer.
	* alloc.c (Fgarbage_collect):
	Prefer record_unwind_protect_void to passing a dummy.
	* buffer.c (restore_buffer):
	* window.c (restore_window_configuration):
	* xfns.c, w32fns.c (do_unwind_create_frame)
	New wrapper.  All record-unwind uses of wrappee changed.
	* buffer.c (set_buffer_if_live):
	* callproc.c (call_process_cleanup, delete_temp_file):
	* coding.c (code_conversion_restore):
	* dired.c (directory_files_internal_w32_unwind) [WINDOWSNT]:
	* editfns.c (save_excursion_restore)
	(subst_char_in_region_unwind, subst_char_in_region_unwind_1)
	(save_restriction_restore):
	* eval.c (restore_stack_limits, un_autoload):
	* fns.c (require_unwind):
	* keyboard.c (recursive_edit_unwind, tracking_off):
	* lread.c (record_load_unwind, load_warn_old_style_backquotes):
	* macros.c (pop_kbd_macro, restore_menu_items):
	* nsfns.m (unwind_create_frame):
	* print.c (print_unwind):
	* process.c (start_process_unwind):
	* search.c (unwind_set_match_data):
	* window.c (select_window_norecord, select_frame_norecord):
	* xdisp.c (unwind_with_echo_area_buffer, unwind_format_mode_line)
	(fast_set_selected_frame):
	* xfns.c, w32fns.c (unwind_create_tip_frame):
	Return void, not a dummy Lisp_Object.  All uses changed.
	* buffer.h (set_buffer_if_live): Move decl here from lisp.h.
	* callproc.c (call_process_kill):
	* fileio.c (restore_point_unwind, decide_coding_unwind)
	(build_annotations_unwind):
	* insdel.c (Fcombine_after_change_execute_1):
	* keyboard.c (read_char_help_form_unwind):
	* menu.c (unuse_menu_items):
	* minibuf.c (run_exit_minibuf_hook, read_minibuf_unwind):
	* sound.c (sound_cleanup):
	* xdisp.c (unwind_redisplay):
	* xfns.c (clean_up_dialog):
	* xselect.c (x_selection_request_lisp_error, x_catch_errors_unwind):
	Accept no args and return void, instead of accepting and returning
	a dummy Lisp_Object.  All uses changed.
	* cygw32.c (fchdir_unwind):
	* fileio.c (close_file_unwind):
	* keyboard.c (restore_kboard_configuration):
	* lread.c (readevalllop_1):
	* process.c (wait_reading_process_output_unwind):
	Accept int and return void, rather than accepting an Emacs integer
	and returning a dummy object.  In some cases this fixes an
	unlikely bug when the corresponding int is outside Emacs integer
	range.  All uses changed.
	* dired.c (directory_files_internal_unwind):
	* fileio.c (do_auto_save_unwind):
	* gtkutil.c (pop_down_dialog):
	* insdel.c (reset_var_on_error):
	* lread.c (load_unwind):
	* xfns.c (clean_up_file_dialog):
	* xmenu.c, nsmenu.m (pop_down_menu):
	* xmenu.c (cleanup_widget_value_tree):
	* xselect.c (wait_for_property_change_unwind):
	Accept pointer and return void, rather than accepting an Emacs
	save value encapsulating the pointer and returning a dummy object.
	All uses changed.
	* editfns.c (Fformat): Update the saved pointer directly via
	set_unwind_protect_ptr rather than indirectly via make_save_pointer.
	* eval.c (specpdl_func): Remove.  All uses replaced by definiens.
	(unwind_body): New function.
	(record_unwind_protect): First arg is now a function returning void,
	not a dummy Lisp_Object.
	(record_unwind_protect_ptr, record_unwind_protect_int)
	(record_unwind_protect_void): New functions.
	(unbind_to): Support SPECPDL_UNWIND_PTR etc.
	* fileio.c (struct auto_save_unwind): New type.
	(do_auto_save_unwind): Use it.
	(do_auto_save_unwind_1): Remove; subsumed by new do_auto_save_unwind.
	* insdel.c (struct rvoe_arg): New type.
	(reset_var_on_error): Use it.
	* lisp.h (SPECPDL_UNWIND_PTR, SPECPDL_UNWIND_INT, SPECPDL_UNWIND_VOID):
	New constants.
	(specbinding_func): Remove; there are now several such functions.
	(union specbinding): New members unwind_ptr, unwind_int, unwind_void.
	(set_unwind_protect_ptr): New function.
	* xselect.c: Remove unnecessary forward decls, to simplify maintenance.

	Be simpler and more consistent about reporting I/O errors.
	* fileio.c (Fcopy_file, Finsert_file_contents, Fwrite_region):
	Say "Read error" and "Write error", rather than "I/O error", or
	"IO error reading", or "IO error writing", when a read or write
	error occurs.
	* process.c (Fmake_network_process, wait_reading_process_output)
	(send_process, Fprocess_send_eof, wait_reading_process_output):
	Capitalize diagnostics consistently.  Put "failed foo" at the
	start of the diagnostic, so that we don't capitalize the
	function name "foo".  Consistently say "failed" for such
	diagnostics.
	* sysdep.c, w32.c (serial_open): Now accepts Lisp string, not C string.
	All callers changed.  This is so it can use report_file_error.
	* sysdep.c (serial_open, serial_configure): Capitalize I/O
	diagnostics consistently as above.

	* fileio.c (report_file_errno): Fix errno reporting bug.
	If the file name is neither null nor a pair, package it up as a
	singleton list.  All callers changed, both to this function and to
	report_file_error.  This fixes a bug where the memory allocator
	invoked by list1 set errno so that the immediately following
	report_file_error reported the wrong errno value.

	Fix minor problems found by --enable-gcc-warnings.
	* frame.c (Fhandle_focus_in, Fhandle_focus_out): Return a value.
	* keyboard.c (kbd_buffer_get_event): Remove unused local.

2013-07-16  Jan Djärv  <jan.h.d@swipnet.se>

	* xterm.c (x_focus_changed): Always generate FOCUS_IN_EVENT.
	Set event->arg to Qt if switch-event shall be generated.
	Generate FOCUS_OUT_EVENT for FocusOut if this is the focused frame.

	* termhooks.h (enum event_kind): Add FOCUS_OUT_EVENT.

	* nsterm.m (windowDidResignKey): If this is the focused frame, generate
	FOCUS_OUT_EVENT.

	* keyboard.c (Qfocus_in, Qfocus_out): New static objects.
	(make_lispy_focus_in, make_lispy_focus_out): Declare and define.
	(kbd_buffer_get_event): For FOCUS_IN, make a focus_in event if no
	switch frame event is made.  Check ! NILP (event->arg) if X11 (moved
	from xterm.c).  Make focus_out event for FOCUS_OUT_EVENT if NS or X11
	and there is a focused frame.
	(head_table): Add focus-in and focus-out.
	(keys_of_keyboard): Add focus-in and focus-out to Vspecial_event_map,
	bind to handle-focus-in/out.

	* frame.c (Fhandle_focus_in, Fhandle_focus_out): New functions.
	(Fhandle_switch_frame): Call Fhandle_focus_in.
	(syms_of_frame): defsubr handle-focus-in/out.

2013-07-16  Paul Eggert  <eggert@cs.ucla.edu>

	Fix porting bug to older POSIXish platforms (Bug#14862).
	* sysdep.c (emacs_pipe): New function, that implements
	pipe2 (fd, O_CLOEXEC) even on hosts that lack O_CLOEXEC.
	This should port better to CentOS 5 and to Mac OS X 10.6.
	All calls to pipe2 changed.

	Prefer list1 (X) to Fcons (X, Qnil) when building lists.
	This makes the code easier to read and the executable a bit smaller.
	Do not replace all calls to Fcons that happen to create lists,
	just calls that are intended to create lists.  For example, when
	creating an alist that maps FOO to nil, use list1 (Fcons (FOO, Qnil))
	rather than list1 (list1 (FOO)) or Fcons (Fcons (FOO, Qnil), Qnil).
	Similarly for list2 through list5.
	* buffer.c (Fget_buffer_create, Fmake_indirect_buffer):
	* bytecode.c (exec_byte_code):
	* callint.c (quotify_arg, Fcall_interactively):
	* callproc.c (Fcall_process, create_temp_file):
	* charset.c (load_charset_map_from_file)
	(Fdefine_charset_internal, init_charset):
	* coding.c (get_translation_table, detect_coding_system)
	(Fcheck_coding_systems_region)
	(Fset_terminal_coding_system_internal)
	(Fdefine_coding_system_internal, Fdefine_coding_system_alias):
	* composite.c (update_compositions, Ffind_composition_internal):
	* dired.c (directory_files_internal, file_name_completion)
	(Fsystem_users):
	* dispnew.c (Fopen_termscript, bitch_at_user, init_display):
	* doc.c (Fsnarf_documentation):
	* editfns.c (Fmessage_box):
	* emacs.c (main):
	* eval.c (do_debug_on_call, signal_error, maybe_call_debugger)
	(Feval, eval_sub, Ffuncall, apply_lambda):
	* fileio.c (make_temp_name, Fcopy_file, Faccess_file)
	(Fset_file_selinux_context, Fset_file_acl, Fset_file_modes)
	(Fset_file_times, Finsert_file_contents)
	(Fchoose_write_coding_system, Fwrite_region):
	* fns.c (Flax_plist_put, Fyes_or_no_p, syms_of_fns):
	* font.c (font_registry_charsets, font_parse_fcname)
	(font_prepare_cache, font_update_drivers, Flist_fonts):
	* fontset.c (Fset_fontset_font, Ffontset_info, syms_of_fontset):
	* frame.c (make_frame, Fmake_terminal_frame)
	(x_set_frame_parameters, x_report_frame_params)
	(x_default_parameter, Fx_parse_geometry):
	* ftfont.c (syms_of_ftfont):
	* image.c (gif_load):
	* keyboard.c (command_loop_1):
	* keymap.c (Fmake_keymap, Fmake_sparse_keymap, access_keymap_1)
	(Fcopy_keymap, append_key, Fcurrent_active_maps)
	(Fminor_mode_key_binding, accessible_keymaps_1)
	(Faccessible_keymaps, Fwhere_is_internal):
	* lread.c (read_emacs_mule_char):
	* menu.c (find_and_return_menu_selection):
	* minibuf.c (get_minibuffer):
	* nsfns.m (Fns_perform_service):
	* nsfont.m (ns_script_to_charset):
	* nsmenu.m (ns_popup_dialog):
	* nsselect.m (ns_get_local_selection, ns_string_from_pasteboard)
	(Fx_own_selection_internal):
	* nsterm.m (append2):
	* print.c (Fredirect_debugging_output)
	(print_prune_string_charset):
	* process.c (Fdelete_process, Fprocess_contact)
	(Fformat_network_address, set_socket_option)
	(read_and_dispose_of_process_output, write_queue_push)
	(send_process, exec_sentinel):
	* sound.c (Fplay_sound_internal):
	* textprop.c (validate_plist, add_properties)
	(Fput_text_property, Fadd_face_text_property)
	(copy_text_properties, text_property_list, syms_of_textprop):
	* unexaix.c (report_error):
	* unexcoff.c (report_error):
	* unexsol.c (unexec):
	* xdisp.c (redisplay_tool_bar, store_mode_line_string)
	(Fformat_mode_line, syms_of_xdisp):
	* xfaces.c (set_font_frame_param)
	(Finternal_lisp_face_attribute_values)
	(Finternal_merge_in_global_face, syms_of_xfaces):
	* xfns.c (x_default_scroll_bar_color_parameter)
	(x_default_font_parameter, x_create_tip_frame):
	* xfont.c (xfont_supported_scripts):
	* xmenu.c (Fx_popup_dialog, xmenu_show, xdialog_show)
	(menu_help_callback, xmenu_show):
	* xml.c (make_dom):
	* xterm.c (set_wm_state):
	Prefer list1 (FOO) to Fcons (FOO, Qnil) when creating a list,
	and similarly for list2 through list5.

2013-07-15  Paul Eggert  <eggert@cs.ucla.edu>

	* callproc.c (Fcall_process_region): Fix minor race and tune.
	(create_temp_file): New function, with the temp-file-creation part
	of the old Fcall_process_region.  Use Fcopy_sequence to create the
	temp file name, rather than alloca + build_string, for simplicity.
	Don't bother to block input around the temp file creation;
	shouldn't be needed.  Simplify use of mktemp.
	Use record_unwind_protect immediately after creating the temp file;
	this closes an unlikely race where the temp file was not removed.
	Use memcpy rather than an open-coded loop.
	(Fcall_process_region): Use the new function.  If the input is
	empty, redirect from /dev/null rather than from a newly created
	empty temp file; this avoids unnecessary file system traffic.

2013-07-14  Paul Eggert  <eggert@cs.ucla.edu>

	* filelock.c (create_lock_file) [!HAVE_MKOSTEMP && !HAVE_MKSTEMP]:
	Simplify by making this case like the other two.  This is a bit
	slower on obsolete hosts, but the extra complexity isn't worth it.

	* callproc.c (child_setup, relocate_fd) [!DOS_NT]:
	* process.c (create_process) [!DOS_NT]:
	Remove now-unnecessary calls to emacs_close.

2013-07-13  Eli Zaretskii  <eliz@gnu.org>

	* w32term.c (x_draw_hollow_cursor): Delete the brush object when
	returning early.  (Bug#14850)

	* coding.c (syms_of_coding): Set up inhibit-null-byte-detection
	and inhibit-iso-escape-detection attributes of 'undecided'.
	(Bug#14822)

2013-07-13  Paul Eggert  <eggert@cs.ucla.edu>

	* deps.mk (sysdep.o): Remove dependency on ../lib/ignore-value.h.
	Reported by Herbert J. Skuhra in
	<http://lists.gnu.org/archive/html/emacs-devel/2013-07/msg00455.html>.

	Don't lose top specpdl entry when memory is exhausted.
	* eval.c (grow_specpdl): Increment specpdl top by 1 and check for
	specpdl overflow here, to simplify callers; all callers changed.
	Always reserve an unused entry at the stack top; this avoids
	losing the top entry's information when memory is exhausted.

2013-07-12  Paul Eggert  <eggert@cs.ucla.edu>

	Clean up errno reporting and fix some errno-reporting bugs.
	* callproc.c (Fcall_process):
	* fileio.c (Fcopy_file, Finsert_file_contents, Fwrite_region):
	* process.c (create_process, Fmake_network_process):
	* unexaix.c (report_error):
	* unexcoff.c (report_error):
	Be more careful about reporting the errno of failed operations.
	The code previously reported the wrong errno sometimes.
	Also, prefer report_file_errno to setting errno + report_file_error.
	(Fcall_process): Look at openp return value rather than at path,
	as that's a bit faster and clearer when there's a numeric predicate.
	* fileio.c (report_file_errno): New function, with most of the
	old contents of report_file_error.
	(report_file_error): Use it.
	(Ffile_exists_p, Ffile_accessible_directory_p):
	Set errno to 0 when it is junk.
	* fileio.c (Faccess_file):
	* image.c (x_create_bitmap_from_file):
	Use faccessat rather than opening the file, to avoid the hassle of
	having a file descriptor open.
	* lisp.h (report_file_errno): New decl.
	* lread.c (Flocate_file_internal): File descriptor 0 is valid, too.

	Minor EBADF fixes.
	* process.c (create_process, wait_reading_process_output) [AIX]:
	Remove obsolete SIGHUP-related  code, as Emacs no longer disables
	SIGHUP, so EBADF is no longer acceptable here (it wouldn't work in
	a multithreaded environment anyway).
	* sysdep.c (emacs_close): It's not dangerous to invoke emacs_close (-1).

2013-07-12  Andreas Schwab  <schwab@linux-m68k.org>

	* image.c (x_find_image_file): Don't close a remote file handle.

2013-07-12  Paul Eggert  <eggert@cs.ucla.edu>

	Fix races with threads and file descriptors.
	* callproc.c (Fcall_process_region):
	* dired.c (open_directory):
	* emacs.c (main, Fdaemon_initialized):
	* image.c (x_find_image_file):
	* inotify.c (Finotify_rm_watch):
	* lread.c (Flocate_file_internal):
	* process.c (Fnetwork_interface_list, Fnetwork_interface_info):
	* term.c (term_mouse_moveto, init_tty):
	* termcap.c (tgetent):
	* unexaix.c, unexcoff.c (report_error, report_error_1, adjust_lnnoptrs)
	* unexaix.c, unexcoff.c, unexcw.c, unexelf.c (unexec):
	* unexhp9k800.c, unexmacosx.c (unexec):
	* callproc.c (Fcall_process_region):
	Use emacs_close, not close.
	* sysdep.c (POSIX_CLOSE_RESTART, posix_close) [!POSIX_CLOSE_RESTART]:
	New macro and function, which emulates the POSIX_CLOSE_RESTART macro
	and posix_close function on current platforms (which all lack them).
	(emacs_close): Use it.  This should fix the races on GNU/Linux and
	on AIX and on future platforms that support POSIX_CLOSE_RESTART,
	and it should avoid closing random victim file descriptors on
	other platforms.

2013-07-11  Paul Eggert  <eggert@cs.ucla.edu>

	* inotify.c (uninitialized): Remove.  All uses replaced by -1.
	(Finotify_add_watch): Simplify, since -1 means uninitialized now.
	Touch up doc a bit.

	* eval.c (backtrace_function, backtrace_args): Now EXTERNALLY_VISIBLE.
	This is for .gdbinit xbacktrace.

	* sysdep.c, term.c, termcap.c, terminal.c: Integer-related minor fixes.
	* sysdep.c (emacs_get_tty): Return void, since nobody uses the value.
	(emacs_set_tty): Now static.
	* sysdep.c (emacs_set_tty, tabs_safe_p, emacs_close):
	* term.c (tty_capable_p, tty_default_color_capabilities)
	(get_tty_terminal, term_mouse_movement)
	(handle_one_term_event, init_tty, maybe_fatal):
	* termcap.c (tgetst1, struct termcap_buffer, valid_filename_p)
	(tgetent, scan_file, name_match, compare_contin):
	* terminal.c (get_terminal):
	Use bool for boolean.
	* sysdep.c (init_system_name): Don't overflow stack on huge hostname.
	Prefer char to unsigned char if either will do.
	* term.c (OUTPUT, turn_on_face): Omit unnecessary casts to int.
	(tty_write_glyphs): Prefer int to unsigned.
	(produce_glyphless_glyph): Remove 2nd (unused) int arg.
	All callers changed.
	* termcap.c (tprint, main) [TEST]: Remove non-working test.

2013-07-10  Paul Eggert  <eggert@cs.ucla.edu>

	Port to C89.
	* bytecode.c (BYTE_CODE_THREADED): Do not define if __STRICT_ANSI__.
	(B__dummy__): New dummy symbol, to pacify C89.
	* dbusbind.c (XD_DEBUG_MESSAGE): Omit debugging on C89 hosts, since
	they can't grok varargs macros.
	* dispnew.c (add_window_display_history)
	(add_frame_display_history):
	* print.c (print_object):
	* xdisp.c (debug_method_add):
	Use %p printf format only for void pointers.
	* emacs.c (usage_message): New constant, replacing ...
	(USAGE1, USAGE2, USAGE3): Remove; they were too long for C89.
	(main): Adjust to usage reorg.
	* fns.c (syms_of_fns):
	* profiler.c (syms_of_profiler):
	Don't use non-constant struct initializers.
	* gnutls.h (gnutls_initstage_t):
	* lisp.h (enum Lisp_Fwd_Type):
	* lread.c (lisp_file_lexically_bound_p):
	* xsettings.c (anonymous enum):
	Remove trailing comma.
	* xsettings.c (apply_xft_settings): Use %f, not %lf; %lf is a C99ism.
	* lisp.h (ENUM_BF): Use unsigned if pedantic.
	(DEFUN_FUNCTION_INIT): New macro, that falls back on a cast if pre-C99.
	(DEFUN): Use it.
	* regex.c (const_re_char): New type, to pacify strict C89.
	All uses of 'const re_char' replaced to use it.
	* regex.h (_Restrict_): Rename from __restrict, to avoid clash
	with glibc when strict C89.  This change is imported from gnulib.
	All uses changed.
	(_Restrict_arr_): Rename from __restrict_arr, similarly.
	* sysdep.c (time_from_jiffies) [!HAVE_LONG_LONG_INT]:
	Omit GNU_LINUX implementation, since it requires long long.
	* xterm.c (x_draw_underwave):
	Do not assume the traditional order of struct's members.
	(x_term_init): Rewrite to avoid the need for non-constant structure
	initializers.

	Syntax cleanup, mostly replacing macros with functions.
	This removes the need for the syntax_temp hack.
	* search.c: Include syntax.h after buffer.h, since syntax.h uses BVAR.
	* syntax.c (SYNTAX_INLINE): New macro.
	(SYNTAX_FLAGS_COMSTART_FIRST, SYNTAX_FLAGS_COMSTART_SECOND)
	(SYNTAX_FLAGS_COMEND_FIRST, SYNTAX_FLAGS_COMEND_SECOND)
	(SYNTAX_FLAGS_PREFIX, SYNTAX_FLAGS_COMMENT_STYLEB)
	(SYNTAX_FLAGS_COMMENT_STYLEC, SYNTAX_FLAGS_COMMENT_STYLEC2)
	(SYNTAX_FLAGS_COMMENT_NESTED, SYNTAX_FLAGS_COMMENT_STYLE)
	(SYNTAX_COMEND_FIRST): Now functions, not macros.
	(ST_COMMENT_STYLE, ST_STRING_STYLE, INTERVALS_AT_ONCE):
	Now constants, not macros.
	(syntax_temp) [!__GNUC__]: Remove.
	(SYNTAX_PREFIX): Remove; all uses replaced by syntax_prefix_flag_p.
	(syntax_prefix_flag_p): Move implementation of SYNTAX_PREFIX here.
	(SET_RAW_SYNTAX_ENTRY, SET_RAW_SYNTAX_ENTRY_RANGE, SYNTAX_MATCH)
	(SETUP_SYNTAX_TABLE, SETUP_SYNTAX_TABLE_FOR_OBJECT):
	Move here from syntax.h; now functions, not macros.  Except for the
	last function, these are static since only syntax.c uses them.
	(syntax_multibyte): Rename from SYNTAX_WITH_MULTIBYTE_CHECK.
	All uses changed.  Now a function, not a macro; use this fact
	to simplify the code.
	(scan_lists, scan_sexps_forward): Remove workarounds for ancient
	compiler bugs; no longer relevant.
	* syntax.h: Use INLINE_HEADER_BEGIN, INLINE_HEADER_END.
	(SYNTAX_INLINE): New macro.
	(struct gl_state_s, gl_state): Move earlier, so that it's in scope
	for the new functions.  Use bool for boolean member.
	(SYNTAX_ENTRY, SYNTAX, SYNTAX_WITH_FLAGS, SYNTAX_MATCH)
	(SYNTAX_TABLE_BYTE_TO_CHAR, UPDATE_SYNTAX_TABLE_FORWARD)
	(UPDATE_SYNTAX_TABLE_BACKWARD, UPDATE_SYNTAX_TABLE)
	(SETUP_BUFFER_SYNTAX_TABLE):
	Now extern inline functions, not macros.
	(CURRENT_SYNTAX_TABLE, SYNTAX_ENTRY_INT):
	Remove; all uses replaced by implementation.
	(syntax_temp) [!__GNUC__]: Remove decl.
	(SETUP_SYNTAX_TABLE_FOR_OBJECT): New decl.

2013-07-10  Jan Djärv  <jan.h.d@swipnet.se>

	* emacs.c (main): Fix syntax error.

2013-07-10  Paul Eggert  <eggert@cs.ucla.edu>

	Timestamp fixes for undo (Bug#14824).
	* atimer.c (schedule_atimer):
	* fileio.c (Ffile_newer_than_file_p):
	Minor cleanup: use EMACS_TIME_LT so that we can remove EMACS_TIME_GT.
	* buffer.c (buffer-undo-list): Document (t . 0) and (t . -1).
	* fileio.c (Fclear_visited_file_modtime): Move to lisp/files.el.
	(syms_of_fileio): Remove Sclear_visited_file_name.
	(Fvisited_file_modtime): Return -1, not (-1 ...), when the visited
	file doesn't exist; this avoids an ambiguity with negative timestamps.
	(Fset_visited_file_modtime): Accept -1 and 0 as time-list arg.
	* systime.h (make_emacs_time, invalid_emacs_time):
	Don't assume struct timespec layout; POSIX doesn't guarantee it.
	(EMACS_TIME_NE, EMACS_TIME_GT, EMACS_TIME_GE): Remove.
	* undo.c (record_first_change): Push (visited-file-modtime) onto
	undo list rather than reimplementing it by hand, incorrectly.

2013-07-09  Ken Brown  <kbrown@cornell.edu>

	* sheap.c (STATIC_HEAP_SIZE) [__x86_64__]: Increase to 18MB.

2013-07-09  Juanma Barranquero  <lekktu@gmail.com>

	* makefile.w32-in ($(BLD)/emacs.$(O), $(BLD)/sysdep.$(O)): Update.

2013-07-09  Paul Eggert  <eggert@cs.ucla.edu>

	Handle errno and exit status a bit more carefully.
	* callproc.c (child_setup) [!DOS_NT]: Don't try to stuff an error
	number into an exit status.  Instead, use EXIT_CANCELED.
	(child_setup) [!MSDOS]: Avoid possible deadlock with vfork.
	* callproc.c (relocate_fd):
	* emacs.c (close_output_streams, main):
	* process.c (create_process):
	* sysdep.c (sys_subshell) [!DOS_NT || !WINDOWSNT]:
	Use emacs_perror for simplicity.
	* callproc.c (relocate_fd, main):
	* sysdep.c (sys_subshell):
	Exit with EXIT_CANCELED etc., not 1, when exec setup fails.
	(shut_down_emacs): Use emacs_write, not write.
	* emacs.c, sysdep.c: Don't include <ignore-value.h>.
	* fileio.c (Fcopy_file, e_write):
	* nsterm.m (ns_select):
	* process.c (send_process):
	* sound.c (vox_write):
	Use emacs_write_sig, not emacs_write.
	* lisp.h (emacs_write_sig, emacs_perror): New decls.
	* process.h (EXIT_CANCELED), EXIT_CANNOT_INVOKE, EXIT_ENOENT):
	New constants.
	* sysdep.c (emacs_backtrace): Use emacs_write, not ignore_value
	of write.
	(emacs_full_write): New function.
	(emacs_write): Rewrite to use it.
	(emacswrite_sig, emacs_perror): New functions.
	* xrdb.c (fatal): Don't invoke perror, since errno might be garbage.

2013-07-08  Magnus Henoch  <magnus.henoch@gmail.com>  (tiny change)

	* image.c (imagemagick_load_image): Do not use MagickExportImagePixels
	on NS even if it is present.  Pixmap on NS is a void*.

2013-07-07  Paul Eggert  <eggert@cs.ucla.edu>

	Port to Ubuntu 10 (Bug#14803).
	Problem reported by T.V. Raman.
	* process.c (close_on_exec, accept4, process_socket):
	Define these if !HAVE_ACCEPT4, not if !SOCK_CLOEXEC.

2013-07-07  Eli Zaretskii  <eliz@gnu.org>

	* w32.c (sys_dup): Declare prototype.

	* filelock.c:
	* emacs.c:
	* callproc.c [WINDOWSNT]: Include sys/socket.h.

2013-07-07  Paul Eggert  <eggert@cs.ucla.edu>

	Make file descriptors close-on-exec when possible (Bug#14803).
	This simplifies Emacs a bit, since it no longer needs to worry
	about closing file descriptors by hand in some cases.
	It also fixes some unlikely races.  Not all such races, as
	libraries often open files internally without setting
	close-on-exec, but it's an improvement.
	* alloc.c (valid_pointer_p) [!WINDOWSNT]:
	* callproc.c (Fcall_process) [!MSDOS]:
	* emacs.c (main) [!DOS_NT]:
	* nsterm.m (ns_term_init):
	* process.c (create_process):
	Use 'pipe2' with O_CLOEXEC instead of 'pipe'.
	* emacs.c (Fcall_process_region) [HAVE_MKOSTEMP]:
	* filelock.c (create_lock_file) [HAVE_MKOSTEMP]:
	Prefer mkostemp with O_CLOEXEC to mkstemp.
	* callproc.c (relocate_fd) [!WINDOWSNT]:
	* emacs.c (main): Use F_DUPFD_CLOEXEC, not plain F_DUPFD.
	No need to use fcntl (..., F_SETFD, FD_CLOEXEC), since we're
	now using pipe2.
	* filelock.c (create_lock_file) [! HAVE_MKOSTEMP]:
	Make the resulting file descriptor close-on-exec.
	* lisp.h, lread.c, process.c (close_load_descs, close_process_descs):
	* lread.c (load_descriptor_list, load_descriptor_unwind):
	Remove; no longer needed.  All uses removed.
	* process.c (SOCK_CLOEXEC): Define to 0 if not supplied by system.
	(close_on_exec, accept4, process_socket) [!SOCK_CLOEXEC]:
	New functions.
	(socket) [!SOCK_CLOEXEC]: Supply a substitute.
	(Fmake_network_process, Fnetwork_interface_list)
	(Fnetwork_interface_info, server_accept_connection):
	Make newly-created socket close-on-exec.
	* sysdep.c (emacs_open, emacs_fopen):
	Make new-created descriptor close-on-exec.
	* w32.c (fcntl): Support F_DUPFD_CLOEXEC well enough for Emacs.
	* w32.c, w32.h (pipe2): Rename from 'pipe', with new flags arg.

2013-07-07  Jan Djärv  <jan.h.d@swipnet.se>

	* nsterm.m (sendEvent:): Propagate keyboard events to modal windows
	for NS_IMPL_GNUSTEP.

2013-07-07  Paul Eggert  <eggert@cs.ucla.edu>

	Fix openp errno handling.
	* callproc.c (Fcall_process): Preserve openp errno around close.
	* lread.c (openp): Set errno when returning -1, as some callers
	expect this.

2013-07-06  Jan Djärv  <jan.h.d@swipnet.se>

	* nsterm.m (sendEvent:): Handle NSAPP_DATA2_RUNFILEDIALOG.

	* nsterm.h (NSSavePanel): Update comment.
	(NSAPP_DATA2_RUNFILEDIALOG): Define.
	(ns_run_file_dialog): Declare.

	* nsfns.m: Remove panelOK.
	(ns_fd_data): New.
	(ns_run_file_dialog): New function.
	(Fns_read_file_name): Fill in ns_fd_data, post an event and start the
	event loop, so file dialog is popped up by ns_run_file_dialog, called
	by sendEvent (Bug#14578).
	(EmacsSavePanel, EmacsOpenPanel): Remove ok and cancel methods.

2013-07-06  Eli Zaretskii  <eliz@gnu.org>

	* xdisp.c (default_line_pixel_height): New function.
	(pos_visible_p, move_it_vertically_backward, try_scrolling)
	(try_cursor_movement, redisplay_window, try_window)
	(try_window_id): Use it instead of FRAME_LINE_HEIGHT.  (Bug#14771)

	* window.c (window_scroll_pixel_based):
	use default_line_pixel_height.

	* dispextern.h (default_line_pixel_height): Add prototype.

	* frame.c (x_set_line_spacing): Accept a float value for
	line-spacing parameter, per the documentation.

	* data.c (Fmultibyte_string_p): Doc fix.

2013-07-05  Paul Eggert  <eggert@cs.ucla.edu>

	Use emacs_open more consistently when opening files.
	This handles EINTR more consistently now, and makes it easier
	to introduce other uniform changes to file descriptor handling.
	* sysstdio.h: New file.
	* buffer.c (mmap_init):
	* cygw32.c (chdir_to_default_directory):
	* dispnew.c (Fopen_termscript):
	* emacs.c (Fdaemon_initialized):
	* fileio.c (Fdo_auto_save):
	* image.c (slurp_file, png_load_body, jpeg_load_body):
	* keyboard.c (Fopen_dribble_file):
	* lread.c (Fload):
	* print.c (Fredirect_debugging_output):
	* sysdep.c (get_up_time, procfs_ttyname, procfs_get_total_memory):
	* termcap.c (tgetent):
	* unexaix.c, unexcoff.c (unexec, adjust_lnnoptrs):
	* unexcw.c, unexelf.c, unexhp9k800.c, unexmacosx.c (unexec):
	* w32term.c (w32_initialize) [CYGWIN]:
	* xfaces.c (Fx_load_color_file):
	Use emacs_open instead of plain open, and emacs_fopen instead of
	plain fopen.
	* dispnew.c, fileio.c, image.c, keyboard.c, lread.c, print.c, sysdep.c:
	* xfaces.c: Include sysstdio.h rather than stdio.h, for emacs_fopen.
	* callproc.c (default_output_mode): New constant.
	(Fcall_process): Use it to call emacs_open instead of plain creat.
	* dispnew.c (Fopen_termscript): Fix minor race in opening termscript.
	* sysdep.c (emacs_open): Add commentary and don't call file name "path".
	(emacs_fopen): New function.
	* unexaix.c, unexcoff.c, unexelf.c, unexhp9k800.c, unexmacosx.c:
	Include <lisp.h>, for emacs_open.
	* unexelf.c (fatal): Remove decl; not needed with <lisp.h> included.

	Remove duplicate #include directives.
	* alloc.c [GC_MARK_STACK == GC_USE_GCPROS_CHECK_ZOMBIES]:
	* xfaces.c:
	Don't include stdio.h twice.
	* buffer.c [USE_MMAP_FOR_BUFFERS]:
	Don't include sys/types.h or stdio.h twice.
	* fileio.c [WINDOWSNT | MSDOS]: Don't include fcntl.h twice.
	* lread.c: Don't include coding.h twice.
	* nsfont.m: Don't include frame.h twice.
	* process.c [HAVE_RES_INIT]: Don't include <netinet/in.h> twice.
	* ralloc.c: Don't include <unistd.h> twice.
	* xdisp.c: Don't include font.h twice.
	* xterm.c: Don't include fontset.h twice.
	* xterm.h [USE_X_TOOLKIT]: Don't include X11/StringDefs.h twice.

2013-07-04  Paul Eggert  <eggert@cs.ucla.edu>

	Scale ImageMagick images more carefully.
	* image.c (scale_image_size) [HAVE_IMAGEMAGICK]: New function.
	(compute_image_size): Use it.  Define only if HAVE_IMAGEMAGICK.
	Be more careful about avoiding undefined behavior after
	integer overflow and division by zero.

2013-07-04  YAMAMOTO Mitsuharu  <mituharu@math.s.chiba-u.ac.jp>

	* w32fns.c (Qgeometry, Qworkarea, Qmm_size, Qframes): New variables.
	(syms_of_w32fns): DEFSYM them.
	(MONITORINFOF_PRIMARY, SM_XVIRTUALSCREEN, SM_YVIRTUALSCREEN)
	(CCHDEVICENAME): Define macros if not defined.
	(struct MONITOR_INFO_EX): New struct.
	(MonitorEnum_Proc, EnumDisplayMonitors_Proc): New prototypes.
	(enum_display_monitors_fn): New variable.
	(globals_of_w32fns): Initialize it.
	(Fx_display_pixel_width, Fx_display_pixel_height)
	(Fx_display_mm_height, Fx_display_mm_width): Mention behavior on
	multi-monitor setups in docstrings.
	(Fx_display_mm_height, Fx_display_mm_width): Approximate whole
	screen size by primary monitor's millimeter per pixel.
	(w32_monitor_enum, w32_display_monitor_attributes_list)
	(w32_display_monitor_attributes_list_fallback)
	(Fw32_display_monitor_attributes_list): New functions.
	(syms_of_w32fns): Defsubr Sw32_display_monitor_attributes_list.

	* w32term.c (SM_CXVIRTUALSCREEN, SM_CYVIRTUALSCREEN): Define macros
	if not defined.
	(x_display_pixel_height, x_display_pixel_width): Use GetSystemMetrics.

2013-07-04  Michael Albinus  <michael.albinus@gmx.de>

	* fileio.c (Qfile_notify_error): New error symbol.

	* gfilenotify.c (Fgfile_add_watch, Fgfile_rm_watch):
	* inotify.c (inotify_callback, symbol_to_inotifymask)
	(Finotify_add_watch, Finotify_rm_watch): Use it.
	(inotifyevent_to_event): Exchange order of cookie and file name.
	(Finotify_add_watch): Adapt docstring.

	* lisp.h (Qfile_notify_error): Declare.

2013-07-04  Paul Eggert  <eggert@cs.ucla.edu>

	Try again to fix FreeBSD bug re multithreaded memory alloc (Bug#14569).
	* emacs.c (main) [HAVE_PTHREAD && !SYSTEM_MALLOC && !DOUG_LEA_MALLOC]:
	Do not clear _malloc_thread_enabled_p, undoing the previous change,
	which did not work (see <http://bugs.gnu.org/14569#307>).
	(main): Do not invoke malloc_enable_thread if (! CANNOT_DUMP
	&& (!noninteractive || initialized)).  This attempts to thread
	the needle between the Scylla of FreeBSD and the Charybdis of Cygwin.

2013-07-04  Juanma Barranquero  <lekktu@gmail.com>

	* image.c (x_to_xcolors) [HAVE_NTGUI]: Remove unused var `hdc'.
	(x_build_heuristic_mask) [HAVE_NTGUI]: Remove unused var `frame_dc'.

2013-07-04  Paul Eggert  <eggert@cs.ucla.edu>

	Try to fix FreeBSD bug re multithreaded memory allocation (Bug#14569).
	* emacs.c (main) [HAVE_PTHREAD && !SYSTEM_MALLOC && !DOUG_LEA_MALLOC]:
	Clear _malloc_thread_enabled_p at startup.  Reported by Ashish SHUKLA in
	<http://lists.gnu.org/archive/html/emacs-devel/2013-07/msg00088.html>.

2013-07-02  Paul Eggert  <eggert@cs.ucla.edu>

	* sysdep.c (sys_siglist) [HAVE_DECL___SYS_SIGLIST]:
	Define to __sys_siglist.

2013-07-02  Eli Zaretskii  <eliz@gnu.org>

	* xdisp.c (IT_OVERFLOW_NEWLINE_INTO_FRINGE): Don't disallow
	word-wrap, so that overflow-newline-into-fringe would work in
	visual-line-mode.  (Bug#2749)
	(move_it_in_display_line_to): When the last scanned display
	element fits exactly on the display line, and
	overflow-newline-into-fringe is non-nil, but wrap_it is valid,
	don't return MOVE_NEWLINE_OR_CR, but instead back up to the last
	wrap point and return MOVE_LINE_CONTINUED.  Fixes problems with
	finding buffer position that corresponds to pixel coordinates,
	e.g. in buffer_posn_from_coords.

2013-07-02  Jan Djärv  <jan.h.d@swipnet.se>

	* process.c (handle_child_signal): Call catch_child_signal if
	NS_IMPL_GNUSTEP.

2013-07-02  Paul Eggert  <eggert@cs.ucla.edu>

	Don't convert function pointers to void * and back.
	It isn't portable C, and it's easy enough to avoid.
	* alloc.c: Verify SAVE_FUNCPOINTER bits, too.
	(make_save_value): Add support for SAVE_FUNCPOINTER.
	* keymap.c (map_keymap_char_table_item, map_keymap_internal):
	* print.c (print_object):
	Distinguish function from object pointers.
	* lisp.h (SAVE_FUNCPOINTER): New constant.
	(SAVE_SLOT_BITS): Adjust to it.
	(SAVE_TYPE_FUNCPTR_PTR_OBJ): New constant, replacing
	SAVE_TYPE_PTR_PTR_OBJ.  Change the only use.
	(voidfuncptr): New typedef.
	(struct Lisp_Save_Value): New member data[0].funcpointer.
	(XSAVE_FUNCPOINTER): New function.

	Simplify buildobj processing.
	* Makefile.in (buildobj.h): Make it a sequence of strings each
	followed by comma, rather than a single string.  Put it into a
	.tmp file in case there's an error while generating it.
	(gl-stamp): Use .tmp for temp files.
	(mostlyclean): Clean .tmp files.
	* doc.c (buildobj): Move to just the routine that needs it.
	It's now an array of strings, so processing is simpler.

2013-07-01  Paul Eggert  <eggert@cs.ucla.edu>

	Fix bug re noninteractive multithreaded memory allocation (Bug#14569).
	* emacs.c (malloc_enable_thread): Hoist extern decl to top level.
	(main) [HAVE_PTHREAD && !SYSTEM_MALLOC && !DOUG_LEA_MALLOC]:
	Invoke malloc_enable_thread even when not interactive.
	Problem reported by Ken Brown in <http://bugs.gnu.org/14569#275>.
	* process.c (init_process_emacs) [CYGWIN]: Tickle glib even
	in this case, since the underlying bug has now been fixed.

2013-07-01  Juanma Barranquero  <lekktu@gmail.com>

	* emacs.c (Fkill_emacs): Expand Vauto_save_list_file_name before
	unlinking it (bug#14691).

2013-06-30  Michal Nazarewicz  <mina86@mina86.com>

	* buffer.c (FKill_buffer): Run `kill-buffer-query-functions'
	before checking whether buffer is modified.  This lets
	`kill-buffer-query-functions' cancel killing of the buffer or save
	its content before `kill-buffer' asks user the "Buffer %s
	modified; kill anyway?" question.

2013-06-30  Jan Djärv  <jan.h.d@swipnet.se>

	* nsfns.m (handlePanelKeys): Don't process Command+Function keys.
	Let the super performKeyEquivalent deal with them (Bug#14747).

2013-06-30  Paul Eggert  <eggert@cs.ucla.edu>

	* widget.c (resize_cb): Remove unused local.

	Do not use GTK 3 if it exists but cannot be compiled.
	* xmenu.c (x_menu_wait_for_event) [!USE_GTK]:
	* xterm.c (x_error_handler) [!USE_GTK]:
	Do not use GTK 3.

	* intervals.c (get_local_map): Actually clip POSITION (Bug#14753).

2013-06-30  Eli Zaretskii  <eliz@gnu.org>

	* intervals.c (get_local_map): Instead of aborting, clip POSITION
	to the valid range of values.  (Bug#14753)

	* xdisp.c (Fmove_point_visually): Invalidate the cursor position
	when moving point by using the current glyph matrix.  This avoids
	the need to force redisplay when this function is called in a
	loop.

2013-06-29  Paul Eggert  <eggert@cs.ucla.edu>

	Fix minor problems found by static checking.
	* coding.c (encode_inhibit_flag, inhibit_flag): New functions.
	Redo the latter's body to sidestep GCC parenthesization warnings.
	(setup_coding_system, detect_coding, detect_coding_system): Use them.
	* coding.c (detect_coding, detect_coding_system):
	* coding.h (struct undecided_spec):
	Use bool for boolean.
	* image.c (QCmax_width, QCmax_height): Now static.
	* xdisp.c (Fmove_point_visually): Remove unused local.

2013-06-29  Eli Zaretskii  <eliz@gnu.org>

	* xdisp.c (Fmove_point_visually): New function.

2013-06-28  Kenichi Handa  <handa@gnu.org>

	* coding.h (define_coding_undecided_arg_index): New enum.
	(coding_attr_index): New members
	coding_attr_undecided_inhibit_null_byte_detection,
	coding_attr_undecided_inhibit_iso_escape_detection,
	coding_attr_undecided_prefer_utf_8.
	(undecided_spec): New struct.
	(struct coding_system): New member `undecided' of the member
	`spec'.

	* coding.c (setup_coding_system): Handle CODING->spec.undecided.
	(detect_coding): Likewise.
	(detect_coding_system): Likewise.
	(Fdefine_coding_system_internal): New coding system properties
	:inhibit-null-byte-detection, :inhibit-iso-escape-detection, and
	:prefer-utf-8.
	(syms_of_coding): Adjust for coding_arg_undecided_max.

2013-06-28  Paul Eggert  <eggert@cs.ucla.edu>

	* image.c (x_from_xcolors): Remove unused local.

2013-06-28  YAMAMOTO Mitsuharu  <mituharu@math.s.chiba-u.ac.jp>

	Defer image data transfer between X client and server until actual
	display happens.

	* dispextern.h (struct image) [HAVE_X_WINDOWS]: New members `ximg'
	and `mask_img'.

	* image.c (Destroy_Image): Remove.
	(x_clear_image_1): New arg `flags' instead of 3 bools `pixmap_p',
	`mask_p', and `colors_p'.  All uses changed.
	(x_clear_image_1) [HAVE_X_WINDOWS]: Destroy `ximg' and `mask_img'.
	(CLEAR_IMAGE_PIXMAP, CLEAR_IMAGE_MASK, CLEAR_IMAGE_COLORS):
	New macros for `flags' arg to x_clear_image_1.
	(postprocess_image, xpm_load_image, x_build_heuristic_mask)
	(png_load_body): Use x_clear_image_1 instead of Free_Pixmap.
	(ZPixmap, XGetImage) [HAVE_NS]: Remove.
	(image_get_x_image_or_dc, image_unget_x_image_or_dc)
	(image_get_x_image, image_unget_x_image): New functions or macros.
	(image_background, image_background_transparent, x_to_xcolors)
	(x_build_heuristic_mask): Use image_get_x_image_or_dc instead of
	XGetImage or CreateCompatibleDC.  Use image_unget_x_image_or_dc
	instead of Destroy_Image.
	(image_create_x_image_and_pixmap, image_put_x_image): New functions.
	(xpm_load_image, x_from_xcolors, x_build_heuristic_mask, pbm_load)
	(png_load_body, jpeg_load_body, tiff_load, gif_load)
	(imagemagick_load_image, svg_load_image): Use them instead of
	x_create_x_image_and_pixmap, and x_put_x_image followed by
	x_destroy_x_image, respectively.
	(xpm_load) [HAVE_XPM && !HAVE_NTGUI]: Use XpmReadFileToImage and
	XpmCreateImageFromBuffer instead of XpmReadFileToPixmap and
	XpmCreatePixmapFromBuffer.  Create pixmaps.  Fill background and
	background_transparent fields.
	(image_sync_to_pixmaps) [HAVE_X_WINDOWS]: New function.
	(prepare_image_for_display, x_disable_image) [HAVE_X_WINDOWS]: Use it.

2013-06-27  Paul Eggert  <eggert@cs.ucla.edu>

	Do not tickle glib SIGCHLD handling if Cygwin (Bug#14569).
	This mostly consists of undoing recent changes.
	* callproc.c (Fcall_process):
	* process.c (create_process):
	Do not worry about catching SIGCHLD here, undoing previous change.
	* nsterm.m (ns_term_init): Re-catch SIGCHLD, undoing previous change.
	* process.c, process.h (catch_child_signal):
	No longer extern if !NS_IMPL_GNUSTEP, undoing 06-22 change.
	* process.c (catch_child_handler): Don't worry about being called
	lazily and do not assume caller has blocked SIGCHLD, undoing
	previous change.  Move first-time stuff back to
	init_process_emacs, undoing 06-22 change.  If CYGWIN, do not
	tickle glib, as that causes Cygwin bootstrap to fail.  Do not
	set lib_child_handler if it's already initialized, which may
	help avoid problems on GNUstep.

2013-06-23  Paul Eggert  <eggert@cs.ucla.edu>

	A more-conservative workaround for Cygwin SIGCHLD issues (Bug#14569).
	* callproc.c (Fcall_process):
	* process.c (create_process):
	Make sure SIGCHLD is caught before we fork,
	since Emacs startup no arranges to catch SIGCHLD.
	* process.c (lib_child_handler): Initialize to null, not to
	dummy_handler.
	(catch_child_signal): Allow self to be called lazily.
	Do nothing if it's already been called.
	Assume caller has blocked SIGCHLD (all callers do now).
	* emacs.c (main): Do not catch SIGCHLD here; defer it until
	just before it's really needed.
	* nsterm.m (ns_term_init): No need to re-catch SIGCHLD here,
	since it hasn't been caught yet.

2013-06-23  Lars Magne Ingebrigtsen  <larsi@gnus.org>

	* image.c (compute_image_size): New function to implement
	:max-width and :max-height.
	(imagemagick_load_image): Use it.

2013-06-23  Paul Eggert  <eggert@cs.ucla.edu>

	Try to avoid malloc SEGVs on Cygwin (Bug#14569).
	* callproc.c, process.h (block_child_signal, unblock_child_signal):
	Now extern.
	* emacs.c (main): Catch SIGCHLD just before initializing gfilenotify.
	* process.c (catch_child_signal): Block SIGCHLD while futzing with
	the SIGCHLD handler, since the code is not atomic and (due to glib)
	signals may be arriving now.
	* sysdep.c (init_signals): Do not catch child signals here;
	'main' now does that later, at a safer time.

2013-06-22  Paul Eggert  <eggert@cs.ucla.edu>

	Clean up SIGCHLD handling a bit (Bug#14569).
	* process.c, process.h (catch_child_signal):
	Now always extern, even if !NS_IMPL_GNUSTEP.
	* process.c (catch_child_signal): Move glib tickler here from
	init_process_emacs, so that it's done earlier in Emacs
	initialization.  Also move the noninteractive && !initialized
	check here from init_process_emacs.  This is all a bit cleaner for
	GNUish platforms, and I hope it works around the Cygwin bug.
	* sysdep.c (init_signals): Invoke catch_child_signal here, so
	that glib signal handling is tickled before glib creates threads.

	* process.c (wait_reading_process_output): Avoid int overflow
	when reading more than 2 GiB total from a process.

2013-06-21  Paul Eggert  <eggert@cs.ucla.edu>

	* process.c (create_process): Handle a couple more cases,
	i.e., work even if new_argv and wait_child_setup[i] are cached.
	Use Fcall_process's style for volatile vars.

2013-06-21  Andreas Schwab  <schwab@linux-m68k.org>

	* process.c (create_process): Mark PROCESS volatile.

2013-06-21  Paul Eggert  <eggert@cs.ucla.edu>

	Use C99-style flexible array members if available.
	This avoids some subtle aliasing issues, which typically
	aren't a problem with GCC but may be a problem elsewhere.
	* alloc.c (sdata): New typedef, replacing the old struct sdata.
	It is a struct if GC_CHECK_STRING_BYTES, a union otherwise.
	In either case, it uses a flexible array member rather than
	the old struct hack.  All uses changed.
	(SDATA_NBYTES, sweep_strings) [!GC_CHECK_STRING_BYTES]:
	Adjust to sdata reorganization.
	* alloc.c (VBLOCK_BYTES_MIN, allocate_vectorlike, Fgarbage_collect):
	Use offsetof (struct, flex_array_member), not sizeof (struct), as
	that ports better to pre-C99 non-GCC.
	* chartab.c (Fmake_char_table, make_sub_char_table, copy_char_table):
	Use CHAR_TABLE_STANDARD_SLOTS rather than its definition,
	as the latter has changed.
	* conf_post.h (FLEXIBLE_ARRAY_MEMBER): Move here from w32.c,
	and port better to pre-C99 GCC.
	* image.c (struct xpm_cached_color):
	* lisp.h (struct Lisp_Vector, struct Lisp_Bool_Vector)
	(struct Lisp_Char_Table, struct Lisp_Sub_Char_Table):
	Use FLEXIBLE_ARRAY_MEMBER.
	* lisp.h (string_bytes) [GC_CHECK_STRING_BYTES]:
	Move decl to top level so it gets checked against implementation.
	(CHAR_TABLE_STANDARD_SLOTS): Adjust to struct Lisp_Char_Table change.
	* w32.c (FLEXIBLE_ARRAY_MEMBER): Move to conf_post.h.

2013-06-20  Paul Eggert  <eggert@cs.ucla.edu>

	* syntax.c: Integer cleanups.
	(SYNTAX_FLAGS_COMMENT_STYLEC): Return a boolean, not 0-or-2.
	All uses that need 0-or-2 changed to:
	(SYNTAX_FLAGS_COMMENT_STYLEC2): New macro, with the same semantics
	as the old SYNTAX_FLAGS_COMMENT_STYLEC.
	(struct lisp_parse_state, syntax_prefix_flag_p, update_syntax_table)
	(char_quoted, prev_char_comend_first, back_comment)
	(Finternal_describe_syntax_value, skip_chars, skip_syntaxes)
	(in_classes, forw_comment, scan_lists, scan_sexps_forward):
	Use bool for boolean.
	(update_syntax_table, skip_chars, skip_syntaxes):
	Prefer int to unsigned when either will do.
	(back_comment): Return boolean success flag, like forw_comment,
	instead of positive-or-minus-1 (which might have overflowed int anyway).
	Don't stuff ptrdiff_t into int.
	(syntax_spec_code, syntax_code_spec): Now const.
	(Fmatching_paren, scan_lists, scan_sexps_forward):
	Use enum syntaxcode for syntax code.
	(Fmatching_paren): Check that arg is a character, not just an integer.
	(Fstring_to_syntax): Don't assume 0377 fits in enum syntaxcode.
	(Finternal_describe_syntax_value): Omit no-longer-needed
	comparison to 0.
	(skip_chars): Use char, not unsigned char, when the distinction
	doesn't matter.
	(forw_comment, scan_lists): Prefer A |= B to A = A || B when B's cheap.
	* bytecode.c (exec_byte_code):
	* syntax.c (syntax_spec_code, Fchar_syntax)
	(Finternal_describe_syntax_value, skip_chars, skip_syntaxes)
	(init_syntax_once):
	* syntax.h (SYNTAX_WITH_FLAGS):
	Omit unnecessary casts.

2013-06-20  Eli Zaretskii  <eliz@gnu.org>

	* w32fns.c (w32_wnd_proc): Don't compute the header line and mode
	line dimensions here, to avoid race conditions with the main
	thread.  (Bug#14062, bug#14630, bug#14669)

	* w32term.c (w32_draw_window_cursor): Compute the header line and
	mode line dimensions here.
	<w32_system_caret_window, w32_system_caret_hdr_height>:
	<w32_system_caret_mode_height>: New variables.

	* w32term.h: Declare them.

2013-06-20  Paul Eggert  <eggert@cs.ucla.edu>

	* alloc.c (die): Move "assertion failed" string here ...
	* lisp.h (eassert): ... from here.  Also, suppress evaluation of
	COND when SUPPRESS_CHECKING.  This shrinks the executable text
	size by 0.8% to 2.2% when configured with --enable-checking,
	depending on optimization flags (GCC 4.8.1 x86-64).

	* floatfns.c (Flog10): Move to Lisp (marked obsolete there).

2013-06-20  Rüdiger Sonderfeld  <ruediger@c-plusplus.de>

	* floatfns.c (Flog) [HAVE_LOG2]: Use log2 if available and if the
	base is 2; this is more accurate.

2013-06-19  Juanma Barranquero  <lekktu@gmail.com>

	* sound.c (string_default): Move to !WINDOWSNT section.
	(Fplay_sound_internal) [WINDOWSNT]: Remove i_result to avoid warning.

2013-06-19  Paul Eggert  <eggert@cs.ucla.edu>

	* sound.c: Integer cleanups.
	Remove unnecessary forward decls.
	(struct sound_device): The 'file' member is now a Lisp_Object, not
	a char *, so that we needn't invoke alloca on a huge size.
	(Fplay_sound_internal): Adjust to this.
	(string_default): New function.
	(vox_open, vox_init, alsa_open, alsa_configure, alsa_init):
	Use it to adjust to the struct sound_device change.
	(parse_sound, wav_init, au_init, alsa_init): Use bool for booleans.
	(be2hs) [0]: Remove.

	* syntax.c (skip_chars): Don't use uninitialized storage
	when searching a multibyte buffer for characters that are not in a
	unibyte string that contains non-ASCII characters.

2013-06-18  Jan Djärv  <jan.h.d@swipnet.se>

	* process.c: Include xgselect.h if HAVE_GLIB.  Include glib.h
	if HAVE_GLIB && ! WINDOWSNT (Bug#14654).

2013-06-18  Paul Eggert  <eggert@cs.ucla.edu>

	* conf_post.h: Add comments for INLINE, EXTERN_INLINE, etc.

2013-06-18  Kenichi Handa  <handa@gnu.org>

	* font.c (Ffont_spec): Signal an error for an invalid font name
	(Bug#14648).

2013-06-18  Paul Eggert  <eggert@cs.ucla.edu>

	Porting fixes for merged specpdl and backtrace stacks (Bug#14643).
	In particular this ports to 32-bit sparc Sun cc.
	* eval.c (init_eval_once, grow_specpdl): Allocate a specbinding
	array with a dummy element at specpdl[-1], so that its address can
	be taken portably.
	(unbind_to): Do not copy the binding; not needed, now that we
	copy old_value in the one place where the copy is needed.
	* fileio.c (Fwrite_region): Use ptrdiff_t, not int, for specpdl count.
	* lisp.h (BITS_PER_PTRDIFF_T): Remove; no longer needed.
	(union specbinding): Rename from struct specbinding.  Redo layout
	to avoid the need for 'ptrdiff_t nargs : BITS_PER_PTRDIFF_T - 1;',
	which is not portable.  With Sun C 5.12 32-bit sparc, the
	declaration causes nargs to be an unsigned bitfield, a behavior
	that the C standard allows; but Emacs wants nargs to be signed.
	The overall type is now a union of structures rather than a
	structure of union of structures, and the 'kind' member is now a
	bitfield, so that the overall type doesn't grow.  All uses changed.
	* process.c (Fmake_serial_process): Remove unnecessary initialization.

2013-06-17  Paul Eggert  <eggert@cs.ucla.edu>

	* frame.c (x_report_frame_params): Cast parent_desc to uintptr_t.
	Needed if HAVE_NTGUI.  Reported by Juanma Barranquero.

	* nsfont.m (ns_registry_to_script): Parenthesize while expression.

2013-06-17  Eli Zaretskii  <eliz@gnu.org>

	* w32fns.c (w32_wnd_proc): Don't call WINDOW_HEADER_LINE_HEIGHT
	unless we know that the window w's frame is a frame object.
	Another attempt at solving bug#14062 and bug#14630.

2013-06-17  Lars Magne Ingebrigtsen  <larsi@gnus.org>

	* textprop.c (property_set_type): New enum.
	(add_properties): Allow appending/prepending text properties.
	(add_text_properties_1): Factored out of Fadd_text_properties.
	(Fadd_text_properties): Move all the code into
	add_text_properties_1.
	(Fadd_face_text_property): New function that calls
	add_text_properties_1.

2013-06-17  Paul Eggert  <eggert@cs.ucla.edu>

	Move functions from lisp.h to individual modules when possible.
	From a suggestion by Andreas Schwab in <http://bugs.gnu.org/11935#68>.
	* alloc.c (XFLOAT_INIT, set_symbol_name):
	* buffer.c (CHECK_OVERLAY):
	* chartab.c (CHECK_CHAR_TABLE, set_char_table_ascii)
	(set_char_table_parent):
	* coding.c (CHECK_NATNUM_CAR, CHECK_NATNUM_CDR):
	* data.c (BOOLFWDP, INTFWDP, KBOARD_OBJFWDP, OBJFWDP, XBOOLFWD)
	(XKBOARD_OBJFWD, XINTFWD, XOBJFWD, CHECK_SUBR, set_blv_found)
	(blv_value, set_blv_value, set_blv_where, set_blv_defcell)
	(set_blv_valcell):
	* emacs.c (setlocale) [!HAVE_SETLOCALE]:
	* eval.c (specpdl_symbol, specpdl_old_value, specpdl_where)
	(specpdl_arg, specpdl_func, backtrace_function, backtrace_nargs)
	(backtrace_args, backtrace_debug_on_exit):
	* floatfns.c (CHECK_FLOAT):
	* fns.c (CHECK_HASH_TABLE, CHECK_LIST_END)
	(set_hash_key_and_value, set_hash_next, set_hash_next_slot)
	(set_hash_hash, set_hash_hash_slot, set_hash_index)
	(set_hash_index_slot):
	* keymap.c (CHECK_VECTOR_OR_CHAR_TABLE):
	* marker.c (CHECK_MARKER):
	* textprop.c (CHECK_STRING_OR_BUFFER):
	* window.c (CHECK_WINDOW_CONFIGURATION):
	Move here from lisp.h, and make these functions static rather than
	extern inline.
	* buffer.c (Qoverlayp):
	* data.c (Qsubrp):
	* fns.c (Qhash_table_p):
	* window.c (Qwindow_configuration_p):
	Now static.
	* lisp.h: Remove the abovementioned defns and decls.

	Use functions, not macros, for XINT etc (Bug#11935).
	In lisp.h, prefer functions to function-like macros, and
	constants to object-like macros, when either will do.  This:
	 . simplifies use, as there's no more need to worry about
	   arguments' side effects being evaluated multiple times.
	 . makes the code easier to debug on some platforms.
	However, when using gcc -O0, keep using function-like macros
	for a few critical operations, for performance reasons.
	This sort of thing isn't needed with gcc -Og, but -Og
	is a GCC 4.8 feature and isn't widely-enough available yet.
	* alloc.c (gdb_make_enums_visible) [USE_LSB_TAG]:
	Remove enum lsb_bits; no longer needed.
	(allocate_misc, free_misc): Don't use XMISCTYPE as an lvalue.
	* buffer.c (Qoverlap):
	* data.c (Qsubrp):
	* fns.c (Qhash_table_p):
	Now extern, so lisp.h can use these symbols.
	* dispextern.h: Include character.h, for MAX_CHAR etc.
	(GLYPH, GLYPH_CHAR, GLYPH_FACE, SET_GLYPH_CHAR, SET_GLYPH_FACE)
	(SET_GLYPH, GLYPH_CODE_CHAR, GLYPH_CODE_FACE)
	(SET_GLYPH_FROM_GLYPH_CODE, GLYPH_MODE_LINE_FACE, GLYPH_CHAR_VALID_P)
	(GLYPH_CODE_P): Move here from lisp.h.
	(GLYPH_CHAR, GLYPH_FACE, GLYPH_CODE_CHAR, GLYPH_CODE_FACE)
	(GLYPH_CHAR_VALID_P, GLYPH_CODE_P): Now functions, not macros.
	(GLYPH_MODE_LINE_FACE): Now enums, not macros.
	* eval.c (Fautoload): Cast XUNTAG output to intptr_t, since
	XUNTAG now returns void *.
	* lisp.h (lisp_h_XLI, lisp_h_XIL, lisp_h_CHECK_LIST_CONS)
	(lisp_h_CHECK_NUMBER CHECK_SYMBOL, lisp_h_CHECK_TYPE)
	(lisp_h_CONSP, lisp_h_EQ, lisp_h_FLOATP, lisp_h_INTEGERP)
	(lisp_h_MARKERP, lisp_h_MISCP, lisp_h_NILP)
	(lisp_h_SET_SYMBOL_VAL, lisp_h_SYMBOL_CONSTANT_P)
	(lisp_h_SYMBOL_VAL, lisp_h_SYMBOLP, lisp_h_VECTORLIKEP)
	(lisp_h_XCAR, lisp_h_XCDR, lisp_h_XCONS, lisp_h_XHASH)
	(lisp_h_XPNTR, lisp_h_XSYMBOL):
	New macros, renamed from their sans-lisp_h_ counterparts.
	(XLI, XIL, CHECK_LIST_CONS, CHECK_NUMBER CHECK_SYMBOL)
	(CHECK_TYPE, CONSP, EQ, FLOATP, INTEGERP, MARKERP)
	(MISCP, NILP, SET_SYMBOL_VAL, SYMBOL_CONSTANT_P, SYMBOL_VAL, SYMBOLP)
	(VECTORLIKEP, XCAR, XCDR, XCONS, XHASH, XPNTR, XSYMBOL):
	If compiling via GCC without optimization, define these as macros
	in addition to inline functions.
	To disable this, compile with -DINLINING=0.
	(LISP_MACRO_DEFUN, LISP_MACRO_DEFUN_VOID): New macros.
	(check_cons_list) [!GC_CHECK_CONS_LIST]: Likewise.
	(make_number, XFASTINT, XINT, XTYPE, XUNTAG): Likewise, but
	hand-optimize only in the USE_LSB_TAG case, as GNUish hosts do that.
	(INTMASK, VALMASK): Now macros, since static values cannot be
	accessed from extern inline functions.
	(VALMASK): Also a constant, for benefit of old GDB.
	(LISP_INT_TAG_P): Remove; no longer needed as the only caller
	is INTEGERP, which can fold it in.
	(XLI, XIL, XHASH, XTYPE, XINT, XFASTINT, XUINT)
	(make_number, XPNTR, XUNTAG, EQ, XCONS, XVECTOR, XSTRING, XSYMBOL)
	(XFLOAT, XPROCESS, XWINDOW, XTERMINAL, XSUBR, XBUFFER, XCHAR_TABLE)
	(XSUB_CHAR_TABLE, XBOOL_VECTOR, make_lisp_ptr, CHECK_TYPE)
	(CHECK_STRING_OR_BUFFER, XCAR, XCDR, XSETCAR, XSETCDR, CAR, CDR)
	(CAR_SAFE, CDR_SAFE, STRING_MULTIBYTE, SDATA, SSDATA, SREF, SSET)
	(SCHARS, STRING_BYTES, SBYTES, STRING_SET_CHARS, STRING_COPYIN, AREF)
	(ASIZE, ASET, CHAR_TABLE_REF_ASCII, CHAR_TABLE_REF)
	(CHAR_TABLE_SET, CHAR_TABLE_EXTRA_SLOTS, SYMBOL_VAL, SYMBOL_ALIAS)
	(SYMBOL_BLV, SYMBOL_FWD, SET_SYMBOL_VAL, SET_SYMBOL_ALIAS)
	(SET_SYMBOL_BLV, SET_SYMBOL_FWD, SYMBOL_NAME, SYMBOL_INTERNED_P)
	(SYMBOL_INTERNED_IN_INITIAL_OBARRAY_P, SYMBOL_CONSTANT_P)
	(XHASH_TABLE, HASH_TABLE_P, CHECK_HASH_TABLE, HASH_KEY, HASH_VALUE)
	(HASH_NEXT, HASH_HASH, HASH_INDEX, HASH_TABLE_SIZE)
	(XMISC, XMISCANY, XMARKER, XOVERLAY, XSAVE_VALUE, XFWDTYPE)
	(XINTFWD, XBOOLFWD, XOBJFWD, XBUFFER_OBJFWD, XKBOARD_OBJFWD)
	(XFLOAT_DATA, XFLOAT_INIT, NILP, NUMBERP, NATNUMP)
	(RANGED_INTEGERP, CONSP, FLOATP, MISCP, STRINGP, SYMBOLP)
	(INTEGERP, VECTORLIKEP, VECTORP, OVERLAYP)
	(MARKERP, SAVE_VALUEP, AUTOLOADP, INTFWDP, BOOLFWDP, OBJFWDP)
	(BUFFER_OBJFWDP, KBOARD_OBJFWDP, PSEUDOVECTOR_TYPEP)
	(PSEUDOVECTORP, WINDOW_CONFIGURATIONP, PROCESSP, WINDOWP)
	(TERMINALP, SUBRP, COMPILEDP, BUFFERP, CHAR_TABLE_P)
	(SUB_CHAR_TABLE_P, BOOL_VECTOR_P, FRAMEP, IMAGEP, ARRAYP)
	(CHECK_LIST, CHECK_LIST_CONS, CHECK_LIST_END, CHECK_STRING)
	(CHECK_STRING_CAR, CHECK_CONS, CHECK_SYMBOL, CHECK_CHAR_TABLE)
	(CHECK_VECTOR, CHECK_VECTOR_OR_STRING, CHECK_ARRAY)
	(CHECK_VECTOR_OR_CHAR_TABLE, CHECK_BUFFER, CHECK_WINDOW)
	(CHECK_WINDOW_CONFIGURATION, CHECK_PROCESS, CHECK_SUBR)
	(CHECK_NUMBER, CHECK_NATNUM, CHECK_MARKER, XFLOATINT)
	(CHECK_FLOAT, CHECK_NUMBER_OR_FLOAT, CHECK_OVERLAY)
	(CHECK_NUMBER_CAR, CHECK_NUMBER_CDR, CHECK_NATNUM_CAR)
	(CHECK_NATNUM_CDR, FUNCTIONP, SPECPDL_INDEX, LOADHIST_ATTACH)
	Now functions.
	(check_cons_list) [!GC_CHECK_CONS_LIST]: New empty function.
	(LISP_MAKE_RVALUE, TYPEMASK): Remove; no longer needed.
	(VALMASK): Define in one place rather than in two, merging the
	USE_LSB_TAG parts; this is simpler.
	(aref_addr, gc_aset, MOST_POSITIVE_FIXNUM, MOST_NEGATIVE_FIXNUM)
	(max, min, struct Lisp_String, UNSIGNED_CMP, ASCII_CHAR_P):
	Move up, to avoid use before definition.
	Also include "globals.h" earlier, for the same reason.
	(make_natnum): New function.
	(XUNTAG): Now returns void *, not intptr_t, as this means fewer casts.
	(union Lisp_Fwd, BOOLFWDP, BOOL_VECTOR_P, BUFFER_OBJFWDP, BUFFERP)
	(CHAR_TABLE_P, CHAR_TABLE_REF_ASCII, CONSP, FLOATP, INTEGERP, INTFWDP)
	(KBOARD_OBJFWDP, MARKERP, MISCP, NILP, OBJFWDP, OVERLAYP, PROCESSP)
	(PSEUDOVECTORP, SAVE_VALUEP, STRINGP, SUB_CHAR_TABLE_P, SUBRP, SYMBOLP)
	(VECTORLIKEP, WINDOWP, Qoverlayp, char_table_ref, char_table_set)
	(char_table_translate, Qarrayp, Qbufferp, Qbuffer_or_string_p)
	(Qchar_table_p, Qconsp, Qfloatp, Qintegerp, Qlambda, Qlistp, Qmarkerp)
	(Qnil, Qnumberp, Qsubrp, Qstringp, Qsymbolp, Qvectorp)
	(Qvector_or_char_table_p, Qwholenump, Ffboundp, wrong_type_argument)
	(initialized, Qhash_table_p, extract_float, Qprocessp, Qwindowp)
	(Qwindow_configuration_p, Qimage): New forward declarations.
	(XSETFASTINT): Simplify by rewriting in terms of make_natnum.
	(STRING_COPYIN): Remove; unused.
	(XCAR_AS_LVALUE, XCDR_AS_LVALUE): Remove these macros, replacing with ...
	(xcar_addr, xcdr_addr): New functions.  All uses changed.
	(IEEE_FLOATING_POINT): Now a constant, not a macro.
	(GLYPH, GLYPH_CHAR, GLYPH_FACE, SET_GLYPH_CHAR, SET_GLYPH_FACE)
	(SET_GLYPH, GLYPH_CODE_CHAR, GLYPH_CODE_FACE)
	(SET_GLYPH_FROM_GLYPH_CODE, GLYPH_MODE_LINE_FACE, GLYPH_CHAR_VALID_P)
	(GLYPH_CODE_P): Move to dispextern.h, to avoid define-before-use.
	(TYPE_RANGED_INTEGERP): Simplify.
	(Qsubrp, Qhash_table_p, Qoverlayp): New extern decls.
	(setlocale, fixup_locale, synchronize_system_messages_locale)
	(synchronize_system_time_locale) [!HAVE_SETLOCALE]:
	Now empty functions, not macros.
	(functionp): Return bool, not int.
	* window.c (Qwindow_configuration_p): Now extern,
	so window.h can use it.
	* window.h (Qwindowp): Move decl back to lisp.h.

2013-06-15  Eli Zaretskii  <eliz@gnu.org>

	* xdisp.c (Fline_pixel_height): New function, required for solving
	bug #14567.

2013-06-15  Paul Eggert  <eggert@cs.ucla.edu>

	* fns.c (Fcopy_sequence): Simplify XTYPE calculation.

2013-06-13  Stefan Monnier  <monnier@iro.umontreal.ca>

	* lread.c (syms_of_lread):
	* fns.c (Fprovide): Adjust to new format of after-load-alist.

2013-06-13  Kelly Dean  <kellydeanch@yahoo.com>  (tiny change)

	* fileio.c (Fdo_auto_save): Trap errors in auto-save-hook.  (Bug#14479)

2013-06-12  Xue Fuqiao  <xfq.free@gmail.com>

	* fileio.c (expand_file_name): Doc fix.

2013-06-11  Paul Eggert  <eggert@cs.ucla.edu>

	Tickle glib by waiting for Emacs itself, not for process 0 (Bug#14569).
	* process.c (init_process_emacs) [HAVE_GLIB && !WINDOWSNT]:
	Wait for self, not for 0.  This can't hurt on GNU or similar
	system, and may help with Cygwin.

	* keyboard.c: Don't use PROP (...) as an lvalue.
	(parse_tool_bar_item) [!USE_GTK && !HAVE_NS]:
	Use set_prop (A, B), not PROP (A) = B.

2013-06-10  Eli Zaretskii  <eliz@gnu.org>

	* xdisp.c (get_it_property): Use it->window instead of generating
	a Lisp object from it->w.

2013-06-09  Eli Zaretskii  <eliz@gnu.org>

	* xdisp.c (get_it_property): If it->object is a buffer, pass to
	get-char-property the window that is being rendered, instead of
	the buffer, to support window-specific overlays.  (Bug#14575)
	(compute_display_string_pos): When W is NULL, use the current
	buffer as the object to pass to get-char-property.
	(Fcurrent_bidi_paragraph_direction): Assign NULL to the window
	pointer member of the bidi iterator, since no window is pertinent
	to this function.

2013-06-08  Eli Zaretskii  <eliz@gnu.org>

	* bidi.c (bidi_fetch_char): Accept additional argument, the window
	being displayed, and pass it to compute_display_string_pos.
	(bidi_level_of_next_char, bidi_resolve_explicit_1)
	(bidi_paragraph_init): All callers changed.

	* xdisp.c (init_from_display_pos, init_iterator)
	(handle_single_display_spec, next_overlay_string)
	(get_overlay_strings_1, reseat_1, reseat_to_string)
	(push_prefix_prop, Fcurrent_bidi_paragraph_direction):
	Set bidi_it.w member from it->w.
	(compute_display_string_pos): Accept additional argument, the
	window being displayed, and pass it to Fget_char_property.
	(Bug#14575)

	* dispextern.h (struct bidi_it): New member w, the window being
	displayed.
	(compute_display_string_pos): Adjust prototype.

2013-06-08  Jan Djärv  <jan.h.d@swipnet.se>

	* xgselect.c: Remove unneeded include xterm.h.

	* process.c (wait_reading_process_output): Check for NS before GLIB.
	GLIB may be linked in due to rsvg, but ns_select must be called.

	* xgselect.c (xg_select): Remove call to window_system_available
	and g_main_context_pending at the top, so Gdk events (i.e. file
	notify) are processed when Emacs is started with -nw.

2013-06-07  Eli Zaretskii  <eliz@gnu.org>

	* Makefile.in (ctagsfiles1, ctagsfiles2): Don't include *.m files.
	(ctagsfiles3): New variable, includes only *.m files.
	(TAGS): Use an explicit language name in the regular expressions,
	to avoid transformation of '/SOMETHING' by MSYS to
	'c:\MSYS\SOMETHING'.

2013-06-07  Richard Copley  <rcopley@gmail.com>  (tiny change)

	* epaths.in: Fix commentary to PATH_SITELOADSEARCH.

2013-06-06  Eli Zaretskii  <eliz@gnu.org>

	* xdisp.c (note_mouse_highlight): When mouse-highlight is off,
	still need to set the mouse pointer shape and activate help-echo.
	(Bug#14558)

2013-06-06  Paul Eggert  <eggert@cs.ucla.edu>

	A few porting etc. fixes for the new file monitor code.
	See the thread containing
	<http://lists.gnu.org/archive/html/emacs-devel/2013-06/msg00109.html>.
	* gfilenotify.c (dir_monitor_callback, Fgfile_add_watch)
	(Fgfile_rm_watch): Don't assume EMACS_INT is the same width as a pointer.
	(dir_monitor_callback, Fgfile_rm_watch):
	Use assq_no_quit instead of Fassoc, for speed.
	(dir_monitor_callback, Fgfile_rm_watch):
	eassert that the monitor is a fixnum.
	(dir_monitor_callback): No need for CDR_SAFE.
	Simplify building of lisp with alternative tails.
	(Fgfile_add_watch, Fgfile_rm_watch):
	Do not assume glib functions set errno reliably on failure.
	(Fgfile_add_watch): Check that the monitor survives the XIL trick,
	and signal an error otherwise.
	(Fgfile_rm_watch): Prefer CONSP to !NILP.
	Use Fdelq instead of Fdelete, for speed.

2013-06-05  Eli Zaretskii  <eliz@gnu.org>

	* xdisp.c (handle_tool_bar_click): When mouse-highlight is off,
	don't insist on being invoked on a highlighted tool-bar button.
	Avoids losing tool-bar functionality when mouse-highlight is nil.
	(note_tool_bar_highlight, note_mode_line_or_margin_highlight):
	Don't highlight when mouse-highlight is nil.
	(note_mouse_highlight): When mouse-highlight is nil, don't return
	right away; instead, run tool-bar and mode-line highlight
	subroutine, clear any existing highlight, and revert the mouse
	pointer to its default shape.  (Bug#14558)

2013-06-05  Stefan Monnier  <monnier@iro.umontreal.ca>

	* lisp.mk (lisp): Add prog-mode.el.

2013-06-05  Paul Eggert  <eggert@cs.ucla.edu>

	Chain glib's SIGCHLD handler from Emacs's (Bug#14474).
	* process.c (dummy_handler): New function.
	(lib_child_handler): New static var.
	(handle_child_signal): Invoke it.
	(catch_child_signal): If a library has set up a signal handler,
	save it into lib_child_handler.
	(init_process_emacs): If using glib and not on Windows, tickle glib's
	child-handling code so that it initializes its private SIGCHLD handler.
	* syssignal.h (SA_SIGINFO): Default to 0.
	* xterm.c (x_term_init): Remove D-bus hack that I installed on May
	31; it should no longer be needed now.

2013-06-05  Michael Albinus  <michael.albinus@gmx.de>

	* emacs.c (main) [HAVE_GFILENOTIFY]: Call globals_of_gfilenotify.

	* gfilenotify.c (globals_of_gfilenotify): New function.
	(syms_of_gfilenotify): Move global initialization there.

	* lisp.h (globals_of_gfilenotify) [HAVE_GFILENOTIFY]: Add prototype.

2013-06-05  Stefan Monnier  <monnier@iro.umontreal.ca>

	* keymap.c (Fcurrent_active_maps, Fdescribe_buffer_bindings):
	* keyboard.c (menu_bar_items, tool_bar_items):
	* doc.c (Fsubstitute_command_keys): Voverriding_terminal_local_map does
	not override local keymaps any more.

2013-06-04  Eli Zaretskii  <eliz@gnu.org>

	* window.c (Fpos_visible_in_window_p): Doc fix.  (Bug#14540)

2013-06-03  Eli Zaretskii  <eliz@gnu.org>

	* w32console.c (initialize_w32_display): Return the dimensions of
	the console window via 2 additional arguments, not via the current
	frame.  This avoids crashes due to overrunning the bounds of
	frame's decode_mode_spec_buffer, which is not resized following
	the change of the frame dimensions from the initial 10x10.

	* w32term.h (w32_initialize_display_info): Adjust prototype.

	* term.c (init_tty): Take dimensions of the frame from the values
	returned by initialize_w32_display.

	* Makefile.in (GFILENOTIFY_CFLAGS, GFILENOTIFY_LIBS): New variables.
	(ALL_CFLAGS): Add $(GFILENOTIFY_CFLAGS).
	(LIBES): Add $(GFILENOTIFY_LIBS).

	* w32inevt.c (handle_file_notifications): Add dummy implementation
	for !HAVE_W32NOTIFY.

	* w32term.c: Wrap code with HAVE_W32NOTIFY.

2013-06-03  Jan Djärv  <jan.h.d@swipnet.se>

	* xgselect.c: Replace #if defined ... with #ifdef HAVE_GLIB.

	* process.c (wait_reading_process_output): Call xg_select if HAVE_GLIB.

	* Makefile.in (XGSELOBJ): New, xgselect.o if GLib is used, or empty.

2013-06-03  Paul Eggert  <eggert@cs.ucla.edu>

	Fix minor problems found by static checking.
	* data.c (pure_write_error):
	Use xsignal2, not Fsignal, as Fsignal might return.
	* eval.c (set_backtrace_debug_on_exit): Now static.
	(backtrace_p, backtrace_top, backtrace_next, record_in_backtrace):
	No longer inline.  EXTERN_INLINE is needed only for functions
	defined in .h files.  Reindent function header as per GNU style.
	(backtrace_p, backtrace_top, backtrace_next):
	Mark EXTERNALLY_VISIBLE so they don't get optimized away by the
	compiler or linker.  Add extern decls to pacify gcc -Wall.
	* frame.c, frame.h (Qgeometry, Qworkarea, Qmm_size, Qframes, Qsource):
	Now static.
	* frame.c (free_monitors): Define only on platforms that need it.
	* nsterm.m (ns_term_init):
	* process.c (catch_child_signal):
	Don't worry about whether SIGCHLD is defined, as SIGCHLD is
	defined on all porting targets these days.
	* process.c, process.h (catch_child_signal):
	Make it extern only if NS_IMPL_GNUSTEP is defined.

2013-06-03  Eli Zaretskii  <eliz@gnu.org>

	* w32.c (gettimeofday): Make the signature identical to prototype
	in nt/inc/sys/time.h.

2013-06-03  Stefan Monnier  <monnier@iro.umontreal.ca>

	* eval.c (backtrace_p, backtrace_top, backtrace_next): Export them to
	.gdbinit.

	* keyboard.c (safe_run_hooks_error): Improve error message.

	* data.c (pure_write_error): Add `object' argument.
	* puresize.h (CHECK_IMPURE): Use it.

2013-06-03  Michael Albinus  <michael.albinus@gmx.de>

	* Makefile.in (NOTIFY_OBJ): New variable.
	(base_obj): Replace inotify.o by $(NOTIFY_OBJ).

	* emacs.c (main): Use HAVE_W32NOTIFY to wrap respective code.
	Call syms_of_gfilenotify.

	* gfilenotify.c: New file.

	* keyboard.c (Qfile_notify): New variable.  Replaces Qfile_inotify
	and Qfile_w32notify.
	(top): Wrap respective code by HAVE_GFILENOTIFY, HAVE_INOTIFY,
	HAVE_W32NOTIFY and USE_FILE_NOTIFY.

	* lisp.h: Declare syms_of_gfilenotify.

	* termhooks.h (e): Wrap enum by USE_FILE_NOTIFY.

2013-06-03  Stefan Monnier  <monnier@iro.umontreal.ca>

	Merge the specpdl and backtrace stacks.  Make the structure of the
	specpdl entries more obvious via a tagged union of structs.
	* lisp.h (BITS_PER_PTRDIFF_T): New constant.
	(enum specbind_tag): New enum.
	(struct specbinding): Make it a tagged union of structs.
	Add a case for backtrace records.
	(specpdl_symbol, specpdl_old_value, specpdl_where, specpdl_arg)
	(specpdl_func, backtrace_function, backtrace_nargs, backtrace_args)
	(backtrace_debug_on_exit): New accessors.
	(struct backtrace): Remove.
	(struct catchtag): Remove backlist field.
	* data.c (let_shadows_buffer_binding_p, let_shadows_global_binding_p):
	Move to eval.c.
	(Flocal_variable_p): Speed up the common case where the binding is
	already loaded.
	* eval.c (backtrace_list): Remove.
	(set_specpdl_symbol, set_specpdl_old_value): Remove.
	(set_backtrace_args, set_backtrace_nargs)
	(set_backtrace_debug_on_exit, backtrace_p, backtrace_top)
	(backtrace_next): New functions.
	(Fdefvaralias, Fdefvar): Adjust to new specpdl format.
	(unwind_to_catch, internal_lisp_condition_case)
	(internal_condition_case, internal_condition_case_1)
	(internal_condition_case_2, internal_condition_case_n): Don't bother
	with backtrace_list any more.
	(Fsignal): Adjust to new backtrace format.
	(grow_specpdl): Move up.
	(record_in_backtrace): New function.
	(eval_sub, Ffuncall): Use it.
	(apply_lambda): Adjust to new backtrace format.
	(let_shadows_buffer_binding_p, let_shadows_global_binding_p): Move from
	data.c.
	(specbind): Adjust to new specpdl format.  Simplify.
	(record_unwind_protect, unbind_to): Adjust to new specpdl format.
	(Fbacktrace_debug, Fbacktrace, Fbacktrace_frame): Adjust to new
	backtrace format.
	(mark_backtrace): Remove.
	(mark_specpdl, get_backtrace, backtrace_top_function): New functions.
	* xdisp.c (redisplay_internal): Use record_in_backtrace.
	* alloc.c (Fgarbage_collect): Use record_in_backtrace.
	Use mark_specpdl.
	* profiler.c (record_backtrace): Use get_backtrace.
	(handle_profiler_signal): Use backtrace_top_function.
	* .gdbinit (xbacktrace, hookpost-backtrace): Use new backtrace
	accessor functions.

2013-06-02  Jan Djärv  <jan.h.d@swipnet.se>

	* process.h (catch_child_signal): Declare.

	* process.c (catch_child_signal): New function.
	(init_process_emacs): Call it.

	* nsterm.m: Include process.h if NS_IMPL_GNUSTEP.
	(ns_menu_bar_is_hidden, menu_will_open_state): Define only if
	NS_IMPL_COCOA.
	(x_set_cursor_type): Remove declaration.
	(ns_update_begin): Only use r and bp if NS_IMPL_COCOA.
	(ns_update_end, ns_focus, ns_unfocus): Remove GNUstep specific code.
	(x_set_window_size): Remove 3 pixels from toolbar if NS_IMPL_GNUSTEP.
	(ns_get_color): Use F suffix on float.
	(ns_color_to_lisp, ns_query_color): Use EmacsCGFloat.
	(ns_get_rgb_color): Remove.
	(x_set_frame_alpha): Move view inside NS_IMPL_COCOA.
	(note_mouse_movement): x and y are CGFloat.
	(ns_draw_fringe_bitmap): Remove unused rowY.
	Change #if to COCOA && >= 10_6.
	(ns_draw_window_cursor): Remove unused overspill.
	(ns_draw_underwave): width and x are EamcsCGFloat.
	(ns_draw_box): thickness is CGFloat.
	(ns_dumpglyphs_image): Change #if to COCOA && >= 10_6.
	(ns_send_appdefined): When NS_IMPL_GNUSTEP, redirect to main thread
	if not in main thread.
	(ns_get_pending_menu_title, ns_check_menu_open)
	(ns_check_pending_open_menu): Put inside #if COCOA && >= 10_5.
	(ns_term_init): Call catch_child_signal if NS_IMPL_GNUSTEP && SIGCHLD.
	(sendFromMainThread:): New method.
	(changeFont:): size is CGFloat.
	(keyDown:): Check for Delete when NS_IMPL_GNUSTEP.
	Disable warning about permanent text.
	(characterIndexForPoint:): Adjust return type depending on GNUstep
	version.
	(mouseDown:): delta is CGFloat.
	(updateFrameSize): Remove unised variable f.
	(initFrameFromEmacs): Move toggleButton inside NS_IMPL_COCOA.
	Cast float to EmacsCGFloat.
	(windowWillUseStandardFrame:defaultFrame:): Set maximized_height
	also to -1 when restoring.
	(windowDidExitFullScreen:): Put call to updateCollectionBehaviour
	inside NS_IMPL_COCOA.
	(toggleFullScreen:): Put call to toggleFullScreen inside
	NS_IMPL_COCOA.  Cast float to EmacsCGFloat.
	(setPosition:portion:whole:): por is CGFloat.
	(getMouseMotionPart:window:x:y:): Add F suffix to float.
	(mouseDown:): Use CGFloat.
	(mouseDragged:): Remove unised variable edge.
	(EmacsDocument): Implement for NS_IMPL_GNUSTEP.

	* nsterm.h (EmacsCGFloat): Typedef for OSX and GNUstep when the size
	of CGFloat differs.
	(EmacsApp): New variable nextappdefined.  Declare sendFromMainThread
	when NS_IMPL_GNUSTEP.
	(EmacsDocument): Declare when NS_IMPL_GNUSTEP.
	(EmacsView): Remove unlockFocusNeedsFlush, add windowDidMove.
	(EmacsToolbar): Add clearAll.  Add tag argument to
	addDisplayItemWithImage.
	(EmacsSavePanel, EmacsOpenPanel): Remove getFilename and getDirectory.

	* nsselect.m (ns_get_local_selection): Remove unused variable type.

	* nsmenu.m (ns_update_menubar): Make static.
	(x_activate_menubar): Surround with ifdef NS_IMPL_COCOA
	(fillWithWidgetValue:): Add cast to SEL for setAction.
	(addSubmenuWithTitle:forFrame:): Add cast to SEL for action.
	(update_frame_tool_bar): Update code for GNUstep.
	(clearAll): New method.
	(addDisplayItemWithImage:idx:tag:helpText:enabled:): Handle new tag
	argument.  Call insertItemWithItemIdentifier when NS_IMPL_GNUSTEP.
	Move identifierToItem setObject and activeIdentifiers addObject before
	call to insertItemWithItemIdentifier.
	(validateVisibleItems): Fix indentation.
	(toolbarAllowedItemIdentifiers:): Return activeIdentifiers.
	(initWithContentRect:styleMask:backing:defer:): Add ClosableWindow and
	UtilityWindow to aStyle, remove call to setStyleMask.

	* nsimage.m (setXBMColor:, getPixelAtX:Y:): Use EmacsCGFloat.

	* nsfont.m (ns_attribute_fvalue, ns_spec_to_descriptor)
	(ns_charset_covers, ns_get_covering_families, nsfont_open):
	Use F suffix on floats.
	(ns_char_width): Returns CGFloat.
	(ns_ascii_average_width): w is CGFloat instead of float.
	(nsfont_draw): cbuf and c are unsigned.  Cast to char* in call to
	DPSxshow.
	(ns_glyph_metrics): CGFloat instead of float.

	* nsfns.m (x_set_foreground_color, x_set_background_color):
	Use EmacsCGFloat.
	(ns_implicitly_set_icon_type, Fx_create_frame): Make static,
	remove unused variables.
	(Fns_read_file_name): Keep track if panel is for save.
	Use ns_filename_from_panel/ns_directory_from_panel.
	(Fns_list_services): delegate only used for COCOA.
	(Fns_convert_utf8_nfd_to_nfc): Remove warning for GNUstep.
	Just return the input if GNUstep.
	(x_screen_planes): Remove.
	(Fxw_color_values): Use EmacsCGFloat
	(Fns_display_monitor_attributes_list): Only get screen number for
	Cocoa.
	(getDirectory, getFilename): Remove from EmacsOpenPanel and
	EmacsSavePanel.
	(EmacsOpenPanel:ok:): Use ns_filename_from_panel and
	ns_directory_from_panel.

2013-06-01  Paul Eggert  <eggert@cs.ucla.edu>

	* process.c (handle_child_signal): Also use WCONTINUED.
	This is so that list-processes doesn't mistakenly list the process
	as stopped, when the process has actually been continued and is
	now running.

2013-05-31  Paul Eggert  <eggert@cs.ucla.edu>

	Don't let D-bus autolaunch mess up SIGCHLD handling (Bug#14474).
	* xterm.c (x_term_init): Inhibit D-Bus autolaunch if D-Bus is
	not already configured.

	* fileio.c (Finsert_file_contents): Remove unused local (Bug#8447).

2013-05-29  Eli Zaretskii  <eliz@gnu.org>

	* Makefile.in (mostlyclean): Remove *.res files.

2013-05-29  Stefan Monnier  <monnier@iro.umontreal.ca>

	* fileio.c (Finsert_file_contents): Preserve undo info when reverting
	a buffer (bug#8447).

2013-05-27  Eli Zaretskii  <eliz@gnu.org>

	* xdisp.c (pos_visible_p): When CHARPOS is displayed frrom a
	display vector, and we backtrack, handle the case that the
	previous character position is also displayed from a display
	vector or covered by a display string or image.  (Bug#14476)

2013-05-25  Jan Djärv  <jan.h.d@swipnet.se>

	* xfns.c (Qgeometry, Qworkarea, Qmm_size, Qframes, Qsource): Remove.
	(struct MonitorInfo, free_monitors): Remove.
	(x_make_monitor_attribute_list): Call make_monitor_attribute_list.
	(Fx_display_monitor_attributes_list): Call make_monitor_attribute_list.
	(syms_of_xfns): Remove DEFSYM for Qgeometry, Qworkarea, Qmm_size,
	Qframes, Qsource.

	* nsfns.m (Qgeometry, Qworkarea, Qmm_size, Qframes, Qsource): Remove.
	(struct MonitorInfo, free_monitors): Remove.
	(ns_screen_name): Make static.
	(ns_make_monitor_attribute_list): Call make_monitor_attribute_list.
	(syms_of_nsfns): Remove DEFSYM for Qgeometry, Qworkarea, Qmm_size,
	Qframes, Qsource.

	* frame.h (Qgeometry, Qworkarea, Qmm_size, Qframes, Qsource): Declare.
	(struct MonitorInfo): New struct.
	(free_monitors, make_monitor_attribute_list): Declare.

	* frame.c (Qgeometry, Qworkarea, Qmm_size, Qframes, Qsource):
	New Lisp_Object:s.
	(free_monitors, make_monitor_attribute_list): New functions.
	(syms_of_frame): DEFSYM Qgeometry, Qworkarea, Qmm_size, Qframes,
	Qsource.

2013-05-25  Xue Fuqiao  <xfq.free@gmail.com>

	* callproc.c (call_process): Refine the doc string.  (Bug#14045)

2013-05-23  Stefan Monnier  <monnier@iro.umontreal.ca>

	* keyboard.c: Apply keyboard decoding only to events that come directly
	from the tty, not from unread-command-events (bug#14368).
	(read_event_from_main_queue): New function, extracted from read_char.
	(read_decoded_char): Remove.
	(read_decoded_event_from_main_queue): New function to replace it.
	(read_char): Use it.
	(read_key_sequence): Use read_char rather than read_decoded_char.

	* keyboard.c (read_decoded_char): Don't decode under w32 (bug#14403).

2013-05-22  Barry O'Reilly  <gundaetiapo@gmail.com>

	* casetab.c (init_casetab_once): Fix last change (bug#14424).

2013-05-22  Kenichi Handa  <handa@gnu.org>

	The following changes are to fix the setting of
	buffer-file-coding-system on, for instance, C-x RET c unix RET
	_FILE_OF_DOS_EOL_TYPE_ RET.

	* coding.h (struct coding_system): New member detected_utf8_chars.

	* coding.c (detect_coding_utf_8): Count characters and check EOL
	format.  Include CATEGORY_MASK_UTF_8_AUTO in detect_info->found if
	BOM is there.
	(setup_coding_system): Do not initialize coding->head_ascii.
	(check_ascii): Do not set coding->eol_seen but update it.  Do not
	call adjust_coding_eol_type here.
	(detect_coding): Fix detection of BOM for utf-8 and utf-16.
	If the eol-type of CODING is already specified, adjust the eol type
	of the found coding-system.
	(decode_coding_gap): Cancel previous change.  Utilize the
	character numbers counted by detect_coding_utf_8.  Fix detection
	of BOM for utf-8.

2013-05-21  Barry O'Reilly  <gundaetiapo@gmail.com>

	* search.c (looking_at_1): Only set last_thing_searched if the match
	changed the match-data (bug#14281).

2013-05-21  Dmitry Antipov  <dmantipov@yandex.ru>

	* xdisp.c (reseat_at_previous_visible_line_start):
	Already declared in dispextern.h, so remove it here.
	(move_it_vertically_backward): Likewise.

2013-05-20  YAMAMOTO Mitsuharu  <mituharu@math.s.chiba-u.ac.jp>

	* xfns.c (check_x_display_info): Don't use XINT for terminal object.
	(Fx_display_pixel_width, Fx_display_pixel_height)
	(Fx_display_mm_width, Fx_display_mm_height):
	Mention `display-monitor-attributes-list' in docstrings.

	* nsfns.m (ns_get_screen): Remove function.  All uses removed.
	(check_ns_display_info): Sync with check_x_display_info in xfns.c.
	(Fx_server_max_request_size, Fx_server_vendor, Fx_server_version)
	(Fx_display_screens, Fx_display_mm_width, Fx_display_mm_height)
	(Fx_display_backing_store, Fx_display_visual_class)
	(Fx_display_save_under, Fx_close_connection, Fxw_display_color_p)
	(Fx_display_grayscale_p, Fx_display_pixel_width)
	(Fx_display_pixel_height, Fx_display_planes)
	(Fx_display_color_cells): Sync args and docstrings with xfns.c.
	(Fx_display_screens): Don't confuse X11 screens with NS screens.
	(Fx_display_mm_width, Fx_display_mm_height)
	(Fx_display_pixel_width, Fx_display_pixel_width): Return width or
	height for all physical monitors as in X11.

	* nsterm.m (x_display_pixel_width, x_display_pixel_height):
	Return pixel width or height for all physical monitors as in X11.

2013-05-18  Paul Eggert  <eggert@cs.ucla.edu>

	Port --enable-gcc-warnings to clang.
	* bytecode.c (exec_byte_code):
	* regex.c:
	Redo diagnostic pragmas to pacify clang, too.
	* dbusbind.c (xd_retrieve_arg): Do not use uninitialized variable.
	* editfns.c (Fencode_time):
	* fileio.c (file_accessible_directory_p):
	* font.c (font_unparse_xlfd):
	Use '&"string"[index]' instead of '"string" + (index)'.
	* undo.c (user_error): Remove; unused.

2013-05-16  Eli Zaretskii  <eliz@gnu.org>

	* insdel.c (insert_1_both): Document the arguments, instead of
	referring to insert_1, which no longer exists.

	* xdisp.c (message_dolog): If the *Messages* buffer is shown in
	some window, increment windows_or_buffers_changed, so that
	*Messages* display in that window is updated.  (Bug#14408)

	* w32.c: Include epaths.h.
	(init_environment): Use cmdproxy.exe without leading directories.
	Support emacs.exe in src; point SHELL to cmdproxy in ../nt in that
	case.
	(gettimeofday): Adjust signature and return value to Posix
	expectations.

	* unexw32.c (open_output_file): Delete the existing emacs.exe
	before creating it, to break the hard link to the versioned
	executable.

	* Makefile.in (EMACS_MANIFEST, CM_OBJ, TEMACS_POST_LINK)
	(ADDSECTION, EMACS_HEAPSIZE, MINGW_TEMACS_POST_LINK)
	(FIRSTFILE_OBJ): New variables.
	(W32_RES): Rename to EMACSRES.  All users changed.
	(base_obj): Use $(CM_OBJ).
	(ALLOBJS): Use $(FIRSTFILE_OBJ).
	(emacs$(EXEEXT)): Depend on $(ADDSECTION).
	(temacs$(EXEEXT)): Use $(TEMACS_POST_LINK), and move
	$(W32_RES_LINK) before $(LIBES).
	(emacs.res): Depend on $(EMACS_MANIFEST).  Put emacs.rc in nt.

2013-05-15  Stefan Monnier  <monnier@iro.umontreal.ca>

	* makefile.w32-in (DOC): Use just "DOC".

	* Makefile.in (bootstrap-clean): DOC-* doesn't exist any more.

	* process.c: Export default filters and sentinels to Elisp.
	(Qinternal_default_process_sentinel, Qinternal_default_process_filter):
	New constants.
	(pset_filter, pset_sentinel, make_process, Fset_process_filter)
	(Fset_process_sentinel, Fformat_network_address):
	Default to them instead of nil.
	(server_accept_connection): Sentinels can't be nil any more.
	(read_and_dispose_of_process_output): New function, extracted from
	read_process_output.
	(read_process_output): Use it; filters can't be nil.
	(Finternal_default_process_filter): New function, extracted from
	read_process_output.
	(exec_sentinel_unwind): Remove function.
	(exec_sentinel): Don't zilch sentinel while running.
	(status_notify): Sentinels can't be nil.
	(Finternal_default_process_sentinel): New function extracted from
	status_notify.
	(setup_process_coding_systems): Default filter is not nil any more.
	(syms_of_process): Export new Elisp functions and initialize
	new constants.
	* lisp.h (make_lisp_proc): New function.

2013-05-15  Stefan Monnier  <monnier@iro.umontreal.ca>

	* regex.c (regex_compile) [\=, \>, \<]: Don't forget to set laststart.

2013-05-14  Eli Zaretskii  <eliz@gnu.org>

	* w32fns.c (w32_wnd_proc): Don't call WINDOW_HEADER_LINE_HEIGHT
	unless we know that the window w is a leaf window.
	Another attempt at solving bug#14062.

2013-05-14  Jan Djärv  <jan.h.d@swipnet.se>

	* nsfont.m (ns_spec_to_descriptor): Retain and autorelease
	fdesc (Bug#14375).

2013-05-12  Paul Eggert  <eggert@cs.ucla.edu>

	* image.c (gif_load): Check that subimages fit (Bug#14345).

2013-05-09  Stefan Monnier  <monnier@iro.umontreal.ca>

	* lread.c (skip_dyn_eof): New function.
	(read1): Use it to skip the end of a file in response to #@00.

	* doc.c (get_doc_string): Slightly relax the sanity checking.

2013-05-09  Jan Djärv  <jan.h.d@swipnet.se>

	* nsfns.m: Include IOGraphicsLib.h if Cocoa.
	(Qgeometry, Qworkarea, Qmm_size, Qframes, Qsource): Declare.
	(MonitorInfo): New struct.
	(free_monitors, ns_screen_name, ns_make_monitor_attribute_list)
	(Fns_display_monitor_attributes_list): New functions.
	(display-usable-bounds): Remove.
	(syms_of_nsfns): DEFSYM Qgeometry, Qworkarea, Qmm_size, Qframes and
	Qsource.

2013-05-09  Paul Eggert  <eggert@cs.ucla.edu>

	* xterm.h (GTK_PREREQ): Remove, replacing with GTK_CHECK_VERSION.
	(GTK_CHECK_VERSION): New macro, if not already defined.
	All uses of GTK_PREREQ, GTK_MAJOR_VERSION, etc.
	replaced by GTK_CHECK_VERSION.

2013-05-08  Paul Eggert  <eggert@cs.ucla.edu>

	* xterm.h (GTK_PREREQ): New macro.
	All simple uses of GTK_MAJOR_VERSION and GTK_MINOR_VERSION changed
	to use this macro instead, for consistency and clarity.

2013-05-08  Eli Zaretskii  <eliz@gnu.org>

	* xdisp.c (row_for_charpos_p): New function, with code of
	cursor_row_p, but accepts an additional argument CHARPOS instead
	of using a hardcoded PT.
	(cursor_row_p): Call row_for_charpos_p with 2nd argument PT.
	(row_containing_pos): Call row_for_charpos_p instead of partially
	doing the same.  Fixes cursor positioning under longlines-mode
	when longlines-show-effect includes more than one newline, when
	moving the cursor vertically up.

2013-05-08  Juanma Barranquero  <lekktu@gmail.com>

	* makefile.w32-in (ACL_H): New macro.
	($(BLD)/fileio.$(O)): Update dependencies.

2013-05-07  Paul Eggert  <eggert@cs.ucla.edu>

	Use Gnulib ACL implementation, for benefit of Solaris etc.  (Bug#14295)
	* Makefile.in (LIB_ACL): New macro.
	(LIBACL_LIBS): Remove.
	(LIBES): Use LIB_ACL, not LIBACL_LIBS.
	* fileio.c: Include <acl.h>.
	Use HAVE_ACL_SET_FILE rather than HAVE_POSIX_ACL.
	(ACL_NOT_WELL_SUPPORTED): Remove.  All uses replaced by
	!acl_errno_valid.
	(Fcopy_file) [!WINDOWSNT]: Use qcopy_acl instead of rolling
	it ourselves.

	* unexelf.c: Don't assume ElfW (Half) fits in int.
	(entry_address, find_section, unexec): Use ptrdiff_t, not int,
	when dealing with ElfW (Half) values, since they can exceed 2**31
	on 64-bit OpenBSD hosts.  Problem reported privately by Han Boetes.
	(entry_address): Omit unused NUM arg.  All uses changed.

2013-05-07  Juri Linkov  <juri@jurta.org>

	* callint.c (Fcall_interactively): Set `visargs[i]' for code 'n'
	to the string converted from number with `Fnumber_to_string'.
	(Bug#14254)

2013-05-07  Paul Eggert  <eggert@cs.ucla.edu>

	* xfns.c (x_get_net_workarea): Define only if !GTK || GTK<3.4.
	This fixes a problem introduced by my previous change.

2013-05-07  Glenn Morris  <rgm@gnu.org>

	* lread.c (readchar): Don't read from a dead buffer.  (Bug#14280)

2013-05-07  Jan Djärv  <jan.h.d@swipnet.se>

	* xfns.c: Move misplaced ifndef USE_GTK from previous checkin.

2013-05-07  Paul Eggert  <eggert@cs.ucla.edu>

	Static checking by GCC 4.8.0.
	* xfns.c (x_get_net_workarea, struct MonitorInfo, free_monitors)
	(x_get_monitor_for_frame, x_make_monitor_attribute_list)
	(x_get_monitor_attributes_fallback)
	(x_get_monitor_attributes_xinerama)
	(x_get_monitor_attributes_xrandr, x_get_monitor_attributes):
	Define only if USE_GTK.
	(free_monitors): Define only if HAVE_XINERAMA || HAVE_XRANDR.
	(x_get_monitor_attributes_fallback): Omit unused locals.
	(x_get_monitor_attributes_xinerama, Fx_display_monitor_attributes_list):
	Use double, not float, to avoid mixed-mode floating point arithmetic.

2013-05-07  YAMAMOTO Mitsuharu  <mituharu@math.s.chiba-u.ac.jp>
	    Jan Djärv  <jan.h.d@swipnet.se>

	* Makefile.in (XRANDR_LIBS, XRANDR_CFLAGS, XINERAMA_LIBS)
	(XINERAMA_CFLAGS): New macros.
	(ALL_CFLAGS, LIBES): Use them.

	* xfns.c: Include <X11/extensions/Xrandr.h> if HAVE_XRANDR, and
	include <X11/extensions/Xinerama.h> if HAVE_XINERAMA.
	(Qgeometry, Qworkarea, Qmm_size, Qframes, Qsource): New variables.
	(syms_of_xfns): DEFSYM them.
	(struct MonitorInfo): New struct.
	(x_get_net_workarea, free_monitors, x_get_monitor_for_frame)
	(x_make_monitor_attribute_list, x_get_monitor_attributes_fallback)
	(x_get_monitor_attributes_xrandr, x_get_monitor_attributes)
	(x_get_monitor_attributes_xinerama): New functions.
	(Fx_display_monitor_attributes_list): New primitive.
	(syms_of_xfns): Defsubr it.

	* xterm.h (x_display_info): Add Xatom_net_workarea and
	Xatom_net_current_desktop.

	* xterm.c (x_term_init): Initialize dpyinfo->Xatom_net_workarea
	and dpyinfo->Xatom_net_current_desktop.

2013-05-06  Eli Zaretskii  <eliz@gnu.org>

	* xdisp.c (pos_visible_p): Use the special code for finding the
	beginning of a display property or overlay for any "replacing"
	display property, not just for display strings.  This solves
	incorrect reporting of position by posn-at-point.  (Bug#14241)

2013-05-06  Paul Eggert  <eggert@cs.ucla.edu>

	* unexelf.c: Fix some 32-bit integer problems, notably when debugging.
	Include <limits.h>, <stdbool.h>, <intprops.h>, <verify.h>.
	Verify that ElfW (Half) fits in int.
	(fatal): Use same signature as lisp.h.
	(UNEXELF_DEBUG): New macro, replacing DEBUG, so that people can
	configure and build with -DUNEXELF_DEBUG without worrying about
	other modules that use DEBUG.
	(DEBUG_LOG) [UNEXELF_DEBUG]: New macro.  All debug code that prints
	possibly-wide integers now uses it instead of plain fprintf.
	(entry_address): New function, which avoids problems with 32-bit
	overflow on 64-bit hosts.
	(OLD_SECTION_H, NEW_SECTION_H, NEW_PROGRAM_H): Use it.
	(round_up): Don't assume the remainder fits in int.
	(find_section): Use bool for boolean.  Simplify debug code.
	(unexec): Don't assume file sizes fit in int or size_t.
	Omit unnecessary trailing newline in 'fatal' format.
	Use strerror rather than outputting decimal error number.
	Remove unused code when emacs is not defined;
	this file relies on Emacs now.
	Don't assume e_phnum and e_shnum are positive.

	* regex.c: Fix problems when DEBUG is defined.
	(extract_number, extract_number_and_incr): Define regardless of
	whether DEBUG is defined; that's simpler and makes the code less
	likely to go stale in the normal case when DEBUG is not defined.
	Return int rather than taking an int * arg.  All callers changed.
	(DEBUG_PRINT1, DEBUG_PRINT2, DEBUG_PRINT3, DEBUG_PRINT4):
	Remove, replacing with ...
	(DEBUG_PRINT): New macro.  All callers changed.
	(DEBUG_COMPILES_ARGUMENTS): New macro.
	(print_fastmap, print_partial_compiled_pattern) [DEBUG]:
	(print_compiled_pattern, print_double_string) [DEBUG]:
	Use prototype rather than old-style definition.
	(print_partial_compiled_pattern, print_compiled_pattern) [DEBUG]:
	(ENSURE_FAIL_STACK, PUSH_FAILURE_REG) [DEBUG]:
	(POP_FAILURE_REG_OR_COUNT, PUSH_FAILURE_POINT) [DEBUG]:
	(POP_FAILURE_POINT, re_match_2_internal) [DEBUG]:
	Don't assume ptrdiff_t, size_t, and long are the same width as int.
	(POINTER_TO_OFFSET): Return ptrdiff_t, not regoff_t.
	This matters only when DEBUG is defined.

2013-05-05  Eli Zaretskii  <eliz@gnu.org>

	* xdisp.c (set_iterator_to_next): Set the
	ignore_overlay_strings_at_pos_p flag only if we are _really_
	iterating over an overlay string, as indicated by the
	current.overlay_string_index member.  (Bug#14306)

2013-05-05  Jan Djärv  <jan.h.d@swipnet.se>

	* nsmenu.m (ns_update_menubar): Move initialization of submenuTitle
	to where it is used, to avoid autorelease issues (Bug#14050).

2013-05-05  Paul Eggert  <eggert@cs.ucla.edu>

	`write-region-inhibit-fsync' defaults to noninteractive (Bug#14273).
	* fileio.c (syms_of_fileio): Implement this.
	* filelock.c (create_lock_file): If symbolic links don't work, so
	we use a regular file as a lock file, do not fsync the lock file;
	it's not needed.

2013-05-04  Stefan Monnier  <monnier@iro.umontreal.ca>

	* minibuf.c (Fread_minibuffer, Feval_minibuffer): Move to Elisp.
	(syms_of_minibuf): Adjust accodingly.
	* lread.c (Fread):
	* callint.c (Fcall_interactively): Adjust calls accordingly.

2013-05-04  Eli Zaretskii  <eliz@gnu.org>

	* dispextern.h (WINDOW_WANTS_HEADER_LINE_P): Verify that
	w->contents is a buffer before computing everything else.
	Use parentheses to disambiguate last part of the condition.

	* w32fns.c (w32_wnd_proc): Remove temporary code used to trap
	assertion violations.  (Bug#14062)

2013-05-01  David Reitter  <david.reitter@gmail.com>

	* nsfns.m (ns_tooltip): Initialize.

2013-04-28  Eli Zaretskii  <eliz@gnu.org>

	* coding.c (decode_coding_gap): Don't remove the character before
	a newline unless it's a CR character.  (Bug#14287)

2013-04-28  Dan Nicolaescu  <dann@gnu.org>

	* dispextern.h (struct face): Move enum face_underline_type
	earlier so that bitfields can be in the same word.

2013-04-28  Jan Djärv  <jan.h.d@swipnet.se>

	* nsfns.m (handlePanelKeys): New function.
	(EmacsOpenPanel:performKeyEquivalent:)
	(EmacsSavePanel:performKeyEquivalent:): Call handlePanelKeys to handle
	arrows/function/control and copy/paste keys (Bug#14296).

2013-04-27  Juri Linkov  <juri@jurta.org>

	* callint.c (Fcall_interactively): Call `Qread_number' for
	interactive code letter `n' instead of using duplicate code.
	(Bug#14254)

2013-04-27  Paul Eggert  <eggert@cs.ucla.edu>

	* systime.h (make_timeval): Declare as 'const'.

2013-04-27  Kenichi Handa  <handa@gnu.org>

	* font.c (font_open_entity): Always open a font of manageable
	size.

2013-04-26  Paul Eggert  <eggert@cs.ucla.edu>

	Port better to AIX (Bug#14258).
	* lisp.h (ENUM_BF) [__IBMC__]: Make it 'unsigned int' here, too,
	to pacify AIX xlc.

2013-04-24  Kenichi Handa  <handa@gnu.org>

	* coding.c (decode_coding_iso_2022): When an invalid escape
	sequence is encountered, reset the invocation and designation
	status to the safest one.

2013-04-22  Paul Eggert  <eggert@cs.ucla.edu>

	* Makefile.in (bootstrap-clean): Remove stamp-h1 too.
	Without this fix, "make distclean" leaves stamp-h1 behind.

2013-04-20  Erik Charlebois  <erikcharlebois@gmail.com>

	* w32fns.c (w32_fullscreen_rect): New function to compute the
	window rectangle for the given fullscreen mode.
	(w32_wnd_proc): When in a fullscreen mode, WM_WINDOWPOSCHANGING no
	longer tunes the window size.  This keeps the window's edges flush
	with the screen and allows the taskbar to hide itself in fullboth.

	* w32term.c (w32fullscreen_hook): 'fullboth' now shows without
	window decorations and uses the entire screen.

	* w32term.h  (w32_fullscreen_rect) Add prototype.
	(struct w32_output): Replace normal_width, normal_height,
	normal_top, and normal_left members with a single normal_placement
	struct.
	(FRAME_NORMAL_WIDTH, FRAME_NORMAL_HEIGHT, FRAME_NORMAL_TOP):
	Remove macros.
	(FRAME_NORMAL_PLACEMENT): New macro.

2013-04-16  Juanma Barranquero  <lekktu@gmail.com>

	* minibuf.c (Ftest_completion): Silence compiler warning.

2013-04-15  Eli Zaretskii  <eliz@gnu.org>

	* w32fns.c (w32_wnd_proc): Add more assertions to investigate
	bug#14062.

	* frame.h (WINDOW_FRAME): Protect macro and its argument with
	parentheses.

	* dispextern.h (CURRENT_MODE_LINE_HEIGHT)
	(CURRENT_HEADER_LINE_HEIGHT, WINDOW_WANTS_MODELINE_P)
	(WINDOW_WANTS_HEADER_LINE_P): Protect macro arguments with
	parentheses where appropriate.

2013-04-14  Paul Eggert  <eggert@cs.ucla.edu>

	* keyboard.c (timer_start_idle): Remove no-longer-used local.

2013-04-14  Eli Zaretskii  <eliz@gnu.org>

	* buffer.c (syms_of_buffer) <left-margin-width, right-margin-width>:
	<left-fringe-width, right-fringe-width, fringes-outside-margins>:
	Mention in the doc string that setting these variables takes
	effect only after a call to set-window-buffer.  (Bug#14200)

2013-04-13  Eli Zaretskii  <eliz@gnu.org>

	* indent.c (Fvertical_motion): Don't consider display strings on
	overlay strings as display strings on the buffer position we
	started from.  This prevents vertical cursor motion from jumping
	more than one line when there's an overlay string with a display
	property at end of line.
	Reported by Karl Chen <Karl.Chen@quarl.org> in
	http://lists.gnu.org/archive/html/emacs-devel/2013-04/msg00362.html.

2013-04-12  Stefan Monnier  <monnier@iro.umontreal.ca>

	* window.c (select_window): `record_buffer' even if window is
	already selected (bug#14191).

2013-04-11  Eli Zaretskii  <eliz@gnu.org>

	* window.c (Fwindow_end): Test more flags, including the buffer's
	last_overlay_modified flag, to determine whether the window's
	display is really up-to-date.  Prevents the function from
	returning a stale value.  (Bug#14170)
	(Fwindow_line_height): Fix the test for up-to-date-ness of the
	current matrix.

2013-04-10  Eli Zaretskii  <eliz@gnu.org>

	* frame.c (do_switch_frame): Mark the TTY frame we switch to as
	garbaged only if it is not already the top frame on its TTY.
	This prevents flickering due to constant redrawing of TTY frames when
	there are GUI frames open in the same session.  (Bug#13864)

2013-04-10  Stefan Monnier  <monnier@iro.umontreal.ca>

	* keyboard.c (timer_start_idle): Call internal-timer-start-idle instead
	of marking the idle timers directly.

2013-04-09  Stefan Monnier  <monnier@iro.umontreal.ca>

	* minibuf.c (Ftest_completion): Ignore non-string/symbol keys in hash
	tables (bug#14054).

2013-04-08  Stefan Monnier  <monnier@iro.umontreal.ca>

	* window.c (select_window): Don't record_buffer while the invariant is
	temporarily broken (bug#14161).

	* fns.c (Fdelq): Don't assume !NILP => CONSP.

2013-04-07  Eli Zaretskii  <eliz@gnu.org>

	* fileio.c (ACL_NOT_WELL_SUPPORTED): Define macro for WINDOWSNT.

2013-04-07  Romain Francoise  <romain@orebokech.com>

	Ignore additional platform-specific ACL errors (Bug#13702).
	* fileio.c (ACL_NOT_WELL_SUPPORTED): New macro copied from gnulib.
	(Fcopy_file, Fset_file_acl) [HAVE_POSIX_ACL]: Use it.

2013-03-31  Jan Djärv  <jan.h.d@swipnet.se>

	* nsterm.m (ns_mouse_position): Use NS_FRAME_P instead of checking
	f->output_data.ns.

2013-04-07  Paul Eggert  <eggert@cs.ucla.edu>

	Fix --enable-profiling bug introduced by 2013-02-25 change (Bug#13783).
	This bug was introduced by my 2013-02-25 change that simplified
	data_start configuration.  Without this change, on GNU/Linux
	an Emacs configured with --enable-profiling fails immediately
	due to a profiler signal.
	* Makefile.in: Compile with $(PROFILING_CFLAGS), but do not link
	with these flags.  On platforms where special flags are needed
	when linking temacs, the flags are now in LD_SWITCH_SYSTEM_TEMACS.
	(ALL_CFLAGS): Remove $(PROFILING_CFLAGS).
	(.c.o, .m.o): Compile with $(PROFILING_CFLAGS).

2013-04-07  Dmitry Antipov  <dmantipov@yandex.ru>

	Get rid of some platform-specific functions examining window
	system and its capabilities.  This is a partial rework of the
	2013-04-05 change.
	* lisp.h (have_menus_p): Remove prototype.  This function is
	replaced with platform-independent window_system_available.
	(check_window_system): Move to...
	* frame.h (decode_window_system_frame, window_system_available):
	...here, add new prototypes.
	* frame.c (window_system_available, decode_window_system_frame):
	New functions.
	(check_window_system): Platform-independent now.
	* xterm.h (x_in_use): Remove declaration.
	(check_x_frame):
	* w32term.h (check_x_frame):
	* nsterm.h (check_x_frame): Remove prototypes.  This function
	is replaced with platform-independent decode_window_system_frame.
	* msdos.c (have_menus_p): Remove.
	* nsfns.m (check_window_system, have_menus_p, check_ns_frame):
	Remove platform-specific functions.  Use check_window_system,
	decode_window_system_frame and check_ns_display_info where
	appropriate.  Minor style and comment tweaks.
	* w32fns.c (w32_in_use, check_window_system, have_menus_p)
	(check_x_frame): Likewise.
	* xfns.c (x_in_use, check_window_system, have_menus_p, check_x_frame):
	Likewise.
	* fileio.c, fns.c, font.c, fontset.c, image.c, menu.c, nsmenu.m:
	* nsselect.m, nsterm.m, w32font.c, w32menu.c, xfaces.c, xgselect.c:
	* xmenu.c, xselect.c: All related users changed.

2013-04-03  Kenichi Handa  <handa@gnu.org>

	The following changes is to optimize the code for reading UTF-8
	files.

	* coding.c (check_ascii): Rename from detect_ascii.  Return value
	changed.  Check EOL format.  Do not call adjust_coding_eol_type
	here.
	(check_utf_8): New function.
	(adjust_coding_eol_type): Do nothing if already adjusted.
	(detect_coding): Compare the return value of check_ascii with
	coding->src_bytes.  Call adjust_coding_eol_type if necessary.
	(decode_coding_gap): Optimize for valid UTF-8.

2013-03-21  Kenichi Handa  <handa@gnu.org>

	* coding.c (syms_of_coding): Cancel previous change.

	* insdel.c (insert_from_gap): Fix previous change.

2013-04-05  Dmitry Antipov  <dmantipov@yandex.ru>

	Consistently use platform-specific function to detect window system.
	* lisp.h (check_window_system): New prototype.  This function is
	going to replace check_x, check_w32 and check_ns.
	(have_menus_p): Mention msdos.c in comment.
	* fontset.c (check_window_system_func): Remove.  Adjust all users.
	* fontset.h (check_window_system_func): Remove prototype.
	* nsterm.h (check_ns):
	* xterm.h (check_x):
	* w32term.h (check_w32): Likewise.
	* menu.c (Fx_popup_menu): Use check_window_system.
	* msdos.c (check_window_system): Define for MS-DOS.
	* nsfns.m (check_window_system): Define for NS.  Adjust all users.
	* w32fns.c (check_window_system): Likewise for MS-Windows.
	* xfns.c (check_window_system): Likewise for X.
	* font.c, frame.c, nsmenu.m, nsselect.m, nsterm.m, w32menu.c:
	* xfaces.c, xmenu.c: Use check_window_system where appropriate.

2013-04-02  Paul Eggert  <eggert@cs.ucla.edu>

	Prefer < to > in range checks such as 0 <= i && i < N.
	This makes it easier to visualize quantities on a number line.
	This patch doesn't apply to all such range checks,
	only to the range checks affected by the 2013-03-24 change.
	This patch reverts most of the 2013-03-24 change.
	* alloc.c (xpalloc, Fgarbage_collect):
	* ccl.c (ccl_driver, resolve_symbol_ccl_program):
	* character.c (string_escape_byte8):
	* charset.c (read_hex):
	* data.c (cons_to_unsigned):
	* dispnew.c (update_frame_1):
	* doc.c (Fsubstitute_command_keys):
	* doprnt.c (doprnt):
	* editfns.c (hi_time, decode_time_components):
	* fileio.c (file_offset):
	* fns.c (larger_vector, make_hash_table, Fmake_hash_table):
	* font.c (font_intern_prop):
	* frame.c (x_set_alpha):
	* gtkutil.c (get_utf8_string):
	* indent.c (check_display_width):
	* keymap.c (Fkey_description):
	* lisp.h (FIXNUM_OVERFLOW_P, vcopy):
	* lread.c (read1):
	* minibuf.c (read_minibuf_noninteractive):
	* process.c (wait_reading_process_output):
	* search.c (Freplace_match):
	* window.c (get_phys_cursor_glyph):
	* xdisp.c (redisplay_internal):
	* xsmfns.c (smc_save_yourself_CB):
	Prefer < to > for range checks.
	* dispnew.c (sit_for): Don't mishandle NaNs.
	This fixes a bug introduced in the 2013-03-24 change.
	* editfns.c (decode_time_components): Don't hoist comparison.
	This fixes another bug introduced in the 2013-03-24 change.

2013-03-31  Dmitry Antipov  <dmantipov@yandex.ru>

	* frame.h (struct frame): Drop scroll_bottom_vpos
	member becaue all real users are dead long ago.
	(FRAME_SCROLL_BOTTOM_VPOS): Remove.
	* xdisp.c (redisplay_internal): Adjust user.

2013-03-30  Darren Hoo  <darren.hoo@gmail.com>  (tiny change)

	* nsmenu.m (showAtX:Y:for:): setLevel to
	NSPopUpMenuWindowLevel (Bug#13998).

2013-03-30  Jan Djärv  <jan.h.d@swipnet.se>

	* nsterm.h (ns_get_pending_menu_title, ns_check_menu_open)
	(ns_check_pending_open_menu): Declare.

	* nsmenu.m (ns_update_menubar): Correct NSTRACE.
	(x_activate_menubar): Update the menu with title that matches
	ns_get_pending_menu_title, and call
	ns_check_pending_openmenu (Bug#12698).
	(menuWillOpen:): New method.
	(menuNeedsUpdate:): Add check for ! COCOA || OSX < 10.5 (Bug#12698).

	* nsterm.m (menu_will_open_state, menu_mouse_point)
	(menu_pending_title): New varaibles.
	(ns_get_pending_menu_title, ns_check_menu_open)
	(ns_check_pending_open_menu): New functions.

2013-03-29  Dmitry Antipov  <dmantipov@yandex.ru>

	* indent.c (current_column_bol_cache): Remove leftover which is not
	used in Fmove_to_column any more.
	(current_column, scan_for_column): Adjust users.
	* keyboard.c (last_point_position_buffer, last_point_position_window):
	Remove leftovers which are not used for recording undo any more.
	(command_loop_1, syms_of_keyboard): Adjust users.
	* xdisp.c (last_max_ascent): Remove leftover which is not used in
	redisplay_window any more.
	(move_it_to): Adjust user.

2013-03-29  Juanma Barranquero  <lekktu@gmail.com>

	* makefile.w32-in ($(BLD)/filelock.$(O), $(BLD)/filelock.$(O)):
	Update dependencies.

2013-03-28  Stefan Monnier  <monnier@iro.umontreal.ca>

	* lisp.h (save_type, XSAVE_POINTER, set_save_pointer, XSAVE_INTEGER)
	(set_save_integer, XSAVE_OBJECT, XSAVE_VALUE): Move to avoid
	forward references.

2013-03-28  Dmitry Antipov  <dmantipov@yandex.ru>

	* window.h (struct window): Replace hchild, vchild and buffer slots
	with a single slot 'contents'.  This is possible because each valid
	window may have either the child window (in vertical or horizontal
	combination) or buffer to display (for the leaf window).  Using that,
	a lot of operations to traverse and/or change window hierarchies may
	be simplified.  New member horizontal is used to distinguish between
	horizontal and vertical combinations of internal windows.
	(WINDOW_LEAF_P, WINDOW_HORIZONTAL_COMBINATION_P)
	(WINDOW_VERTICAL_COMBINATION_P): New macros.
	(WINDOW_VALID_P, WINDOW_LIVE_P): Adjust to match struct window changes.
	* window.c (wset_hchild, wset_vchild): Remove.  Adjust all users.
	Use contents slot, not buffer, where appropriate.
	(wset_combination): New function.
	(wset_buffer): Add eassert.
	(Fframe_first_window): Simplify the loop reaching first window.
	(Fwindow_buffer): Use WINDOW_LEAF_P.
	(Fwindow_top_child): Use WINDOW_VERTICAL_COMBINATION_P.
	(Fwindow_left_child): Use WINDOW_HORIZONTAL_COMBINATION_P.
	(unshow_buffer): Convert initial debugging check to eassert.
	(replace_window, recombine_windows, Fdelete_other_windows_internal)
	(make_parent_window, window_resize_check, window_resize_apply)
	(resize_frame_windows, Fsplit_window_internal, Fdelete_window_internal)
	(Fset_window_configuration, delete_all_child_windows, save_window_save):
	Adjust to match struct window changes.
	(window_loop): Check for broken markers in CHECK_ALL_WINDOWS.
	(mark_window_cursors_off, count_windows, get_leaf_windows)
	(foreach_window_1): Simplify the loop.
	* alloc.c (mark_object): Do not check for the leaf window because
	internal windows has no glyph matrices anyway.
	* dispnew.c (clear_window_matrices, showing_window_margins_p)
	(allocate_matrices_for_window_redisplay, fake_current_matrices)
	(allocate_matrices_for_frame_redisplay, free_window_matrices)
	(build_frame_matrix_from_window_tree, mirror_make_current)
	(frame_row_to_window, mirror_line_dance, check_window_matrix_pointers)
	(update_window_tree, set_window_update_flags): Simplify the loop.
	(sync_window_with_frame_matrix_rows): Enforce live window.
	Use contents slot, not buffer, where appropriate.
	* frame.c (set_menu_bar_lines_1): Use WINDOW_VERTICAL_COMBINATION_P
	and WINDOW_HORIZONTAL_COMBINATION_P.
	(make_frame_visible_1): Simplify the loop.
	Use contents slot, not buffer, where appropriate.
	* xdisp.c (hscroll_window_tree, mark_window_display_accurate)
	(redisplay_windows, redisplay_mode_lines, update_cursor_in_window_tree)
	(expose_window_tree): Likewise.
	Use contents slot, not buffer, where appropriate.
	* textprop.c (get_char_property_and_overlay): Add CHECK_LIVE_WINDOW
	to avoid deleted windows.  Use contents slot instead of buffer.
	* buffer.c, dispextern.h, editfns.c, fileio.c, font.c, fringe.c:
	* indent.c, insdel.c, keyboard.c, keymap.c, minibuf.c, msdos.c:
	* nsfns.m, nsmenu.m, nsterm.m, print.c, w32fns.c, w32menu.c, xfaces.c:
	* xfns.c, xmenu.c: Use contents slot, not buffer, where appropriate.

2013-03-28  Eli Zaretskii  <eliz@gnu.org>

	* w32fns.c (w32_wnd_proc) [ENABLE_CHECKING]: Add code to help
	identify the reasons for assertion violations in bug#14062 and
	similar ones.
	(Fx_show_tip): Fix compilation error under
	"--enable-check-lisp-object-type".  (Bug#14073)

	* image.c (g_error_free) [WINDOWSNT]: Add DEF_IMGLIB_FN.
	Reported by <rzl24ozi@gmail.com>.

2013-03-28  Dmitry Antipov  <dmantipov@yandex.ru>

	* xdisp.c (with_echo_area_buffer_unwind_data): Save window
	start marker...
	(unwind_with_echo_area_buffer): ...to restore it here.
	This is needed to ensure that...
	(redisplay_window): ...both window markers are valid here,
	which is verified by eassert.
	* editfns.c (save_excursion_save): Do not assume that
	selected_window always displays the buffer.
	* buffer.c (Fbuffer_swap_text): Adjust window start markers.
	Fix comment.

2013-03-27  Stefan Monnier  <monnier@iro.umontreal.ca>

	* casetab.c (init_casetab_once): Don't abuse the ascii eqv table for
	the upcase table.

2013-03-27  rzl24ozi  <rzl24ozi@gmail.com>  (tiny changes)

	* image.c [WINDOWSNT]: Fix calls to DEF_IMGLIB_FN for SVG function.

2013-03-27  Eli Zaretskii  <eliz@gnu.org>

	* w32proc.c (IsValidLocale) [__GNUC__]: Don't declare prototype,
	since MinGW's w32api headers do.  This avoids compiler warnings.

	* w32.c (FSCTL_GET_REPARSE_POINT) [_MSC_VER || _W64]: Don't define
	if already defined.

2013-03-26  Eli Zaretskii  <eliz@gnu.org>

	* w32.c (_REPARSE_DATA_BUFFER): Condition by _MSVC and _W64.

2013-03-26  Jan Djärv  <jan.h.d@swipnet.se>

	* gtkutil.c (style_changed_cb): Check if frame is live and an
	X frame (Bug#14038).

2013-03-26  Eli Zaretskii  <eliz@gnu.org>

	* w32.c (_PROCESS_MEMORY_COUNTERS_EX) [_WIN32_WINNT < 0x0500]:
	Define only for _WIN32_WINNT less than 0x0500.
	(_ANONYMOUS_UNION, _ANONYMOUS_STRUCT) [!_W64]: Don't define for
	MinGW64.
	Move inclusion of time.h before sys/time.h, so that MinGW64 could
	see its own definitions of 'struct timeval' and 'struct timezone'.

	Fix incompatibilities between MinGW.org and MinGW64 headers.
	* w32term.c (WCRANGE, GLYPHSET): Don't define if _W64 is defined.

	* w32.c (REPARSE_DATA_BUFFER): Guard with
	MAXIMUM_REPARSE_DATA_BUFFER_SIZE being defined.

2013-03-25  Jan Djärv  <jan.h.d@swipnet.se>

	* xterm.c: Include X11/XKBlib.h
	(XTring_bell): Use XkbBell if HAVE_XKB (Bug#14041).

2013-03-24  Andreas Schwab  <schwab@linux-m68k.org>

	* alloc.c (xpalloc, Fgarbage_collect): Reorder conditions that are
	written backwards.
	* blockinput.h (input_blocked_p): Likewise.
	* bytecode.c (exec_byte_code): Likewise.
	* callproc.c (call_process_kill, call_process_cleanup)
	(Fcall_process): Likewise.
	* ccl.c (ccl_driver, resolve_symbol_ccl_program)
	(Fccl_execute_on_string): Likewise.
	* character.c (string_escape_byte8): Likewise.
	* charset.c (read_hex): Likewise.
	* cm.c (calccost): Likewise.
	* data.c (cons_to_unsigned): Likewise.
	* dired.c (directory_files_internal, file_name_completion):
	Likewise.
	* dispnew.c (scrolling_window, update_frame_1, Fsleep_for)
	(sit_for): Likewise.
	* doc.c (Fsubstitute_command_keys): Likewise.
	* doprnt.c (doprnt): Likewise.
	* editfns.c (hi_time, decode_time_components, Fformat): Likewise.
	* emacsgtkfixed.c: Likewise.
	* fileio.c (file_offset, Fwrite_region): Likewise.
	* floatfns.c (Fexpt, fmod_float): Likewise.
	* fns.c (larger_vector, make_hash_table, Fmake_hash_table):
	Likewise.
	* font.c (font_intern_prop): Likewise.
	* frame.c (x_set_alpha): Likewise.
	* gtkutil.c (get_utf8_string): Likewise.
	* indent.c (check_display_width): Likewise.
	* intervals.c (create_root_interval, rotate_right, rotate_left)
	(split_interval_right, split_interval_left)
	(adjust_intervals_for_insertion, delete_node)
	(interval_deletion_adjustment, adjust_intervals_for_deletion)
	(merge_interval_right, merge_interval_left, copy_intervals)
	(set_intervals_multibyte_1): Likewise.
	* keyboard.c (gobble_input, append_tool_bar_item): Likewise.
	* keymap.c (Fkey_description): Likewise.
	* lisp.h (FIXNUM_OVERFLOW_P, vcopy): Likewise.
	* lread.c (openp, read_integer, read1, string_to_number):
	Likewise.
	* menu.c (ensure_menu_items): Likewise.
	* minibuf.c (read_minibuf_noninteractive): Likewise.
	* print.c (printchar, strout): Likewise.
	* process.c (create_process, Faccept_process_output)
	(wait_reading_process_output, read_process_output, send_process)
	(wait_reading_process_output): Likewise.
	* profiler.c (make_log, handle_profiler_signal): Likewise.
	* regex.c (re_exec): Likewise.
	* regex.h: Likewise.
	* search.c (looking_at_1, Freplace_match): Likewise.
	* sysdep.c (get_child_status, procfs_ttyname)
	(procfs_get_total_memory): Likewise.
	* systime.h (EMACS_TIME_VALID_P): Likewise.
	* term.c (dissociate_if_controlling_tty): Likewise.
	* window.c (get_phys_cursor_glyph): Likewise.
	* xdisp.c (init_iterator, redisplay_internal, redisplay_window)
	(try_window_reusing_current_matrix, try_window_id, pint2hrstr):
	Likewise.
	* xfns.c (Fx_window_property): Likewise.
	* xmenu.c (set_frame_menubar): Likewise.
	* xselect.c (x_get_window_property, x_handle_dnd_message):
	Likewise.
	* xsmfns.c (smc_save_yourself_CB): Likewise.
	* xterm.c (x_scroll_bar_set_handle): Likewise.

2013-03-24  Dmitry Antipov  <dmantipov@yandex.ru>

	* xfaces.c (Finternal_face_x_get_resource): Allow 3rd (frame) argument
	to be optional or nil.  Adjust comment and convert it to docstring.
	* xselect.c (Fx_send_client_event): Rename to Fx_send_client_message.
	* frame.c (display_x_get_resource, Fx_get_resource): Break long line.

2013-03-24  Paul Eggert  <eggert@cs.ucla.edu>

	Static checking by GCC 4.8-20130319.
	* image.c (gif_load): Assume pass < 3 to pacify GCC.
	* process.c (Fset_process_datagram_address)
	(Fmake_network_process): Check get_lisp_to_sockaddr_size return value.
	* xdisp.c (get_char_face_and_encoding)
	(get_glyph_face_and_encoding): Ensure that *CHAR2B is initialized.
	(get_glyph_face_and_encoding): Prepare face before possibly using it.
	(get_per_char_metric): Don't use CHAR2B if it might not be initialized.

2013-03-24  Ken Brown  <kbrown@cornell.edu>

	* w32fns.c (emacs_abort) [CYGWIN]: Define `_open' as a macro to
	fix compilation on 64-bit Cygwin, where underscores are not
	automatically prepended.

	* w32term.c (w32_initialize): Silence compiler warning.

2013-03-23  Eli Zaretskii  <eliz@gnu.org>

	* w32term.c (w32fullscreen_hook): Use FRAME_NORMAL_WIDTH,
	FRAME_NORMAL_HEIGHT, and FRAME_PREV_FSMODE, instead of static
	variables, to save and restore frame dimensions.
	Use FRAME_NORMAL_LEFT and FRAME_NORMAL_TOP to restore frame position
	after returning from a 'fullscreen' configuration.
	use SendMessage instead of PostMessage to send the SC_RESTORE message,
	to avoid races between the main thread and the input thread.

	* w32term.h (struct w32_output): New members normal_width,
	normal_height, normal_top, normal_left, and prev_fsmode.
	(FRAME_NORMAL_WIDTH, FRAME_NORMAL_HEIGHT, FRAME_NORMAL_TOP)
	(FRAME_NORMAL_LEFT, FRAME_PREV_FSMODE): New macros to access these
	members of a frame.

	* w32term.c (w32fullscreen_hook): Record last value of the frame's
	'fullscreen' parameter.  Always record previous width and height
	of the frame, except when switching out of maximized modes, so
	that they could be restored correctly, instead of resetting to the
	default frame dimensions.  Send SC_RESTORE command to the frame,
	unless we are going to send SC_MAXIMIZE, to restore the frame
	resize hints in the mouse pointer shown by the window manager.
	(Bug#14032)

	* frame.c (get_frame_param): Now extern for WINDOWSNT as well.

	* lisp.h (get_frame_param): Adjust conditions for prototype
	declaration.

2013-03-22  Ken Brown  <kbrown@cornell.edu>

	* unexcw.c: Drop unneeded inclusion of w32common.h.
	(report_sheap_usage): Declare.
	(read_exe_header): Add magic numbers for x86_64.
	(fixup_executable): Fix printf format specifier for unsigned long
	argument.

2013-03-22  Dmitry Antipov  <dmantipov@yandex.ru>

	* frame.h (struct frame): Put menu_bar_window under #ifdef
	because this member is not needed when X toolkit is in use.
	(fset_menu_bar_window):
	* dispnew.c (clear_current_matrices, clear_desired_matrices)
	(free_glyphs, update_frame):
	* xdisp.c (expose_frame): Likewise.
	(display_menu_bar): Likewise.  Remove redundant eassert.
	* window.h (WINDOW_MENU_BAR_P): Always define to 0 if X
	toolkit is in use.

2013-03-21  Paul Eggert  <eggert@cs.ucla.edu>

	Use functions and constants to manipulate Lisp_Save_Value objects.
	This replaces code that used macros and strings and token-pasting.
	The change makes the C source a bit easier to follow,
	and shrinks the Emacs executable a bit.
	* alloc.c: Verify some properties of Lisp_Save_Value's representation.
	(make_save_value): Change 1st arg from string to enum.  All callers
	changed.
	(INTX): Remove.
	(mark_object): Use if, not #if, for GC_MARK_STACK.
	* lisp.h (SAVE_VALUEP, XSAVE_VALUE, XSAVE_POINTER, XSAVE_INTEGER)
	(XSAVE_OBJECT): Now functions, not macros.
	(STRING_BYTES_BOUND): Now just a macro, not a constant too;
	the constant was never used.
	(SAVE_SLOT_BITS, SAVE_VALUE_SLOTS, SAVE_TYPE_BITS, SAVE_TYPE_INT_INT)
	(SAVE_TYPE_INT_INT_INT, SAVE_TYPE_OBJ_OBJ, SAVE_TYPE_OBJ_OBJ_OBJ)
	(SAVE_TYPE_OBJ_OBJ_OBJ_OBJ, SAVE_TYPE_PTR_INT, SAVE_TYPE_PTR_OBJ)
	(SAVE_TYPE_PTR_PTR, SAVE_TYPE_PTR_PTR_OBJ, SAVE_TYPE_MEMORY):
	New constants.
	(struct Lisp_Save_Value): Replace members area, type0, type1, type2,
	type3 with a single member save_type.  All uses changed.
	(save_type, set_save_pointer, set_save_integer): New functions.
	* print.c (PRINTX): Remove.

	* alloc.c: Remove redundant static declarations.

2013-03-20  Dmitry Antipov  <dmantipov@yandex.ru>

	* window.h (struct window): Convert left_col, top_line, total_lines
	and total_cols from Lisp_Objects to integers.  Adjust comments.
	(wset_left_col, wset_top_line, wset_total_cols, wset_total_lines):
	Remove.
	(WINDOW_TOTAL_COLS, WINDOW_TOTAL_LINES, WINDOW_LEFT_EDGE_COL)
	(WINDOW_TOP_EDGE_LINE): Drop Lisp_Object to integer conversion.
	* dispnew.c, frame.c, w32fns.c, window.c, xdisp.c, xfns.c:
	Adjust users where appropriate.

2013-03-20  Dmitry Antipov  <dmantipov@yandex.ru>

	* frame.h (struct frame): Drop resx and resy because the same data is
	available from window system-specific output context.  Adjust users.
	(default_pixels_per_inch_x, default_pixels_per_inch_y):
	New functions to provide defaults when no window system available.
	(FRAME_RES_X, FRAME_RES_Y): New macros.
	(NUMVAL): Move from xdisp.c.
	* font.c (font_pixel_size, font_find_for_lface, font_open_for_lface)
	(Ffont_face_attributes, Fopen_font):
	* image.c (gs_load):
	* w32font.c (fill_in_logfont):
	* xdisp.c (calc_pixel_width_or_height):
	* xfaces.c (Fx_family_fonts, set_lface_from_font): Use them.
	* xsettings.c (apply_xft_settings): Drop frame loop and adjust comment.

2013-03-20  Kenichi Handa  <handa@gnu.org>

	* coding.c (syms_of_coding): Initialize disable_ascii_optimization
	to 1 (temporary workaround until a bug related to ASCII
	optimization is fixed).

2013-03-19  Dmitry Antipov  <dmantipov@yandex.ru>

	* window.c (Fwindow_combination_limit, Fset_window_combination_limit):
	Signal error if window is not internal.  Adjust docstring.
	(delete_all_child_windows): Use combination_limit to save the buffer.
	(Fset_window_configuration): Adjust accordingly.
	* print.c (syms_of_print): Initialize debugging output not here...
	(init_print_once): ...but in a new function here.
	* lisp.h (init_print_once): Add prototype.
	* emacs.c (main): Add call to init_print_once.  Adjust comments.

2013-03-18  Dmitry Antipov  <dmantipov@yandex.ru>

	* window.c (window_resize_check, window_resize_apply)
	(window_from_coordinates, recombine_windows, set_window_buffer)
	(make_parent_window, Fwindow_resize_apply, resize_frame_windows)
	(Fsplit_window_internal, Fdelete_window_internal)
	(freeze_window_starts): Use bool for booleans.
	* window.h (window_frame_coordinates, resize_frame_windows)
	(freeze_window_starts, set_window_buffer): Adjust prototypes.

2013-03-17  Stefan Monnier  <monnier@iro.umontreal.ca>

	* dispnew.c (bitch_at_user): Use `user-error'.

2013-03-17  Ken Brown  <kbrown@cornell.edu>

	* dispextern.h (RGB_PIXEL_COLOR): Move here from image.c.  Use it
	as return type of image_background.  (Bug#13981)
	* image.c (RGB_PIXEL_COLOR): Move to dispextern.h.

2013-03-16  Jan Djärv  <jan.h.d@swipnet.se>

	* nsterm.m (updateFrameSize:): Change resize increments if needed.
	(ns_select): Don't return with result uninitialized.

	* nsterm.h (EmacsSavePanel, EmacsOpenPanel): Add getFilename
	and getDirectory.

	* nsfns.m (ns_filename_from_panel, ns_directory_from_panel):
	New functions.
	(Fns_read_file_name): ret is BOOL.  If ! dir_only_p, don't choose
	directories.  If filename is nil, get directory name (Bug#13932).
	Use getFilename and getDirectory.
	(getFilename, getDirectory): New methods for EmacsSavePanel and
	EmacsOpenPanel.
	(ok:): In EmacsOpenPanel, if we can't choose directories, just return.

2013-03-15  Paul Eggert  <eggert@cs.ucla.edu>

	* coding.c (decode_coding_gap): Fix typo caught by static checking.

2013-03-15  Kenichi Handa  <handa@gnu.org>

	* insdel.c (insert_from_gap): New arg text_at_gap_tail.
	(adjust_after_replace): Make it back to static.  Delete the third
	arg text_at_gap_tail.  Cancel the code for handling it.

	* coding.h (struct coding_system): New member eol_seen.

	* coding.c (detect_ascii): New function.
	(detect_coding): Set coding->head_ascii and coding->eol_seen only
	when the source bytes are actually scanned.  On detecting for
	coding_category_utf_8_auto, call detect_ascii instead of scanning
	source bytes directly.
	(produce_chars): Call insert_from_gap with the new arg 0.
	(encode_coding): Likewise.
	(decode_coding_gap): Control ASCII optimization by the variable
	disable_ascii_optimization instead of #ifndef .. #endif.
	Deccode EOL format according to coding->eol_seen.
	(syms_of_coding): Declare disable-ascii-optimization as a Lisp
	variable.

	* lisp.h (adjust_after_replace): Cancel externing it.
	(insert_from_gap): Adjust prototype.

2013-03-15  Eli Zaretskii  <eliz@gnu.org>

	* w32term.c (w32fullscreen_hook): Swap FULLSCREEN_BOTH and
	FULLSCREEN_MAXIMIZED.  (Bug#13935)

2013-03-15  Dmitry Antipov  <dmantipov@yandex.ru>

	* region-cache.c (find_cache_boundary, move_cache_gap)
	(insert_cache_boundary, delete_cache_boundaries, set_cache_region):
	Simplify debugging check and convert to eassert.  Adjust comment.
	(pp_cache): Put under ENABLE_CHECKING.

2013-03-14  Eli Zaretskii  <eliz@gnu.org>

	* w32term.c (w32_read_socket) <WM_WINDOWPOSCHANGED>: Remove old
	and incorrect code.  Treat WM_WINDOWPOSCHANGED like WM_ACTIVATE
	and WM_ACTIVATEAPP.
	(w32fullscreen_hook): If the frame is visible, reset
	f->want_fullscreen flag after changing the frame size.  If the
	frame is not visible, set f->want_fullscreen to FULLSCREEN_WAIT.
	(Bug#13953)

2013-03-13  Daniel Colascione  <dancol@dancol.org>

	* emacs.c (main): Call syms_of_cygw32 on CYGWIN non-NTGUI builds
	too so that these builds can use Cygwin's file conversion
	functions.  (We've been building and linking cygw32.o all along
	and just not using it.)

2013-03-13  Paul Eggert  <eggert@cs.ucla.edu>

	File synchronization fixes (Bug#13944).
	* Makefile.in (LIB_FDATASYNC): New macro.
	(LIBES): Use it.
	* conf_post.h (BSD_SYSTEM, BSD_SYSTEM_AHB): Remove; no longer needed.
	* fileio.c (Fwrite_region, write_region_inhibit_fsync):
	Don't worry about HAVE_FSYNC, since a substitute fsync is
	available if the system lacks one.
	(Fwrite_regin): Retry fsync if interrupted.

2013-03-13  Eli Zaretskii  <eliz@gnu.org>

	* w32term.c (w32_read_socket): If the Emacs frame is being
	activated, call w32fullscreen_hook, to make sure the new frame
	dimensions are in effect.  (Bug#13937)

2013-03-13  Dmitry Antipov  <dmantipov@yandex.ru>

	* xdisp.c (init_iterator): Simplify because both character and byte
	positions are either specified or -1.  Add eassert.  Adjust comment.
	* window.c (Fscroll_other_window): Use SET_PT_BOTH because both
	character and byte positions can be obtained from marker.

2013-03-13  Paul Eggert  <eggert@cs.ucla.edu>

	Static checking by Sun C 5.12.
	* alloc.c (buffer_memory_full) [REL_ALLOC]:
	* bytecode.c (exec_byte_code):
	* dispnew.c (init_display):
	* eval.c (error):
	* fileio.c (Fsubstitute_in_file_name):
	* keyboard.c (Fevent_convert_list):
	* keymap.c (Fsingle_key_description):
	* term.c (maybe_fatal, fatal):
	* xfns.c (Fx_display_backing_store, Fx_display_visual_class):
	* xsmfns.c (Fhandle_save_session):
	Omit unreachable code.
	* keymap.c (map_keymap_char_table_item): Cast void * to
	a function pointer type; the C Standard requires this.

	* sysdep.c: Remove a use of BSD_SYSTEM, which I'm trying to phase out.
	Include <sys/param.h> unconditionally, as that works elsewhere and
	is simpler here.  Include <sys/sysctl.h> if DARWIN_OS ||
	__FreeBSD__, not if BSD_SYSTEM, since it's needed only for Darwin
	and FreeBSD now.

See ChangeLog.12 for earlier changes.

;; Local Variables:
;; coding: utf-8
;; End:

  Copyright (C) 2011-2014 Free Software Foundation, Inc.

  This file is part of GNU Emacs.

  GNU Emacs is free software: you can redistribute it and/or modify
  it under the terms of the GNU General Public License as published by
  the Free Software Foundation, either version 3 of the License, or
  (at your option) any later version.

  GNU Emacs is distributed in the hope that it will be useful,
  but WITHOUT ANY WARRANTY; without even the implied warranty of
  MERCHANTABILITY or FITNESS FOR A PARTICULAR PURPOSE.  See the
  GNU General Public License for more details.

  You should have received a copy of the GNU General Public License
  along with GNU Emacs.  If not, see <http://www.gnu.org/licenses/>.<|MERGE_RESOLUTION|>--- conflicted
+++ resolved
@@ -1,97 +1,3 @@
-<<<<<<< HEAD
-2014-03-26  Juanma Barranquero  <lekktu@gmail.com>
-
-	* image.c (x_bitmap_height, x_bitmap_width) [HAVE_X_WINDOWS]:
-	* sysdep.c (reset_sigio) [!DOS_NT]: Declare conditionally.
-
-	* keyboard.c (read_decoded_event_from_main_queue): #ifdef out
-	variables on Windows.
-
-	* w32fns.c (Ffile_system_info): Use parenthesis in and/or expression.
-
-	* w32.c (unsetenv): Remove unused var `retval'.
-	(emacs_gnutls_pull): Remove unused vars `fdset' and `timeout'.
-
-	* w32notify.c (watch_worker): Remove unnecesary var sleep_result.
-	(start_watching): Remove unused var `thr'.
-
-	* w32proc.c (sys_spawnve): Comment out unused vars `first', `last'.
-	(find_child_console): Remove unnecesary var `thread_id'.
-
-	* w32term.c (w32_read_socket): Comment out unused vars `row', `columns'.
-	(x_focus_frame): #ifdef 0 unused variable `dpyinfo'.
-
-2014-03-26  Glenn Morris  <rgm@gnu.org>
-
-	* filelock.c (Flock_buffer): Doc tweak.
-
-	* buffer.c (Frestore_buffer_modified_p, Fkill_buffer):
-	* emacs.c (shut_down_emacs):
-	* fileio.c (Finsert_file_contents, write_region):
-	* filelock.c (top-level, syms_of_filelock):
-	* insdel.c (prepare_to_modify_buffer_1):
-	CLASH_DETECTION is always defined now.
-
-2014-03-25  Eli Zaretskii  <eliz@gnu.org>
-
-	* w32.c (w32_delayed_load): Call DisableThreadLibraryCalls on the
-	DLL handle, to speed up thread startup.
-
-2014-03-25  Paul Eggert  <eggert@cs.ucla.edu>
-
-	Handle sigmask better with nested signal handlers  (Bug#15561).
-	* atimer.c (sigmask_atimers): Remove.
-	Remaining use rewritten to use body of this function.
-	* atimer.c (block_atimers, unblock_atimers):
-	* callproc.c (block_child_signal, unblock_child_signal):
-	* sysdep.c (block_tty_out_signal, unblock_tty_out_signal):
-	New arg OLDSET.  All callers changed.
-	* atimer.c (block_atimers, unblock_atimers):
-	* callproc.c (block_child_signal, unblock_child_signal):
-	* keyboard.c (handle_interrupt):
-	* sound.c (vox_configure, vox_close):
-	Restore the old signal mask rather than unilaterally clearing bits
-	from the mask, in case a handler is running within another
-	handler.  All callers changed.
-	* lisp.h, process.c, process.h, term.c:
-	Adjust decls and callers to match new API.
-	* sysdep.c (emacs_sigaction_init): Don't worry about masking SIGFPE;
-	signal handlers aren't supposed to use floating point anyway.
-	(handle_arith_signal): Unblock just SIGFPE rather than clearing mask.
-
-2014-03-23  Daniel Colascione  <dancol@dancol.org>
-
-	Split gc_sweep into discrete functions for legibility and better
-	stack traces.
-
-	* alloc.c (sweep_strings,sweep_vectors): Add NO_INLINE
-	(sweep_vectors): Fix typo in comment.
-	(sweep_conses,sweep_floats,sweep_intervals)
-	(sweep_symbols,sweep_misc,sweep_buffers): New functions.
-	(gc_sweep): Call new functions, to which existing functionality is
-	moved.
-	* fns.c (sweep_weak_hash_tables): Add NO_INLINE.
-
-2014-03-23  Juanma Barranquero  <lekktu@gmail.com>
-
-	* w32fns.c (Fw32_shell_execute): Declare `result' only on Cygwin.
-
-2014-03-23  Daniel Colascione  <dancol@dancol.org>
-
-	* xfns.c (create_frame_xic): Pass XNStatusAttributes to XCreateIC
-	only if xic_style calls for it.  This change allows Emacs to work
-	with ibus.  Also, don't leak resources if create_frame_xic fails,
-	and stop caching xic_style across different displays.
-	(supported_xim_styles): Make const.
-	(best_xim_style): Remove first parameter: it's always just
-	supported_xim_styles.  Change to look at supported_xim_styles
-	directly.
-
-2014-03-23  Daniel Colascione  <dancol@dancol.org>
-
-	* term.c (init_tty): Rearrange condition for clarity; print
-	appropriate diagnostic.
-=======
 2014-03-26  Paul Eggert  <eggert@cs.ucla.edu>
 
 	Fix core dump in char-equal (Bug#17011).
@@ -101,7 +7,7 @@
 
 	* insdel.c (adjust_markers_for_delete): Remove unused local.
 
-2014-03-24  Barry O'Reilly  <gundaetiapo@gmail.com>
+2014-03-26  Barry O'Reilly  <gundaetiapo@gmail.com>
 
 	Have (MARKER . ADJUSTMENT) undo records always be immediately
 	after their corresponding (TEXT . POS) record in undo list.
@@ -129,40 +35,125 @@
 	(record_point): at_boundary calculation no longer needs to account
 	for marker adjustments.
 
-2014-03-24  Martin Rudalics  <rudalics@gmx.at>
+2014-03-26  Martin Rudalics  <rudalics@gmx.at>
 
 	* w32term.c (x_set_window_size): Refine fix from 2014-03-14
 	(Bug#17077).
 
-2014-03-23  Glenn Morris  <rgm@gnu.org>
+2014-03-26  Glenn Morris  <rgm@gnu.org>
 
 	* fileio.c (Ffile_symlink_p): Doc fix. (Bug#17073)
 
-2014-03-23  Stefan Monnier  <monnier@iro.umontreal.ca>
+2014-03-26  Stefan Monnier  <monnier@iro.umontreal.ca>
 
 	* buffer.c (struct sortvec): Add field `spriority'.
 	(compare_overlays): Use it.
 	(sort_overlays): Set it.
 
-2014-03-23  Eli Zaretskii  <eliz@gnu.org>
+2014-03-26  Eli Zaretskii  <eliz@gnu.org>
 
 	* xdisp.c (redisplay_window): If all previous attempts to find the
 	cursor row failed, try a few alternatives before falling back to
 	the top-most row of the window.  Use row_containing_pos.  (Bug#17047)
 
-2014-03-22  Daniel Colascione  <dancol@dancol.org>
-
-	* process.c (conv_sockaddr_to_lisp): When extracting the string
-	names of AF_LOCAL sockets, stop before reading uninitialized
-	memory.
->>>>>>> 196716cf
+2014-03-26  Juanma Barranquero  <lekktu@gmail.com>
+
+	* image.c (x_bitmap_height, x_bitmap_width) [HAVE_X_WINDOWS]:
+	* sysdep.c (reset_sigio) [!DOS_NT]: Declare conditionally.
+
+	* keyboard.c (read_decoded_event_from_main_queue): #ifdef out
+	variables on Windows.
+
+	* w32fns.c (Ffile_system_info): Use parenthesis in and/or expression.
+
+	* w32.c (unsetenv): Remove unused var `retval'.
+	(emacs_gnutls_pull): Remove unused vars `fdset' and `timeout'.
+
+	* w32notify.c (watch_worker): Remove unnecesary var sleep_result.
+	(start_watching): Remove unused var `thr'.
+
+	* w32proc.c (sys_spawnve): Comment out unused vars `first', `last'.
+	(find_child_console): Remove unnecesary var `thread_id'.
+
+	* w32term.c (w32_read_socket): Comment out unused vars `row', `columns'.
+	(x_focus_frame): #ifdef 0 unused variable `dpyinfo'.
+
+2014-03-26  Glenn Morris  <rgm@gnu.org>
+
+	* filelock.c (Flock_buffer): Doc tweak.
+
+	* buffer.c (Frestore_buffer_modified_p, Fkill_buffer):
+	* emacs.c (shut_down_emacs):
+	* fileio.c (Finsert_file_contents, write_region):
+	* filelock.c (top-level, syms_of_filelock):
+	* insdel.c (prepare_to_modify_buffer_1):
+	CLASH_DETECTION is always defined now.
+
+2014-03-25  Eli Zaretskii  <eliz@gnu.org>
+
+	* w32.c (w32_delayed_load): Call DisableThreadLibraryCalls on the
+	DLL handle, to speed up thread startup.
+
+2014-03-25  Paul Eggert  <eggert@cs.ucla.edu>
+
+	Handle sigmask better with nested signal handlers  (Bug#15561).
+	* atimer.c (sigmask_atimers): Remove.
+	Remaining use rewritten to use body of this function.
+	* atimer.c (block_atimers, unblock_atimers):
+	* callproc.c (block_child_signal, unblock_child_signal):
+	* sysdep.c (block_tty_out_signal, unblock_tty_out_signal):
+	New arg OLDSET.  All callers changed.
+	* atimer.c (block_atimers, unblock_atimers):
+	* callproc.c (block_child_signal, unblock_child_signal):
+	* keyboard.c (handle_interrupt):
+	* sound.c (vox_configure, vox_close):
+	Restore the old signal mask rather than unilaterally clearing bits
+	from the mask, in case a handler is running within another
+	handler.  All callers changed.
+	* lisp.h, process.c, process.h, term.c:
+	Adjust decls and callers to match new API.
+	* sysdep.c (emacs_sigaction_init): Don't worry about masking SIGFPE;
+	signal handlers aren't supposed to use floating point anyway.
+	(handle_arith_signal): Unblock just SIGFPE rather than clearing mask.
+
+2014-03-23  Daniel Colascione  <dancol@dancol.org>
+
+	Split gc_sweep into discrete functions for legibility and better
+	stack traces.
+
+	* alloc.c (sweep_strings,sweep_vectors): Add NO_INLINE
+	(sweep_vectors): Fix typo in comment.
+	(sweep_conses,sweep_floats,sweep_intervals)
+	(sweep_symbols,sweep_misc,sweep_buffers): New functions.
+	(gc_sweep): Call new functions, to which existing functionality is
+	moved.
+	* fns.c (sweep_weak_hash_tables): Add NO_INLINE.
+
+2014-03-23  Juanma Barranquero  <lekktu@gmail.com>
+
+	* w32fns.c (Fw32_shell_execute): Declare `result' only on Cygwin.
+
+2014-03-23  Daniel Colascione  <dancol@dancol.org>
+
+	* xfns.c (create_frame_xic): Pass XNStatusAttributes to XCreateIC
+	only if xic_style calls for it.  This change allows Emacs to work
+	with ibus.  Also, don't leak resources if create_frame_xic fails,
+	and stop caching xic_style across different displays.
+	(supported_xim_styles): Make const.
+	(best_xim_style): Remove first parameter: it's always just
+	supported_xim_styles.  Change to look at supported_xim_styles
+	directly.
+
+2014-03-23  Daniel Colascione  <dancol@dancol.org>
+
+	* term.c (init_tty): Rearrange condition for clarity; print
+	appropriate diagnostic.
 
 2014-03-23  Daniel Colascione  <dancol@dancol.org>
 
 	* process.c (DATAGRAM_CONN_P): Don't underflow datagram_address
 	array.  (ASAN caught.)
 
-<<<<<<< HEAD
 2014-03-22  Glenn Morris  <rgm@gnu.org>
 
 	* callproc.c (init_callproc): In etc, look for NEWS rather than GNU.
@@ -172,8 +163,6 @@
 	* process.c (conv_sockaddr_to_lisp): When extracting the string
 	names of AF_LOCAL sockets, stop before reading uninitialized memory.
 
-=======
->>>>>>> 196716cf
 2014-03-21  YAMAMOTO Mitsuharu  <mituharu@math.s.chiba-u.ac.jp>
 
 	Fix regression introduced by patch for Bug#10500.
