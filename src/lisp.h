/* Fundamental definitions for GNU Emacs Lisp interpreter. -*- coding: utf-8 -*-

Copyright (C) 1985-1987, 1993-1995, 1997-2016 Free Software Foundation,
Inc.

This file is part of GNU Emacs.

GNU Emacs is free software: you can redistribute it and/or modify
it under the terms of the GNU General Public License as published by
the Free Software Foundation, either version 3 of the License, or
(at your option) any later version.

GNU Emacs is distributed in the hope that it will be useful,
but WITHOUT ANY WARRANTY; without even the implied warranty of
MERCHANTABILITY or FITNESS FOR A PARTICULAR PURPOSE.  See the
GNU General Public License for more details.

You should have received a copy of the GNU General Public License
along with GNU Emacs.  If not, see <http://www.gnu.org/licenses/>.  */

#ifndef EMACS_LISP_H
#define EMACS_LISP_H

#include <setjmp.h>
#include <stdalign.h>
#include <stdarg.h>
#include <stddef.h>
#include <float.h>
#include <inttypes.h>
#include <limits.h>

#include <intprops.h>
#include <verify.h>

INLINE_HEADER_BEGIN

/* Define a TYPE constant ID as an externally visible name.  Use like this:

      DEFINE_GDB_SYMBOL_BEGIN (TYPE, ID)
      # define ID (some integer preprocessor expression of type TYPE)
      DEFINE_GDB_SYMBOL_END (ID)

   This hack is for the benefit of compilers that do not make macro
   definitions or enums visible to the debugger.  It's used for symbols
   that .gdbinit needs.  */

#define DECLARE_GDB_SYM(type, id) type const id EXTERNALLY_VISIBLE
#ifdef MAIN_PROGRAM
# define DEFINE_GDB_SYMBOL_BEGIN(type, id) DECLARE_GDB_SYM (type, id)
# define DEFINE_GDB_SYMBOL_END(id) = id;
#else
# define DEFINE_GDB_SYMBOL_BEGIN(type, id) extern DECLARE_GDB_SYM (type, id)
# define DEFINE_GDB_SYMBOL_END(val) ;
#endif

/* The ubiquitous max and min macros.  */
#undef min
#undef max
#define max(a, b) ((a) > (b) ? (a) : (b))
#define min(a, b) ((a) < (b) ? (a) : (b))

/* Number of elements in an array.  */
#define ARRAYELTS(arr) (sizeof (arr) / sizeof (arr)[0])

/* Number of bits in a Lisp_Object tag.  */
DEFINE_GDB_SYMBOL_BEGIN (int, GCTYPEBITS)
#define GCTYPEBITS 3
DEFINE_GDB_SYMBOL_END (GCTYPEBITS)

<<<<<<< HEAD
/* The number of bits needed in an EMACS_INT over and above the number
   of bits in a pointer.  This is 0 on systems where:
   1.  We can specify multiple-of-8 alignment on static variables.
   2.  We know malloc returns a multiple of 8.  */
#if (defined alignas \
     && (defined GNU_MALLOC || defined DOUG_LEA_MALLOC || defined __GLIBC__ \
	 || defined CYGWIN || defined __MINGW32__ \
	 || defined DARWIN_OS || defined __FreeBSD__ \
	 || defined __sun))
# define NONPOINTER_BITS 0
#else
# define NONPOINTER_BITS GCTYPEBITS
#endif

=======
>>>>>>> 82121357
/* EMACS_INT - signed integer wide enough to hold an Emacs value
   EMACS_INT_MAX - maximum value of EMACS_INT; can be used in #if
   pI - printf length modifier for EMACS_INT
   EMACS_UINT - unsigned variant of EMACS_INT */
#ifndef EMACS_INT_MAX
# if INTPTR_MAX <= 0
#  error "INTPTR_MAX misconfigured"
# elif INTPTR_MAX <= INT_MAX && !defined WIDE_EMACS_INT
typedef int EMACS_INT;
typedef unsigned int EMACS_UINT;
#  define EMACS_INT_MAX INT_MAX
#  define pI ""
# elif INTPTR_MAX <= LONG_MAX && !defined WIDE_EMACS_INT
typedef long int EMACS_INT;
typedef unsigned long EMACS_UINT;
#  define EMACS_INT_MAX LONG_MAX
#  define pI "l"
# elif INTPTR_MAX <= LLONG_MAX
typedef long long int EMACS_INT;
typedef unsigned long long int EMACS_UINT;
#  define EMACS_INT_MAX LLONG_MAX
#  define pI "ll"
# else
#  error "INTPTR_MAX too large"
# endif
#endif

/* Number of bits to put in each character in the internal representation
   of bool vectors.  This should not vary across implementations.  */
enum {  BOOL_VECTOR_BITS_PER_CHAR =
#define BOOL_VECTOR_BITS_PER_CHAR 8
        BOOL_VECTOR_BITS_PER_CHAR
};

/* An unsigned integer type representing a fixed-length bit sequence,
   suitable for bool vector words, GC mark bits, etc.  Normally it is size_t
   for speed, but it is unsigned char on weird platforms.  */
#if BOOL_VECTOR_BITS_PER_CHAR == CHAR_BIT
typedef size_t bits_word;
# define BITS_WORD_MAX SIZE_MAX
enum { BITS_PER_BITS_WORD = CHAR_BIT * sizeof (bits_word) };
#else
typedef unsigned char bits_word;
# define BITS_WORD_MAX ((1u << BOOL_VECTOR_BITS_PER_CHAR) - 1)
enum { BITS_PER_BITS_WORD = BOOL_VECTOR_BITS_PER_CHAR };
#endif
verify (BITS_WORD_MAX >> (BITS_PER_BITS_WORD - 1) == 1);

/* Number of bits in some machine integer types.  */
enum
  {
    BITS_PER_CHAR      = CHAR_BIT,
    BITS_PER_SHORT     = CHAR_BIT * sizeof (short),
    BITS_PER_LONG      = CHAR_BIT * sizeof (long int),
    BITS_PER_EMACS_INT = CHAR_BIT * sizeof (EMACS_INT)
  };

/* printmax_t and uprintmax_t are types for printing large integers.
   These are the widest integers that are supported for printing.
   pMd etc. are conversions for printing them.
   On C99 hosts, there's no problem, as even the widest integers work.
   Fall back on EMACS_INT on pre-C99 hosts.  */
#ifdef PRIdMAX
typedef intmax_t printmax_t;
typedef uintmax_t uprintmax_t;
# define pMd PRIdMAX
# define pMu PRIuMAX
#else
typedef EMACS_INT printmax_t;
typedef EMACS_UINT uprintmax_t;
# define pMd pI"d"
# define pMu pI"u"
#endif

/* Use pD to format ptrdiff_t values, which suffice for indexes into
   buffers and strings.  Emacs never allocates objects larger than
   PTRDIFF_MAX bytes, as they cause problems with pointer subtraction.
   In C99, pD can always be "t"; configure it here for the sake of
   pre-C99 libraries such as glibc 2.0 and Solaris 8.  */
#if PTRDIFF_MAX == INT_MAX
# define pD ""
#elif PTRDIFF_MAX == LONG_MAX
# define pD "l"
#elif PTRDIFF_MAX == LLONG_MAX
# define pD "ll"
#else
# define pD "t"
#endif

/* Extra internal type checking?  */

/* Define Emacs versions of <assert.h>'s 'assert (COND)' and <verify.h>'s
   'assume (COND)'.  COND should be free of side effects, as it may or
   may not be evaluated.

   'eassert (COND)' checks COND at runtime if ENABLE_CHECKING is
   defined and suppress_checking is false, and does nothing otherwise.
   Emacs dies if COND is checked and is false.  The suppress_checking
   variable is initialized to 0 in alloc.c.  Set it to 1 using a
   debugger to temporarily disable aborting on detected internal
   inconsistencies or error conditions.

   In some cases, a good compiler may be able to optimize away the
   eassert macro even if ENABLE_CHECKING is true, e.g., if XSTRING (x)
   uses eassert to test STRINGP (x), but a particular use of XSTRING
   is invoked only after testing that STRINGP (x) is true, making the
   test redundant.

   eassume is like eassert except that it also causes the compiler to
   assume that COND is true afterwards, regardless of whether runtime
   checking is enabled.  This can improve performance in some cases,
   though it can degrade performance in others.  It's often suboptimal
   for COND to call external functions or access volatile storage.  */

#ifndef ENABLE_CHECKING
# define eassert(cond) ((void) (false && (cond))) /* Check COND compiles.  */
# define eassume(cond) assume (cond)
#else /* ENABLE_CHECKING */

extern _Noreturn void die (const char *, const char *, int);

extern bool suppress_checking EXTERNALLY_VISIBLE;

# define eassert(cond)						\
   (suppress_checking || (cond) 				\
    ? (void) 0							\
    : die (# cond, __FILE__, __LINE__))
# define eassume(cond)						\
   (suppress_checking						\
    ? assume (cond)						\
    : (cond)							\
    ? (void) 0							\
    : die (# cond, __FILE__, __LINE__))
#endif /* ENABLE_CHECKING */


/* Use the configure flag --enable-check-lisp-object-type to make
   Lisp_Object use a struct type instead of the default int.  The flag
   causes CHECK_LISP_OBJECT_TYPE to be defined.  */

/***** Select the tagging scheme.  *****/
/* The following option controls the tagging scheme:
   - USE_LSB_TAG means that we can assume the least 3 bits of pointers are
     always 0, and we can thus use them to hold tag bits, without
     restricting our addressing space.

   If ! USE_LSB_TAG, then use the top 3 bits for tagging, thus
   restricting our possible address range.

   USE_LSB_TAG not only requires the least 3 bits of pointers returned by
   malloc to be 0 but also needs to be able to impose a mult-of-8 alignment
   on the few static Lisp_Objects used: lispsym, all the defsubr, and
   the two special buffers buffer_defaults and buffer_local_symbols.  */

enum Lisp_Bits
  {
    /* 2**GCTYPEBITS.  This must be a macro that expands to a literal
       integer constant, for MSVC.  */
#define GCALIGNMENT 8

    /* Number of bits in a Lisp_Object value, not counting the tag.  */
    VALBITS = BITS_PER_EMACS_INT - GCTYPEBITS,

    /* Number of bits in a Lisp fixnum tag.  */
    INTTYPEBITS = GCTYPEBITS - 1,

    /* Number of bits in a Lisp fixnum value, not counting the tag.  */
    FIXNUM_BITS = VALBITS + 1
  };

#if GCALIGNMENT != 1 << GCTYPEBITS
# error "GCALIGNMENT and GCTYPEBITS are inconsistent"
#endif

/* The maximum value that can be stored in a EMACS_INT, assuming all
   bits other than the type bits contribute to a nonnegative signed value.
   This can be used in #if, e.g., '#if USE_LSB_TAG' below expands to an
   expression involving VAL_MAX.  */
#define VAL_MAX (EMACS_INT_MAX >> (GCTYPEBITS - 1))

/* Whether the least-significant bits of an EMACS_INT contain the tag.
   On hosts where pointers-as-ints do not exceed VAL_MAX / 2, USE_LSB_TAG is:
    a. unnecessary, because the top bits of an EMACS_INT are unused, and
    b. slower, because it typically requires extra masking.
   So, USE_LSB_TAG is true only on hosts where it might be useful.  */
DEFINE_GDB_SYMBOL_BEGIN (bool, USE_LSB_TAG)
#define USE_LSB_TAG (VAL_MAX / 2 < INTPTR_MAX)
DEFINE_GDB_SYMBOL_END (USE_LSB_TAG)

#if !USE_LSB_TAG && !defined WIDE_EMACS_INT
# error "USE_LSB_TAG not supported on this platform; please report this." \
	"Try 'configure --with-wide-int' to work around the problem."
error !;
#endif

#ifndef alignas
# error "alignas not defined"
#endif

#ifdef HAVE_STRUCT_ATTRIBUTE_ALIGNED
# define GCALIGNED __attribute__ ((aligned (GCALIGNMENT)))
#else
# define GCALIGNED /* empty */
#endif

/* Some operations are so commonly executed that they are implemented
   as macros, not functions, because otherwise runtime performance would
   suffer too much when compiling with GCC without optimization.
   There's no need to inline everything, just the operations that
   would otherwise cause a serious performance problem.

   For each such operation OP, define a macro lisp_h_OP that contains
   the operation's implementation.  That way, OP can be implemented
   via a macro definition like this:

     #define OP(x) lisp_h_OP (x)

   and/or via a function definition like this:

     Lisp_Object (OP) (Lisp_Object x) { return lisp_h_OP (x); }

   without worrying about the implementations diverging, since
   lisp_h_OP defines the actual implementation.  The lisp_h_OP macros
   are intended to be private to this include file, and should not be
   used elsewhere.

   FIXME: Remove the lisp_h_OP macros, and define just the inline OP
   functions, once most developers have access to GCC 4.8 or later and
   can use "gcc -Og" to debug.  Maybe in the year 2016.  See
   Bug#11935.

   Commentary for these macros can be found near their corresponding
   functions, below.  */

#if CHECK_LISP_OBJECT_TYPE
# define lisp_h_XLI(o) ((o).i)
# define lisp_h_XIL(i) ((Lisp_Object) { i })
#else
# define lisp_h_XLI(o) (o)
# define lisp_h_XIL(i) (i)
#endif
#define lisp_h_CHECK_LIST_CONS(x, y) CHECK_TYPE (CONSP (x), Qlistp, y)
#define lisp_h_CHECK_NUMBER(x) CHECK_TYPE (INTEGERP (x), Qintegerp, x)
#define lisp_h_CHECK_SYMBOL(x) CHECK_TYPE (SYMBOLP (x), Qsymbolp, x)
#define lisp_h_CHECK_TYPE(ok, predicate, x) \
   ((ok) ? (void) 0 : (void) wrong_type_argument (predicate, x))
#define lisp_h_CONSP(x) (XTYPE (x) == Lisp_Cons)
#define lisp_h_EQ(x, y) (XLI (x) == XLI (y))
#define lisp_h_FLOATP(x) (XTYPE (x) == Lisp_Float)
#define lisp_h_INTEGERP(x) ((XTYPE (x) & (Lisp_Int0 | ~Lisp_Int1)) == Lisp_Int0)
#define lisp_h_MARKERP(x) (MISCP (x) && XMISCTYPE (x) == Lisp_Misc_Marker)
#define lisp_h_MISCP(x) (XTYPE (x) == Lisp_Misc)
#define lisp_h_NILP(x) EQ (x, Qnil)
#define lisp_h_SET_SYMBOL_VAL(sym, v) \
   (eassert ((sym)->redirect == SYMBOL_PLAINVAL), (sym)->val.value = (v))
#define lisp_h_SYMBOL_CONSTANT_P(sym) (XSYMBOL (sym)->constant)
#define lisp_h_SYMBOL_VAL(sym) \
   (eassert ((sym)->redirect == SYMBOL_PLAINVAL), (sym)->val.value)
#define lisp_h_SYMBOLP(x) (XTYPE (x) == Lisp_Symbol)
#define lisp_h_VECTORLIKEP(x) (XTYPE (x) == Lisp_Vectorlike)
#define lisp_h_XCAR(c) XCONS (c)->car
#define lisp_h_XCDR(c) XCONS (c)->u.cdr
#define lisp_h_XCONS(a) \
   (eassert (CONSP (a)), (struct Lisp_Cons *) XUNTAG (a, Lisp_Cons))
#define lisp_h_XHASH(a) XUINT (a)
#ifndef GC_CHECK_CONS_LIST
# define lisp_h_check_cons_list() ((void) 0)
#endif
#if USE_LSB_TAG
# define lisp_h_make_number(n) \
    XIL ((EMACS_INT) (((EMACS_UINT) (n) << INTTYPEBITS) + Lisp_Int0))
# define lisp_h_XFASTINT(a) XINT (a)
# define lisp_h_XINT(a) (XLI (a) >> INTTYPEBITS)
# define lisp_h_XSYMBOL(a) \
    (eassert (SYMBOLP (a)), \
     (struct Lisp_Symbol *) ((intptr_t) XLI (a) - Lisp_Symbol \
			     + (char *) lispsym))
# define lisp_h_XTYPE(a) ((enum Lisp_Type) (XLI (a) & ~VALMASK))
# define lisp_h_XUNTAG(a, type) ((void *) (intptr_t) (XLI (a) - (type)))
#endif

/* When compiling via gcc -O0, define the key operations as macros, as
   Emacs is too slow otherwise.  To disable this optimization, compile
   with -DINLINING=false.  */
#if (defined __NO_INLINE__ \
     && ! defined __OPTIMIZE__ && ! defined __OPTIMIZE_SIZE__ \
     && ! (defined INLINING && ! INLINING))
# define DEFINE_KEY_OPS_AS_MACROS true
#else
# define DEFINE_KEY_OPS_AS_MACROS false
#endif

#if DEFINE_KEY_OPS_AS_MACROS
# define XLI(o) lisp_h_XLI (o)
# define XIL(i) lisp_h_XIL (i)
# define CHECK_LIST_CONS(x, y) lisp_h_CHECK_LIST_CONS (x, y)
# define CHECK_NUMBER(x) lisp_h_CHECK_NUMBER (x)
# define CHECK_SYMBOL(x) lisp_h_CHECK_SYMBOL (x)
# define CHECK_TYPE(ok, predicate, x) lisp_h_CHECK_TYPE (ok, predicate, x)
# define CONSP(x) lisp_h_CONSP (x)
# define EQ(x, y) lisp_h_EQ (x, y)
# define FLOATP(x) lisp_h_FLOATP (x)
# define INTEGERP(x) lisp_h_INTEGERP (x)
# define MARKERP(x) lisp_h_MARKERP (x)
# define MISCP(x) lisp_h_MISCP (x)
# define NILP(x) lisp_h_NILP (x)
# define SET_SYMBOL_VAL(sym, v) lisp_h_SET_SYMBOL_VAL (sym, v)
# define SYMBOL_CONSTANT_P(sym) lisp_h_SYMBOL_CONSTANT_P (sym)
# define SYMBOL_VAL(sym) lisp_h_SYMBOL_VAL (sym)
# define SYMBOLP(x) lisp_h_SYMBOLP (x)
# define VECTORLIKEP(x) lisp_h_VECTORLIKEP (x)
# define XCAR(c) lisp_h_XCAR (c)
# define XCDR(c) lisp_h_XCDR (c)
# define XCONS(a) lisp_h_XCONS (a)
# define XHASH(a) lisp_h_XHASH (a)
# ifndef GC_CHECK_CONS_LIST
#  define check_cons_list() lisp_h_check_cons_list ()
# endif
# if USE_LSB_TAG
#  define make_number(n) lisp_h_make_number (n)
#  define XFASTINT(a) lisp_h_XFASTINT (a)
#  define XINT(a) lisp_h_XINT (a)
#  define XSYMBOL(a) lisp_h_XSYMBOL (a)
#  define XTYPE(a) lisp_h_XTYPE (a)
#  define XUNTAG(a, type) lisp_h_XUNTAG (a, type)
# endif
#endif


/* Define the fundamental Lisp data structures.  */

/* This is the set of Lisp data types.  If you want to define a new
   data type, read the comments after Lisp_Fwd_Type definition
   below.  */

/* Lisp integers use 2 tags, to give them one extra bit, thus
   extending their range from, e.g., -2^28..2^28-1 to -2^29..2^29-1.  */
#define INTMASK (EMACS_INT_MAX >> (INTTYPEBITS - 1))
#define case_Lisp_Int case Lisp_Int0: case Lisp_Int1

/* Idea stolen from GDB.  Pedantic GCC complains about enum bitfields,
   MSVC doesn't support them, and xlc and Oracle Studio c99 complain
   vociferously about them.  */
#if (defined __STRICT_ANSI__ || defined _MSC_VER || defined __IBMC__ \
     || (defined __SUNPRO_C && __STDC__))
#define ENUM_BF(TYPE) unsigned int
#else
#define ENUM_BF(TYPE) enum TYPE
#endif


enum Lisp_Type
  {
    /* Symbol.  XSYMBOL (object) points to a struct Lisp_Symbol.  */
    Lisp_Symbol = 0,

    /* Miscellaneous.  XMISC (object) points to a union Lisp_Misc,
       whose first member indicates the subtype.  */
    Lisp_Misc = 1,

    /* Integer.  XINT (obj) is the integer value.  */
    Lisp_Int0 = 2,
    Lisp_Int1 = USE_LSB_TAG ? 6 : 3,

    /* String.  XSTRING (object) points to a struct Lisp_String.
       The length of the string, and its contents, are stored therein.  */
    Lisp_String = 4,

    /* Vector of Lisp objects, or something resembling it.
       XVECTOR (object) points to a struct Lisp_Vector, which contains
       the size and contents.  The size field also contains the type
       information, if it's not a real vector object.  */
    Lisp_Vectorlike = 5,

    /* Cons.  XCONS (object) points to a struct Lisp_Cons.  */
    Lisp_Cons = USE_LSB_TAG ? 3 : 6,

    Lisp_Float = 7
  };

/* This is the set of data types that share a common structure.
   The first member of the structure is a type code from this set.
   The enum values are arbitrary, but we'll use large numbers to make it
   more likely that we'll spot the error if a random word in memory is
   mistakenly interpreted as a Lisp_Misc.  */
enum Lisp_Misc_Type
  {
    Lisp_Misc_Free = 0x5eab,
    Lisp_Misc_Marker,
    Lisp_Misc_Overlay,
    Lisp_Misc_Save_Value,
    Lisp_Misc_Finalizer,
#ifdef HAVE_MODULES
    Lisp_Misc_User_Ptr,
#endif
    /* Currently floats are not a misc type,
       but let's define this in case we want to change that.  */
    Lisp_Misc_Float,
    /* This is not a type code.  It is for range checking.  */
    Lisp_Misc_Limit
  };

/* These are the types of forwarding objects used in the value slot
   of symbols for special built-in variables whose value is stored in
   C variables.  */
enum Lisp_Fwd_Type
  {
    Lisp_Fwd_Int,		/* Fwd to a C `int' variable.  */
    Lisp_Fwd_Bool,		/* Fwd to a C boolean var.  */
    Lisp_Fwd_Obj,		/* Fwd to a C Lisp_Object variable.  */
    Lisp_Fwd_Buffer_Obj,	/* Fwd to a Lisp_Object field of buffers.  */
    Lisp_Fwd_Kboard_Obj		/* Fwd to a Lisp_Object field of kboards.  */
  };

/* If you want to define a new Lisp data type, here are some
   instructions.  See the thread at
   http://lists.gnu.org/archive/html/emacs-devel/2012-10/msg00561.html
   for more info.

   First, there are already a couple of Lisp types that can be used if
   your new type does not need to be exposed to Lisp programs nor
   displayed to users.  These are Lisp_Save_Value, a Lisp_Misc
   subtype; and PVEC_OTHER, a kind of vectorlike object.  The former
   is suitable for temporarily stashing away pointers and integers in
   a Lisp object.  The latter is useful for vector-like Lisp objects
   that need to be used as part of other objects, but which are never
   shown to users or Lisp code (search for PVEC_OTHER in xterm.c for
   an example).

   These two types don't look pretty when printed, so they are
   unsuitable for Lisp objects that can be exposed to users.

   To define a new data type, add one more Lisp_Misc subtype or one
   more pseudovector subtype.  Pseudovectors are more suitable for
   objects with several slots that need to support fast random access,
   while Lisp_Misc types are for everything else.  A pseudovector object
   provides one or more slots for Lisp objects, followed by struct
   members that are accessible only from C.  A Lisp_Misc object is a
   wrapper for a C struct that can contain anything you like.

   Explicit freeing is discouraged for Lisp objects in general.  But if
   you really need to exploit this, use Lisp_Misc (check free_misc in
   alloc.c to see why).  There is no way to free a vectorlike object.

   To add a new pseudovector type, extend the pvec_type enumeration;
   to add a new Lisp_Misc, extend the Lisp_Misc_Type enumeration.

   For a Lisp_Misc, you will also need to add your entry to union
   Lisp_Misc (but make sure the first word has the same structure as
   the others, starting with a 16-bit member of the Lisp_Misc_Type
   enumeration and a 1-bit GC markbit) and make sure the overall size
   of the union is not increased by your addition.

   For a new pseudovector, it's highly desirable to limit the size
   of your data type by VBLOCK_BYTES_MAX bytes (defined in alloc.c).
   Otherwise you will need to change sweep_vectors (also in alloc.c).

   Then you will need to add switch branches in print.c (in
   print_object, to print your object, and possibly also in
   print_preprocess) and to alloc.c, to mark your object (in
   mark_object) and to free it (in gc_sweep).  The latter is also the
   right place to call any code specific to your data type that needs
   to run when the object is recycled -- e.g., free any additional
   resources allocated for it that are not Lisp objects.  You can even
   make a pointer to the function that frees the resources a slot in
   your object -- this way, the same object could be used to represent
   several disparate C structures.  */

#ifdef CHECK_LISP_OBJECT_TYPE

typedef struct { EMACS_INT i; } Lisp_Object;

#define LISP_INITIALLY(i) {i}

#undef CHECK_LISP_OBJECT_TYPE
enum CHECK_LISP_OBJECT_TYPE { CHECK_LISP_OBJECT_TYPE = true };
#else /* CHECK_LISP_OBJECT_TYPE */

/* If a struct type is not wanted, define Lisp_Object as just a number.  */

typedef EMACS_INT Lisp_Object;
#define LISP_INITIALLY(i) (i)
enum CHECK_LISP_OBJECT_TYPE { CHECK_LISP_OBJECT_TYPE = false };
#endif /* CHECK_LISP_OBJECT_TYPE */

#define LISP_INITIALLY_ZERO LISP_INITIALLY (0)

/* Forward declarations.  */

/* Defined in this file.  */
union Lisp_Fwd;
INLINE bool BOOL_VECTOR_P (Lisp_Object);
INLINE bool BUFFER_OBJFWDP (union Lisp_Fwd *);
INLINE bool BUFFERP (Lisp_Object);
INLINE bool CHAR_TABLE_P (Lisp_Object);
INLINE Lisp_Object CHAR_TABLE_REF_ASCII (Lisp_Object, ptrdiff_t);
INLINE bool (CONSP) (Lisp_Object);
INLINE bool (FLOATP) (Lisp_Object);
INLINE bool functionp (Lisp_Object);
INLINE bool (INTEGERP) (Lisp_Object);
INLINE bool (MARKERP) (Lisp_Object);
INLINE bool (MISCP) (Lisp_Object);
INLINE bool (NILP) (Lisp_Object);
INLINE bool OVERLAYP (Lisp_Object);
INLINE bool PROCESSP (Lisp_Object);
INLINE bool PSEUDOVECTORP (Lisp_Object, int);
INLINE bool SAVE_VALUEP (Lisp_Object);
INLINE bool FINALIZERP (Lisp_Object);

#ifdef HAVE_MODULES
INLINE bool USER_PTRP (Lisp_Object);
INLINE struct Lisp_User_Ptr *(XUSER_PTR) (Lisp_Object);
#endif

INLINE void set_sub_char_table_contents (Lisp_Object, ptrdiff_t,
					      Lisp_Object);
INLINE bool STRINGP (Lisp_Object);
INLINE bool SUB_CHAR_TABLE_P (Lisp_Object);
INLINE bool SUBRP (Lisp_Object);
INLINE bool (SYMBOLP) (Lisp_Object);
INLINE bool (VECTORLIKEP) (Lisp_Object);
INLINE bool WINDOWP (Lisp_Object);
INLINE bool TERMINALP (Lisp_Object);
INLINE struct Lisp_Save_Value *XSAVE_VALUE (Lisp_Object);
INLINE struct Lisp_Finalizer *XFINALIZER (Lisp_Object);
INLINE struct Lisp_Symbol *(XSYMBOL) (Lisp_Object);
INLINE void *(XUNTAG) (Lisp_Object, int);

/* Defined in chartab.c.  */
extern Lisp_Object char_table_ref (Lisp_Object, int);
extern void char_table_set (Lisp_Object, int, Lisp_Object);

/* Defined in data.c.  */
extern _Noreturn Lisp_Object wrong_type_argument (Lisp_Object, Lisp_Object);
extern _Noreturn void wrong_choice (Lisp_Object, Lisp_Object);

/* Defined in emacs.c.  */
#ifdef DOUG_LEA_MALLOC
extern bool might_dump;
#endif
/* True means Emacs has already been initialized.
   Used during startup to detect startup of dumped Emacs.  */
extern bool initialized;

/* Defined in floatfns.c.  */
extern double extract_float (Lisp_Object);


/* Interned state of a symbol.  */

enum symbol_interned
{
  SYMBOL_UNINTERNED = 0,
  SYMBOL_INTERNED = 1,
  SYMBOL_INTERNED_IN_INITIAL_OBARRAY = 2
};

enum symbol_redirect
{
  SYMBOL_PLAINVAL  = 4,
  SYMBOL_VARALIAS  = 1,
  SYMBOL_LOCALIZED = 2,
  SYMBOL_FORWARDED = 3
};

struct Lisp_Symbol
{
  bool_bf gcmarkbit : 1;

  /* Indicates where the value can be found:
     0 : it's a plain var, the value is in the `value' field.
     1 : it's a varalias, the value is really in the `alias' symbol.
     2 : it's a localized var, the value is in the `blv' object.
     3 : it's a forwarding variable, the value is in `forward'.  */
  ENUM_BF (symbol_redirect) redirect : 3;

  /* Non-zero means symbol is constant, i.e. changing its value
     should signal an error.  If the value is 3, then the var
     can be changed, but only by `defconst'.  */
  unsigned constant : 2;

  /* Interned state of the symbol.  This is an enumerator from
     enum symbol_interned.  */
  unsigned interned : 2;

  /* True means that this variable has been explicitly declared
     special (with `defvar' etc), and shouldn't be lexically bound.  */
  bool_bf declared_special : 1;

  /* True if pointed to from purespace and hence can't be GC'd.  */
  bool_bf pinned : 1;

  /* The symbol's name, as a Lisp string.  */
  Lisp_Object name;

  /* Value of the symbol or Qunbound if unbound.  Which alternative of the
     union is used depends on the `redirect' field above.  */
  union {
    Lisp_Object value;
    struct Lisp_Symbol *alias;
    struct Lisp_Buffer_Local_Value *blv;
    union Lisp_Fwd *fwd;
  } val;

  /* Function value of the symbol or Qnil if not fboundp.  */
  Lisp_Object function;

  /* The symbol's property list.  */
  Lisp_Object plist;

  /* Next symbol in obarray bucket, if the symbol is interned.  */
  struct Lisp_Symbol *next;
};

/* Declare a Lisp-callable function.  The MAXARGS parameter has the same
   meaning as in the DEFUN macro, and is used to construct a prototype.  */
/* We can use the same trick as in the DEFUN macro to generate the
   appropriate prototype.  */
#define EXFUN(fnname, maxargs) \
  extern Lisp_Object fnname DEFUN_ARGS_ ## maxargs

/* Note that the weird token-substitution semantics of ANSI C makes
   this work for MANY and UNEVALLED.  */
#define DEFUN_ARGS_MANY		(ptrdiff_t, Lisp_Object *)
#define DEFUN_ARGS_UNEVALLED	(Lisp_Object)
#define DEFUN_ARGS_0	(void)
#define DEFUN_ARGS_1	(Lisp_Object)
#define DEFUN_ARGS_2	(Lisp_Object, Lisp_Object)
#define DEFUN_ARGS_3	(Lisp_Object, Lisp_Object, Lisp_Object)
#define DEFUN_ARGS_4	(Lisp_Object, Lisp_Object, Lisp_Object, Lisp_Object)
#define DEFUN_ARGS_5	(Lisp_Object, Lisp_Object, Lisp_Object, Lisp_Object, \
			 Lisp_Object)
#define DEFUN_ARGS_6	(Lisp_Object, Lisp_Object, Lisp_Object, Lisp_Object, \
			 Lisp_Object, Lisp_Object)
#define DEFUN_ARGS_7	(Lisp_Object, Lisp_Object, Lisp_Object, Lisp_Object, \
			 Lisp_Object, Lisp_Object, Lisp_Object)
#define DEFUN_ARGS_8	(Lisp_Object, Lisp_Object, Lisp_Object, Lisp_Object, \
			 Lisp_Object, Lisp_Object, Lisp_Object, Lisp_Object)

/* Yield a signed integer that contains TAG along with PTR.

   Sign-extend pointers when USE_LSB_TAG (this simplifies emacs-module.c),
   and zero-extend otherwise (that’s a bit faster here).
   Sign extension matters only when EMACS_INT is wider than a pointer.  */
#define TAG_PTR(tag, ptr) \
  (USE_LSB_TAG \
   ? (intptr_t) (ptr) + (tag) \
   : (EMACS_INT) (((EMACS_UINT) (tag) << VALBITS) + (uintptr_t) (ptr)))

/* Yield an integer that contains a symbol tag along with OFFSET.
   OFFSET should be the offset in bytes from 'lispsym' to the symbol.  */
#define TAG_SYMOFFSET(offset) TAG_PTR (Lisp_Symbol, offset)

/* XLI_BUILTIN_LISPSYM (iQwhatever) is equivalent to
   XLI (builtin_lisp_symbol (Qwhatever)),
   except the former expands to an integer constant expression.  */
#define XLI_BUILTIN_LISPSYM(iname) TAG_SYMOFFSET ((iname) * sizeof *lispsym)

/* Declare extern constants for Lisp symbols.  These can be helpful
   when using a debugger like GDB, on older platforms where the debug
   format does not represent C macros.  */
#define DEFINE_LISP_SYMBOL(name) \
  DEFINE_GDB_SYMBOL_BEGIN (Lisp_Object, name) \
  DEFINE_GDB_SYMBOL_END (LISP_INITIALLY (XLI_BUILTIN_LISPSYM (i##name)))

/* By default, define macros for Qt, etc., as this leads to a bit
   better performance in the core Emacs interpreter.  A plugin can
   define DEFINE_NON_NIL_Q_SYMBOL_MACROS to be false, to be portable to
   other Emacs instances that assign different values to Qt, etc.  */
#ifndef DEFINE_NON_NIL_Q_SYMBOL_MACROS
# define DEFINE_NON_NIL_Q_SYMBOL_MACROS true
#endif

#include "globals.h"

/* Convert a Lisp_Object to the corresponding EMACS_INT and vice versa.
   At the machine level, these operations are no-ops.  */

INLINE EMACS_INT
(XLI) (Lisp_Object o)
{
  return lisp_h_XLI (o);
}

INLINE Lisp_Object
(XIL) (EMACS_INT i)
{
  return lisp_h_XIL (i);
}

/* In the size word of a vector, this bit means the vector has been marked.  */

DEFINE_GDB_SYMBOL_BEGIN (ptrdiff_t, ARRAY_MARK_FLAG)
# define ARRAY_MARK_FLAG PTRDIFF_MIN
DEFINE_GDB_SYMBOL_END (ARRAY_MARK_FLAG)

/* In the size word of a struct Lisp_Vector, this bit means it's really
   some other vector-like object.  */
DEFINE_GDB_SYMBOL_BEGIN (ptrdiff_t, PSEUDOVECTOR_FLAG)
# define PSEUDOVECTOR_FLAG (PTRDIFF_MAX - PTRDIFF_MAX / 2)
DEFINE_GDB_SYMBOL_END (PSEUDOVECTOR_FLAG)

/* In a pseudovector, the size field actually contains a word with one
   PSEUDOVECTOR_FLAG bit set, and one of the following values extracted
   with PVEC_TYPE_MASK to indicate the actual type.  */
enum pvec_type
{
  PVEC_NORMAL_VECTOR,
  PVEC_FREE,
  PVEC_PROCESS,
  PVEC_FRAME,
  PVEC_WINDOW,
  PVEC_BOOL_VECTOR,
  PVEC_BUFFER,
  PVEC_HASH_TABLE,
  PVEC_TERMINAL,
  PVEC_WINDOW_CONFIGURATION,
  PVEC_SUBR,
  PVEC_OTHER,
  PVEC_XWIDGET,
  PVEC_XWIDGET_VIEW,

  /* These should be last, check internal_equal to see why.  */
  PVEC_COMPILED,
  PVEC_CHAR_TABLE,
  PVEC_SUB_CHAR_TABLE,
  PVEC_FONT /* Should be last because it's used for range checking.  */
};

enum More_Lisp_Bits
  {
    /* For convenience, we also store the number of elements in these bits.
       Note that this size is not necessarily the memory-footprint size, but
       only the number of Lisp_Object fields (that need to be traced by GC).
       The distinction is used, e.g., by Lisp_Process, which places extra
       non-Lisp_Object fields at the end of the structure.  */
    PSEUDOVECTOR_SIZE_BITS = 12,
    PSEUDOVECTOR_SIZE_MASK = (1 << PSEUDOVECTOR_SIZE_BITS) - 1,

    /* To calculate the memory footprint of the pseudovector, it's useful
       to store the size of non-Lisp area in word_size units here.  */
    PSEUDOVECTOR_REST_BITS = 12,
    PSEUDOVECTOR_REST_MASK = (((1 << PSEUDOVECTOR_REST_BITS) - 1)
			      << PSEUDOVECTOR_SIZE_BITS),

    /* Used to extract pseudovector subtype information.  */
    PSEUDOVECTOR_AREA_BITS = PSEUDOVECTOR_SIZE_BITS + PSEUDOVECTOR_REST_BITS,
    PVEC_TYPE_MASK = 0x3f << PSEUDOVECTOR_AREA_BITS
  };

/* These functions extract various sorts of values from a Lisp_Object.
   For example, if tem is a Lisp_Object whose type is Lisp_Cons,
   XCONS (tem) is the struct Lisp_Cons * pointing to the memory for
   that cons.  */

/* Mask for the value (as opposed to the type bits) of a Lisp object.  */
DEFINE_GDB_SYMBOL_BEGIN (EMACS_INT, VALMASK)
# define VALMASK (USE_LSB_TAG ? - (1 << GCTYPEBITS) : VAL_MAX)
DEFINE_GDB_SYMBOL_END (VALMASK)

/* Largest and smallest representable fixnum values.  These are the C
   values.  They are macros for use in static initializers.  */
#define MOST_POSITIVE_FIXNUM (EMACS_INT_MAX >> INTTYPEBITS)
#define MOST_NEGATIVE_FIXNUM (-1 - MOST_POSITIVE_FIXNUM)

#if USE_LSB_TAG

INLINE Lisp_Object
(make_number) (EMACS_INT n)
{
  return lisp_h_make_number (n);
}

INLINE EMACS_INT
(XINT) (Lisp_Object a)
{
  return lisp_h_XINT (a);
}

INLINE EMACS_INT
(XFASTINT) (Lisp_Object a)
{
  EMACS_INT n = lisp_h_XFASTINT (a);
  eassume (0 <= n);
  return n;
}

INLINE struct Lisp_Symbol *
(XSYMBOL) (Lisp_Object a)
{
  return lisp_h_XSYMBOL (a);
}

INLINE enum Lisp_Type
(XTYPE) (Lisp_Object a)
{
  return lisp_h_XTYPE (a);
}

INLINE void *
(XUNTAG) (Lisp_Object a, int type)
{
  return lisp_h_XUNTAG (a, type);
}

#else /* ! USE_LSB_TAG */

/* Although compiled only if ! USE_LSB_TAG, the following functions
   also work when USE_LSB_TAG; this is to aid future maintenance when
   the lisp_h_* macros are eventually removed.  */

/* Make a Lisp integer representing the value of the low order
   bits of N.  */
INLINE Lisp_Object
make_number (EMACS_INT n)
{
  EMACS_INT int0 = Lisp_Int0;
  if (USE_LSB_TAG)
    {
      EMACS_UINT u = n;
      n = u << INTTYPEBITS;
      n += int0;
    }
  else
    {
      n &= INTMASK;
      n += (int0 << VALBITS);
    }
  return XIL (n);
}

/* Extract A's value as a signed integer.  */
INLINE EMACS_INT
XINT (Lisp_Object a)
{
  EMACS_INT i = XLI (a);
  if (! USE_LSB_TAG)
    {
      EMACS_UINT u = i;
      i = u << INTTYPEBITS;
    }
  return i >> INTTYPEBITS;
}

/* Like XINT (A), but may be faster.  A must be nonnegative.
   If ! USE_LSB_TAG, this takes advantage of the fact that Lisp
   integers have zero-bits in their tags.  */
INLINE EMACS_INT
XFASTINT (Lisp_Object a)
{
  EMACS_INT int0 = Lisp_Int0;
  EMACS_INT n = USE_LSB_TAG ? XINT (a) : XLI (a) - (int0 << VALBITS);
  eassume (0 <= n);
  return n;
}

/* Extract A's type.  */
INLINE enum Lisp_Type
XTYPE (Lisp_Object a)
{
  EMACS_UINT i = XLI (a);
  return USE_LSB_TAG ? i & ~VALMASK : i >> VALBITS;
}

/* Extract A's value as a symbol.  */
INLINE struct Lisp_Symbol *
XSYMBOL (Lisp_Object a)
{
  eassert (SYMBOLP (a));
  intptr_t i = (intptr_t) XUNTAG (a, Lisp_Symbol);
  void *p = (char *) lispsym + i;
  return p;
}

/* Extract A's pointer value, assuming A's type is TYPE.  */
INLINE void *
XUNTAG (Lisp_Object a, int type)
{
  intptr_t i = USE_LSB_TAG ? XLI (a) - type : XLI (a) & VALMASK;
  return (void *) i;
}

#endif /* ! USE_LSB_TAG */

/* Extract A's value as an unsigned integer.  */
INLINE EMACS_UINT
XUINT (Lisp_Object a)
{
  EMACS_UINT i = XLI (a);
  return USE_LSB_TAG ? i >> INTTYPEBITS : i & INTMASK;
}

/* Return A's (Lisp-integer sized) hash.  Happens to be like XUINT
   right now, but XUINT should only be applied to objects we know are
   integers.  */

INLINE EMACS_INT
(XHASH) (Lisp_Object a)
{
  return lisp_h_XHASH (a);
}

/* Like make_number (N), but may be faster.  N must be in nonnegative range.  */
INLINE Lisp_Object
make_natnum (EMACS_INT n)
{
  eassert (0 <= n && n <= MOST_POSITIVE_FIXNUM);
  EMACS_INT int0 = Lisp_Int0;
  return USE_LSB_TAG ? make_number (n) : XIL (n + (int0 << VALBITS));
}

/* Return true if X and Y are the same object.  */

INLINE bool
(EQ) (Lisp_Object x, Lisp_Object y)
{
  return lisp_h_EQ (x, y);
}

/* Value is true if I doesn't fit into a Lisp fixnum.  It is
   written this way so that it also works if I is of unsigned
   type or if I is a NaN.  */

#define FIXNUM_OVERFLOW_P(i) \
  (! ((0 <= (i) || MOST_NEGATIVE_FIXNUM <= (i)) && (i) <= MOST_POSITIVE_FIXNUM))

INLINE ptrdiff_t
clip_to_bounds (ptrdiff_t lower, EMACS_INT num, ptrdiff_t upper)
{
  return num < lower ? lower : num <= upper ? num : upper;
}


/* Extract a value or address from a Lisp_Object.  */

INLINE struct Lisp_Cons *
(XCONS) (Lisp_Object a)
{
  return lisp_h_XCONS (a);
}

INLINE struct Lisp_Vector *
XVECTOR (Lisp_Object a)
{
  eassert (VECTORLIKEP (a));
  return XUNTAG (a, Lisp_Vectorlike);
}

INLINE struct Lisp_String *
XSTRING (Lisp_Object a)
{
  eassert (STRINGP (a));
  return XUNTAG (a, Lisp_String);
}

/* The index of the C-defined Lisp symbol SYM.
   This can be used in a static initializer.  */
#define SYMBOL_INDEX(sym) i##sym

INLINE struct Lisp_Float *
XFLOAT (Lisp_Object a)
{
  eassert (FLOATP (a));
  return XUNTAG (a, Lisp_Float);
}

/* Pseudovector types.  */

INLINE struct Lisp_Process *
XPROCESS (Lisp_Object a)
{
  eassert (PROCESSP (a));
  return XUNTAG (a, Lisp_Vectorlike);
}

INLINE struct window *
XWINDOW (Lisp_Object a)
{
  eassert (WINDOWP (a));
  return XUNTAG (a, Lisp_Vectorlike);
}

INLINE struct terminal *
XTERMINAL (Lisp_Object a)
{
  eassert (TERMINALP (a));
  return XUNTAG (a, Lisp_Vectorlike);
}

INLINE struct Lisp_Subr *
XSUBR (Lisp_Object a)
{
  eassert (SUBRP (a));
  return XUNTAG (a, Lisp_Vectorlike);
}

INLINE struct buffer *
XBUFFER (Lisp_Object a)
{
  eassert (BUFFERP (a));
  return XUNTAG (a, Lisp_Vectorlike);
}

INLINE struct Lisp_Char_Table *
XCHAR_TABLE (Lisp_Object a)
{
  eassert (CHAR_TABLE_P (a));
  return XUNTAG (a, Lisp_Vectorlike);
}

INLINE struct Lisp_Sub_Char_Table *
XSUB_CHAR_TABLE (Lisp_Object a)
{
  eassert (SUB_CHAR_TABLE_P (a));
  return XUNTAG (a, Lisp_Vectorlike);
}

INLINE struct Lisp_Bool_Vector *
XBOOL_VECTOR (Lisp_Object a)
{
  eassert (BOOL_VECTOR_P (a));
  return XUNTAG (a, Lisp_Vectorlike);
}

/* Construct a Lisp_Object from a value or address.  */

INLINE Lisp_Object
make_lisp_ptr (void *ptr, enum Lisp_Type type)
{
  Lisp_Object a = XIL (TAG_PTR (type, ptr));
  eassert (XTYPE (a) == type && XUNTAG (a, type) == ptr);
  return a;
}

INLINE Lisp_Object
make_lisp_symbol (struct Lisp_Symbol *sym)
{
  Lisp_Object a = XIL (TAG_SYMOFFSET ((char *) sym - (char *) lispsym));
  eassert (XSYMBOL (a) == sym);
  return a;
}

INLINE Lisp_Object
builtin_lisp_symbol (int index)
{
  return make_lisp_symbol (lispsym + index);
}

#define XSETINT(a, b) ((a) = make_number (b))
#define XSETFASTINT(a, b) ((a) = make_natnum (b))
#define XSETCONS(a, b) ((a) = make_lisp_ptr (b, Lisp_Cons))
#define XSETVECTOR(a, b) ((a) = make_lisp_ptr (b, Lisp_Vectorlike))
#define XSETSTRING(a, b) ((a) = make_lisp_ptr (b, Lisp_String))
#define XSETSYMBOL(a, b) ((a) = make_lisp_symbol (b))
#define XSETFLOAT(a, b) ((a) = make_lisp_ptr (b, Lisp_Float))
#define XSETMISC(a, b) ((a) = make_lisp_ptr (b, Lisp_Misc))

/* Pseudovector types.  */

#define XSETPVECTYPE(v, code)						\
  ((v)->header.size |= PSEUDOVECTOR_FLAG | ((code) << PSEUDOVECTOR_AREA_BITS))
#define XSETPVECTYPESIZE(v, code, lispsize, restsize)		\
  ((v)->header.size = (PSEUDOVECTOR_FLAG			\
		       | ((code) << PSEUDOVECTOR_AREA_BITS)	\
		       | ((restsize) << PSEUDOVECTOR_SIZE_BITS) \
		       | (lispsize)))

/* The cast to struct vectorlike_header * avoids aliasing issues.  */
#define XSETPSEUDOVECTOR(a, b, code) \
  XSETTYPED_PSEUDOVECTOR (a, b,					\
			  (((struct vectorlike_header *)	\
			    XUNTAG (a, Lisp_Vectorlike))	\
			   ->size),				\
			  code)
#define XSETTYPED_PSEUDOVECTOR(a, b, size, code)			\
  (XSETVECTOR (a, b),							\
   eassert ((size & (PSEUDOVECTOR_FLAG | PVEC_TYPE_MASK))		\
	    == (PSEUDOVECTOR_FLAG | (code << PSEUDOVECTOR_AREA_BITS))))

#define XSETWINDOW_CONFIGURATION(a, b) \
  (XSETPSEUDOVECTOR (a, b, PVEC_WINDOW_CONFIGURATION))
#define XSETPROCESS(a, b) (XSETPSEUDOVECTOR (a, b, PVEC_PROCESS))
#define XSETWINDOW(a, b) (XSETPSEUDOVECTOR (a, b, PVEC_WINDOW))
#define XSETTERMINAL(a, b) (XSETPSEUDOVECTOR (a, b, PVEC_TERMINAL))
#define XSETSUBR(a, b) (XSETPSEUDOVECTOR (a, b, PVEC_SUBR))
#define XSETCOMPILED(a, b) (XSETPSEUDOVECTOR (a, b, PVEC_COMPILED))
#define XSETBUFFER(a, b) (XSETPSEUDOVECTOR (a, b, PVEC_BUFFER))
#define XSETCHAR_TABLE(a, b) (XSETPSEUDOVECTOR (a, b, PVEC_CHAR_TABLE))
#define XSETBOOL_VECTOR(a, b) (XSETPSEUDOVECTOR (a, b, PVEC_BOOL_VECTOR))
#define XSETSUB_CHAR_TABLE(a, b) (XSETPSEUDOVECTOR (a, b, PVEC_SUB_CHAR_TABLE))

/* Efficiently convert a pointer to a Lisp object and back.  The
   pointer is represented as a Lisp integer, so the garbage collector
   does not know about it.  The pointer should not have both Lisp_Int1
   bits set, which makes this conversion inherently unportable.  */

INLINE void *
XINTPTR (Lisp_Object a)
{
  return XUNTAG (a, Lisp_Int0);
}

INLINE Lisp_Object
make_pointer_integer (void *p)
{
  Lisp_Object a = XIL (TAG_PTR (Lisp_Int0, p));
  eassert (INTEGERP (a) && XINTPTR (a) == p);
  return a;
}

/* Type checking.  */

INLINE void
(CHECK_TYPE) (int ok, Lisp_Object predicate, Lisp_Object x)
{
  lisp_h_CHECK_TYPE (ok, predicate, x);
}

/* See the macros in intervals.h.  */

typedef struct interval *INTERVAL;

struct GCALIGNED Lisp_Cons
  {
    /* Car of this cons cell.  */
    Lisp_Object car;

    union
    {
      /* Cdr of this cons cell.  */
      Lisp_Object cdr;

      /* Used to chain conses on a free list.  */
      struct Lisp_Cons *chain;
    } u;
  };

/* Take the car or cdr of something known to be a cons cell.  */
/* The _addr functions shouldn't be used outside of the minimal set
   of code that has to know what a cons cell looks like.  Other code not
   part of the basic lisp implementation should assume that the car and cdr
   fields are not accessible.  (What if we want to switch to
   a copying collector someday?  Cached cons cell field addresses may be
   invalidated at arbitrary points.)  */
INLINE Lisp_Object *
xcar_addr (Lisp_Object c)
{
  return &XCONS (c)->car;
}
INLINE Lisp_Object *
xcdr_addr (Lisp_Object c)
{
  return &XCONS (c)->u.cdr;
}

/* Use these from normal code.  */

INLINE Lisp_Object
(XCAR) (Lisp_Object c)
{
  return lisp_h_XCAR (c);
}

INLINE Lisp_Object
(XCDR) (Lisp_Object c)
{
  return lisp_h_XCDR (c);
}

/* Use these to set the fields of a cons cell.

   Note that both arguments may refer to the same object, so 'n'
   should not be read after 'c' is first modified.  */
INLINE void
XSETCAR (Lisp_Object c, Lisp_Object n)
{
  *xcar_addr (c) = n;
}
INLINE void
XSETCDR (Lisp_Object c, Lisp_Object n)
{
  *xcdr_addr (c) = n;
}

/* Take the car or cdr of something whose type is not known.  */
INLINE Lisp_Object
CAR (Lisp_Object c)
{
  return (CONSP (c) ? XCAR (c)
	  : NILP (c) ? Qnil
	  : wrong_type_argument (Qlistp, c));
}
INLINE Lisp_Object
CDR (Lisp_Object c)
{
  return (CONSP (c) ? XCDR (c)
	  : NILP (c) ? Qnil
	  : wrong_type_argument (Qlistp, c));
}

/* Take the car or cdr of something whose type is not known.  */
INLINE Lisp_Object
CAR_SAFE (Lisp_Object c)
{
  return CONSP (c) ? XCAR (c) : Qnil;
}
INLINE Lisp_Object
CDR_SAFE (Lisp_Object c)
{
  return CONSP (c) ? XCDR (c) : Qnil;
}

/* In a string or vector, the sign bit of the `size' is the gc mark bit.  */

struct GCALIGNED Lisp_String
  {
    ptrdiff_t size;
    ptrdiff_t size_byte;
    INTERVAL intervals;		/* Text properties in this string.  */
    unsigned char *data;
  };

/* True if STR is a multibyte string.  */
INLINE bool
STRING_MULTIBYTE (Lisp_Object str)
{
  return 0 <= XSTRING (str)->size_byte;
}

/* An upper bound on the number of bytes in a Lisp string, not
   counting the terminating null.  This a tight enough bound to
   prevent integer overflow errors that would otherwise occur during
   string size calculations.  A string cannot contain more bytes than
   a fixnum can represent, nor can it be so long that C pointer
   arithmetic stops working on the string plus its terminating null.
   Although the actual size limit (see STRING_BYTES_MAX in alloc.c)
   may be a bit smaller than STRING_BYTES_BOUND, calculating it here
   would expose alloc.c internal details that we'd rather keep
   private.

   This is a macro for use in static initializers.  The cast to
   ptrdiff_t ensures that the macro is signed.  */
#define STRING_BYTES_BOUND  \
  ((ptrdiff_t) min (MOST_POSITIVE_FIXNUM, min (SIZE_MAX, PTRDIFF_MAX) - 1))

/* Mark STR as a unibyte string.  */
#define STRING_SET_UNIBYTE(STR)				\
  do {							\
    if (XSTRING (STR)->size == 0)			\
      (STR) = empty_unibyte_string;			\
    else						\
      XSTRING (STR)->size_byte = -1;			\
  } while (false)

/* Mark STR as a multibyte string.  Assure that STR contains only
   ASCII characters in advance.  */
#define STRING_SET_MULTIBYTE(STR)			\
  do {							\
    if (XSTRING (STR)->size == 0)			\
      (STR) = empty_multibyte_string;			\
    else						\
      XSTRING (STR)->size_byte = XSTRING (STR)->size;	\
  } while (false)

/* Convenience functions for dealing with Lisp strings.  */

INLINE unsigned char *
SDATA (Lisp_Object string)
{
  return XSTRING (string)->data;
}
INLINE char *
SSDATA (Lisp_Object string)
{
  /* Avoid "differ in sign" warnings.  */
  return (char *) SDATA (string);
}
INLINE unsigned char
SREF (Lisp_Object string, ptrdiff_t index)
{
  return SDATA (string)[index];
}
INLINE void
SSET (Lisp_Object string, ptrdiff_t index, unsigned char new)
{
  SDATA (string)[index] = new;
}
INLINE ptrdiff_t
SCHARS (Lisp_Object string)
{
  return XSTRING (string)->size;
}

#ifdef GC_CHECK_STRING_BYTES
extern ptrdiff_t string_bytes (struct Lisp_String *);
#endif
INLINE ptrdiff_t
STRING_BYTES (struct Lisp_String *s)
{
#ifdef GC_CHECK_STRING_BYTES
  return string_bytes (s);
#else
  return s->size_byte < 0 ? s->size : s->size_byte;
#endif
}

INLINE ptrdiff_t
SBYTES (Lisp_Object string)
{
  return STRING_BYTES (XSTRING (string));
}
INLINE void
STRING_SET_CHARS (Lisp_Object string, ptrdiff_t newsize)
{
  XSTRING (string)->size = newsize;
}

/* Header of vector-like objects.  This documents the layout constraints on
   vectors and pseudovectors (objects of PVEC_xxx subtype).  It also prevents
   compilers from being fooled by Emacs's type punning: XSETPSEUDOVECTOR
   and PSEUDOVECTORP cast their pointers to struct vectorlike_header *,
   because when two such pointers potentially alias, a compiler won't
   incorrectly reorder loads and stores to their size fields.  See
   Bug#8546.  */
struct vectorlike_header
  {
    /* The only field contains various pieces of information:
       - The MSB (ARRAY_MARK_FLAG) holds the gcmarkbit.
       - The next bit (PSEUDOVECTOR_FLAG) indicates whether this is a plain
         vector (0) or a pseudovector (1).
       - If PSEUDOVECTOR_FLAG is 0, the rest holds the size (number
         of slots) of the vector.
       - If PSEUDOVECTOR_FLAG is 1, the rest is subdivided into three fields:
	 - a) pseudovector subtype held in PVEC_TYPE_MASK field;
	 - b) number of Lisp_Objects slots at the beginning of the object
	   held in PSEUDOVECTOR_SIZE_MASK field.  These objects are always
	   traced by the GC;
	 - c) size of the rest fields held in PSEUDOVECTOR_REST_MASK and
	   measured in word_size units.  Rest fields may also include
	   Lisp_Objects, but these objects usually needs some special treatment
	   during GC.
	 There are some exceptions.  For PVEC_FREE, b) is always zero.  For
	 PVEC_BOOL_VECTOR and PVEC_SUBR, both b) and c) are always zero.
	 Current layout limits the pseudovectors to 63 PVEC_xxx subtypes,
	 4095 Lisp_Objects in GC-ed area and 4095 word-sized other slots.  */
    ptrdiff_t size;
  };

/* A regular vector is just a header plus an array of Lisp_Objects.  */

struct Lisp_Vector
  {
    struct vectorlike_header header;
    Lisp_Object contents[FLEXIBLE_ARRAY_MEMBER];
  };

/* C11 prohibits alignof (struct Lisp_Vector), so compute it manually.  */
enum
  {
    ALIGNOF_STRUCT_LISP_VECTOR
      = alignof (union { struct vectorlike_header a; Lisp_Object b; })
  };

/* A boolvector is a kind of vectorlike, with contents like a string.  */

struct Lisp_Bool_Vector
  {
    /* HEADER.SIZE is the vector's size field.  It doesn't have the real size,
       just the subtype information.  */
    struct vectorlike_header header;
    /* This is the size in bits.  */
    EMACS_INT size;
    /* The actual bits, packed into bytes.
       Zeros fill out the last word if needed.
       The bits are in little-endian order in the bytes, and
       the bytes are in little-endian order in the words.  */
    bits_word data[FLEXIBLE_ARRAY_MEMBER];
  };

INLINE EMACS_INT
bool_vector_size (Lisp_Object a)
{
  EMACS_INT size = XBOOL_VECTOR (a)->size;
  eassume (0 <= size);
  return size;
}

INLINE bits_word *
bool_vector_data (Lisp_Object a)
{
  return XBOOL_VECTOR (a)->data;
}

INLINE unsigned char *
bool_vector_uchar_data (Lisp_Object a)
{
  return (unsigned char *) bool_vector_data (a);
}

/* The number of data words and bytes in a bool vector with SIZE bits.  */

INLINE EMACS_INT
bool_vector_words (EMACS_INT size)
{
  eassume (0 <= size && size <= EMACS_INT_MAX - (BITS_PER_BITS_WORD - 1));
  return (size + BITS_PER_BITS_WORD - 1) / BITS_PER_BITS_WORD;
}

INLINE EMACS_INT
bool_vector_bytes (EMACS_INT size)
{
  eassume (0 <= size && size <= EMACS_INT_MAX - (BITS_PER_BITS_WORD - 1));
  return (size + BOOL_VECTOR_BITS_PER_CHAR - 1) / BOOL_VECTOR_BITS_PER_CHAR;
}

/* True if A's Ith bit is set.  */

INLINE bool
bool_vector_bitref (Lisp_Object a, EMACS_INT i)
{
  eassume (0 <= i && i < bool_vector_size (a));
  return !! (bool_vector_uchar_data (a)[i / BOOL_VECTOR_BITS_PER_CHAR]
	     & (1 << (i % BOOL_VECTOR_BITS_PER_CHAR)));
}

INLINE Lisp_Object
bool_vector_ref (Lisp_Object a, EMACS_INT i)
{
  return bool_vector_bitref (a, i) ? Qt : Qnil;
}

/* Set A's Ith bit to B.  */

INLINE void
bool_vector_set (Lisp_Object a, EMACS_INT i, bool b)
{
  unsigned char *addr;

  eassume (0 <= i && i < bool_vector_size (a));
  addr = &bool_vector_uchar_data (a)[i / BOOL_VECTOR_BITS_PER_CHAR];

  if (b)
    *addr |= 1 << (i % BOOL_VECTOR_BITS_PER_CHAR);
  else
    *addr &= ~ (1 << (i % BOOL_VECTOR_BITS_PER_CHAR));
}

/* Some handy constants for calculating sizes
   and offsets, mostly of vectorlike objects.   */

enum
  {
    header_size = offsetof (struct Lisp_Vector, contents),
    bool_header_size = offsetof (struct Lisp_Bool_Vector, data),
    word_size = sizeof (Lisp_Object)
  };

/* Conveniences for dealing with Lisp arrays.  */

INLINE Lisp_Object
AREF (Lisp_Object array, ptrdiff_t idx)
{
  return XVECTOR (array)->contents[idx];
}

INLINE Lisp_Object *
aref_addr (Lisp_Object array, ptrdiff_t idx)
{
  return & XVECTOR (array)->contents[idx];
}

INLINE ptrdiff_t
ASIZE (Lisp_Object array)
{
  ptrdiff_t size = XVECTOR (array)->header.size;
  eassume (0 <= size);
  return size;
}

INLINE ptrdiff_t
gc_asize (Lisp_Object array)
{
  /* Like ASIZE, but also can be used in the garbage collector.  */
  return XVECTOR (array)->header.size & ~ARRAY_MARK_FLAG;
}

INLINE void
ASET (Lisp_Object array, ptrdiff_t idx, Lisp_Object val)
{
  eassert (0 <= idx && idx < ASIZE (array));
  XVECTOR (array)->contents[idx] = val;
}

INLINE void
gc_aset (Lisp_Object array, ptrdiff_t idx, Lisp_Object val)
{
  /* Like ASET, but also can be used in the garbage collector:
     sweep_weak_table calls set_hash_key etc. while the table is marked.  */
  eassert (0 <= idx && idx < gc_asize (array));
  XVECTOR (array)->contents[idx] = val;
}

/* True, since Qnil's representation is zero.  Every place in the code
   that assumes Qnil is zero should verify (NIL_IS_ZERO), to make it easy
   to find such assumptions later if we change Qnil to be nonzero.  */
enum { NIL_IS_ZERO = XLI_BUILTIN_LISPSYM (iQnil) == 0 };

/* Clear the object addressed by P, with size NBYTES, so that all its
   bytes are zero and all its Lisp values are nil.  */
INLINE void
memclear (void *p, ptrdiff_t nbytes)
{
  eassert (0 <= nbytes);
  verify (NIL_IS_ZERO);
  /* Since Qnil is zero, memset suffices.  */
  memset (p, 0, nbytes);
}

/* If a struct is made to look like a vector, this macro returns the length
   of the shortest vector that would hold that struct.  */

#define VECSIZE(type)						\
  ((sizeof (type) - header_size + word_size - 1) / word_size)

/* Like VECSIZE, but used when the pseudo-vector has non-Lisp_Object fields
   at the end and we need to compute the number of Lisp_Object fields (the
   ones that the GC needs to trace).  */

#define PSEUDOVECSIZE(type, nonlispfield)			\
  ((offsetof (type, nonlispfield) - header_size) / word_size)

/* Compute A OP B, using the unsigned comparison operator OP.  A and B
   should be integer expressions.  This is not the same as
   mathematical comparison; for example, UNSIGNED_CMP (0, <, -1)
   returns true.  For efficiency, prefer plain unsigned comparison if A
   and B's sizes both fit (after integer promotion).  */
#define UNSIGNED_CMP(a, op, b)						\
  (max (sizeof ((a) + 0), sizeof ((b) + 0)) <= sizeof (unsigned)	\
   ? ((a) + (unsigned) 0) op ((b) + (unsigned) 0)			\
   : ((a) + (uintmax_t) 0) op ((b) + (uintmax_t) 0))

/* True iff C is an ASCII character.  */
#define ASCII_CHAR_P(c) UNSIGNED_CMP (c, <, 0x80)

/* A char-table is a kind of vectorlike, with contents are like a
   vector but with a few other slots.  For some purposes, it makes
   sense to handle a char-table with type struct Lisp_Vector.  An
   element of a char table can be any Lisp objects, but if it is a sub
   char-table, we treat it a table that contains information of a
   specific range of characters.  A sub char-table is like a vector but
   with two integer fields between the header and Lisp data, which means
   that it has to be marked with some precautions (see mark_char_table
   in alloc.c).  A sub char-table appears only in an element of a char-table,
   and there's no way to access it directly from Emacs Lisp program.  */

enum CHARTAB_SIZE_BITS
  {
    CHARTAB_SIZE_BITS_0 = 6,
    CHARTAB_SIZE_BITS_1 = 4,
    CHARTAB_SIZE_BITS_2 = 5,
    CHARTAB_SIZE_BITS_3 = 7
  };

extern const int chartab_size[4];

struct Lisp_Char_Table
  {
    /* HEADER.SIZE is the vector's size field, which also holds the
       pseudovector type information.  It holds the size, too.
       The size counts the defalt, parent, purpose, ascii,
       contents, and extras slots.  */
    struct vectorlike_header header;

    /* This holds a default value,
       which is used whenever the value for a specific character is nil.  */
    Lisp_Object defalt;

    /* This points to another char table, which we inherit from when the
       value for a specific character is nil.  The `defalt' slot takes
       precedence over this.  */
    Lisp_Object parent;

    /* This is a symbol which says what kind of use this char-table is
       meant for.  */
    Lisp_Object purpose;

    /* The bottom sub char-table for characters of the range 0..127.  It
       is nil if none of ASCII character has a specific value.  */
    Lisp_Object ascii;

    Lisp_Object contents[(1 << CHARTAB_SIZE_BITS_0)];

    /* These hold additional data.  It is a vector.  */
    Lisp_Object extras[FLEXIBLE_ARRAY_MEMBER];
  };

struct Lisp_Sub_Char_Table
  {
    /* HEADER.SIZE is the vector's size field, which also holds the
       pseudovector type information.  It holds the size, too.  */
    struct vectorlike_header header;

    /* Depth of this sub char-table.  It should be 1, 2, or 3.  A sub
       char-table of depth 1 contains 16 elements, and each element
       covers 4096 (128*32) characters.  A sub char-table of depth 2
       contains 32 elements, and each element covers 128 characters.  A
       sub char-table of depth 3 contains 128 elements, and each element
       is for one character.  */
    int depth;

    /* Minimum character covered by the sub char-table.  */
    int min_char;

    /* Use set_sub_char_table_contents to set this.  */
    Lisp_Object contents[FLEXIBLE_ARRAY_MEMBER];
  };

INLINE Lisp_Object
CHAR_TABLE_REF_ASCII (Lisp_Object ct, ptrdiff_t idx)
{
  struct Lisp_Char_Table *tbl = NULL;
  Lisp_Object val;
  do
    {
      tbl = tbl ? XCHAR_TABLE (tbl->parent) : XCHAR_TABLE (ct);
      val = (! SUB_CHAR_TABLE_P (tbl->ascii) ? tbl->ascii
	     : XSUB_CHAR_TABLE (tbl->ascii)->contents[idx]);
      if (NILP (val))
	val = tbl->defalt;
    }
  while (NILP (val) && ! NILP (tbl->parent));

  return val;
}

/* Almost equivalent to Faref (CT, IDX) with optimization for ASCII
   characters.  Do not check validity of CT.  */
INLINE Lisp_Object
CHAR_TABLE_REF (Lisp_Object ct, int idx)
{
  return (ASCII_CHAR_P (idx)
	  ? CHAR_TABLE_REF_ASCII (ct, idx)
	  : char_table_ref (ct, idx));
}

/* Equivalent to Faset (CT, IDX, VAL) with optimization for ASCII and
   8-bit European characters.  Do not check validity of CT.  */
INLINE void
CHAR_TABLE_SET (Lisp_Object ct, int idx, Lisp_Object val)
{
  if (ASCII_CHAR_P (idx) && SUB_CHAR_TABLE_P (XCHAR_TABLE (ct)->ascii))
    set_sub_char_table_contents (XCHAR_TABLE (ct)->ascii, idx, val);
  else
    char_table_set (ct, idx, val);
}

/* This structure describes a built-in function.
   It is generated by the DEFUN macro only.
   defsubr makes it into a Lisp object.  */

struct Lisp_Subr
  {
    struct vectorlike_header header;
    union {
      Lisp_Object (*a0) (void);
      Lisp_Object (*a1) (Lisp_Object);
      Lisp_Object (*a2) (Lisp_Object, Lisp_Object);
      Lisp_Object (*a3) (Lisp_Object, Lisp_Object, Lisp_Object);
      Lisp_Object (*a4) (Lisp_Object, Lisp_Object, Lisp_Object, Lisp_Object);
      Lisp_Object (*a5) (Lisp_Object, Lisp_Object, Lisp_Object, Lisp_Object, Lisp_Object);
      Lisp_Object (*a6) (Lisp_Object, Lisp_Object, Lisp_Object, Lisp_Object, Lisp_Object, Lisp_Object);
      Lisp_Object (*a7) (Lisp_Object, Lisp_Object, Lisp_Object, Lisp_Object, Lisp_Object, Lisp_Object, Lisp_Object);
      Lisp_Object (*a8) (Lisp_Object, Lisp_Object, Lisp_Object, Lisp_Object, Lisp_Object, Lisp_Object, Lisp_Object, Lisp_Object);
      Lisp_Object (*aUNEVALLED) (Lisp_Object args);
      Lisp_Object (*aMANY) (ptrdiff_t, Lisp_Object *);
    } function;
    short min_args, max_args;
    const char *symbol_name;
    const char *intspec;
    const char *doc;
  };

enum char_table_specials
  {
    /* This is the number of slots that every char table must have.  This
       counts the ordinary slots and the top, defalt, parent, and purpose
       slots.  */
    CHAR_TABLE_STANDARD_SLOTS = PSEUDOVECSIZE (struct Lisp_Char_Table, extras),

    /* This is an index of first Lisp_Object field in Lisp_Sub_Char_Table
       when the latter is treated as an ordinary Lisp_Vector.  */
    SUB_CHAR_TABLE_OFFSET = PSEUDOVECSIZE (struct Lisp_Sub_Char_Table, contents)
  };

/* Return the number of "extra" slots in the char table CT.  */

INLINE int
CHAR_TABLE_EXTRA_SLOTS (struct Lisp_Char_Table *ct)
{
  return ((ct->header.size & PSEUDOVECTOR_SIZE_MASK)
	  - CHAR_TABLE_STANDARD_SLOTS);
}

/* Make sure that sub char-table contents slot is where we think it is.  */
verify (offsetof (struct Lisp_Sub_Char_Table, contents)
	== offsetof (struct Lisp_Vector, contents[SUB_CHAR_TABLE_OFFSET]));

/***********************************************************************
			       Symbols
 ***********************************************************************/

/* Value is name of symbol.  */

INLINE Lisp_Object
(SYMBOL_VAL) (struct Lisp_Symbol *sym)
{
  return lisp_h_SYMBOL_VAL (sym);
}

INLINE struct Lisp_Symbol *
SYMBOL_ALIAS (struct Lisp_Symbol *sym)
{
  eassert (sym->redirect == SYMBOL_VARALIAS);
  return sym->val.alias;
}
INLINE struct Lisp_Buffer_Local_Value *
SYMBOL_BLV (struct Lisp_Symbol *sym)
{
  eassert (sym->redirect == SYMBOL_LOCALIZED);
  return sym->val.blv;
}
INLINE union Lisp_Fwd *
SYMBOL_FWD (struct Lisp_Symbol *sym)
{
  eassert (sym->redirect == SYMBOL_FORWARDED);
  return sym->val.fwd;
}

INLINE void
(SET_SYMBOL_VAL) (struct Lisp_Symbol *sym, Lisp_Object v)
{
  lisp_h_SET_SYMBOL_VAL (sym, v);
}

INLINE void
SET_SYMBOL_ALIAS (struct Lisp_Symbol *sym, struct Lisp_Symbol *v)
{
  eassert (sym->redirect == SYMBOL_VARALIAS);
  sym->val.alias = v;
}
INLINE void
SET_SYMBOL_BLV (struct Lisp_Symbol *sym, struct Lisp_Buffer_Local_Value *v)
{
  eassert (sym->redirect == SYMBOL_LOCALIZED);
  sym->val.blv = v;
}
INLINE void
SET_SYMBOL_FWD (struct Lisp_Symbol *sym, union Lisp_Fwd *v)
{
  eassert (sym->redirect == SYMBOL_FORWARDED);
  sym->val.fwd = v;
}

INLINE Lisp_Object
SYMBOL_NAME (Lisp_Object sym)
{
  return XSYMBOL (sym)->name;
}

/* Value is true if SYM is an interned symbol.  */

INLINE bool
SYMBOL_INTERNED_P (Lisp_Object sym)
{
  return XSYMBOL (sym)->interned != SYMBOL_UNINTERNED;
}

/* Value is true if SYM is interned in initial_obarray.  */

INLINE bool
SYMBOL_INTERNED_IN_INITIAL_OBARRAY_P (Lisp_Object sym)
{
  return XSYMBOL (sym)->interned == SYMBOL_INTERNED_IN_INITIAL_OBARRAY;
}

/* Value is non-zero if symbol is considered a constant, i.e. its
   value cannot be changed (there is an exception for keyword symbols,
   whose value can be set to the keyword symbol itself).  */

INLINE int
(SYMBOL_CONSTANT_P) (Lisp_Object sym)
{
  return lisp_h_SYMBOL_CONSTANT_P (sym);
}

/* Placeholder for make-docfile to process.  The actual symbol
   definition is done by lread.c's defsym.  */
#define DEFSYM(sym, name) /* empty */


/***********************************************************************
			     Hash Tables
 ***********************************************************************/

/* The structure of a Lisp hash table.  */

struct hash_table_test
{
  /* Name of the function used to compare keys.  */
  Lisp_Object name;

  /* User-supplied hash function, or nil.  */
  Lisp_Object user_hash_function;

  /* User-supplied key comparison function, or nil.  */
  Lisp_Object user_cmp_function;

  /* C function to compare two keys.  */
  bool (*cmpfn) (struct hash_table_test *t, Lisp_Object, Lisp_Object);

  /* C function to compute hash code.  */
  EMACS_UINT (*hashfn) (struct hash_table_test *t, Lisp_Object);
};

struct Lisp_Hash_Table
{
  /* This is for Lisp; the hash table code does not refer to it.  */
  struct vectorlike_header header;

  /* Nil if table is non-weak.  Otherwise a symbol describing the
     weakness of the table.  */
  Lisp_Object weak;

  /* When the table is resized, and this is an integer, compute the
     new size by adding this to the old size.  If a float, compute the
     new size by multiplying the old size with this factor.  */
  Lisp_Object rehash_size;

  /* Resize hash table when number of entries/ table size is >= this
     ratio, a float.  */
  Lisp_Object rehash_threshold;

  /* Vector of hash codes.  If hash[I] is nil, this means that the
     I-th entry is unused.  */
  Lisp_Object hash;

  /* Vector used to chain entries.  If entry I is free, next[I] is the
     entry number of the next free item.  If entry I is non-free,
     next[I] is the index of the next entry in the collision chain.  */
  Lisp_Object next;

  /* Index of first free entry in free list.  */
  Lisp_Object next_free;

  /* Bucket vector.  A non-nil entry is the index of the first item in
     a collision chain.  This vector's size can be larger than the
     hash table size to reduce collisions.  */
  Lisp_Object index;

  /* Only the fields above are traced normally by the GC.  The ones below
     `count' are special and are either ignored by the GC or traced in
     a special way (e.g. because of weakness).  */

  /* Number of key/value entries in the table.  */
  ptrdiff_t count;

  /* Vector of keys and values.  The key of item I is found at index
     2 * I, the value is found at index 2 * I + 1.
     This is gc_marked specially if the table is weak.  */
  Lisp_Object key_and_value;

  /* The comparison and hash functions.  */
  struct hash_table_test test;

  /* Next weak hash table if this is a weak hash table.  The head
     of the list is in weak_hash_tables.  */
  struct Lisp_Hash_Table *next_weak;
};


INLINE bool
HASH_TABLE_P (Lisp_Object a)
{
  return PSEUDOVECTORP (a, PVEC_HASH_TABLE);
}

INLINE struct Lisp_Hash_Table *
XHASH_TABLE (Lisp_Object a)
{
  eassert (HASH_TABLE_P (a));
  return XUNTAG (a, Lisp_Vectorlike);
}

#define XSET_HASH_TABLE(VAR, PTR) \
     (XSETPSEUDOVECTOR (VAR, PTR, PVEC_HASH_TABLE))

/* Value is the key part of entry IDX in hash table H.  */
INLINE Lisp_Object
HASH_KEY (struct Lisp_Hash_Table *h, ptrdiff_t idx)
{
  return AREF (h->key_and_value, 2 * idx);
}

/* Value is the value part of entry IDX in hash table H.  */
INLINE Lisp_Object
HASH_VALUE (struct Lisp_Hash_Table *h, ptrdiff_t idx)
{
  return AREF (h->key_and_value, 2 * idx + 1);
}

/* Value is the index of the next entry following the one at IDX
   in hash table H.  */
INLINE Lisp_Object
HASH_NEXT (struct Lisp_Hash_Table *h, ptrdiff_t idx)
{
  return AREF (h->next, idx);
}

/* Value is the hash code computed for entry IDX in hash table H.  */
INLINE Lisp_Object
HASH_HASH (struct Lisp_Hash_Table *h, ptrdiff_t idx)
{
  return AREF (h->hash, idx);
}

/* Value is the index of the element in hash table H that is the
   start of the collision list at index IDX in the index vector of H.  */
INLINE Lisp_Object
HASH_INDEX (struct Lisp_Hash_Table *h, ptrdiff_t idx)
{
  return AREF (h->index, idx);
}

/* Value is the size of hash table H.  */
INLINE ptrdiff_t
HASH_TABLE_SIZE (struct Lisp_Hash_Table *h)
{
  return ASIZE (h->next);
}

/* Default size for hash tables if not specified.  */

enum DEFAULT_HASH_SIZE { DEFAULT_HASH_SIZE = 65 };

/* Default threshold specifying when to resize a hash table.  The
   value gives the ratio of current entries in the hash table and the
   size of the hash table.  */

static double const DEFAULT_REHASH_THRESHOLD = 0.8;

/* Default factor by which to increase the size of a hash table.  */

static double const DEFAULT_REHASH_SIZE = 1.5;

/* Combine two integers X and Y for hashing.  The result might not fit
   into a Lisp integer.  */

INLINE EMACS_UINT
sxhash_combine (EMACS_UINT x, EMACS_UINT y)
{
  return (x << 4) + (x >> (BITS_PER_EMACS_INT - 4)) + y;
}

/* Hash X, returning a value that fits into a fixnum.  */

INLINE EMACS_UINT
SXHASH_REDUCE (EMACS_UINT x)
{
  return (x ^ x >> (BITS_PER_EMACS_INT - FIXNUM_BITS)) & INTMASK;
}

/* These structures are used for various misc types.  */

struct Lisp_Misc_Any		/* Supertype of all Misc types.  */
{
  ENUM_BF (Lisp_Misc_Type) type : 16;		/* = Lisp_Misc_??? */
  bool_bf gcmarkbit : 1;
  unsigned spacer : 15;
};

struct Lisp_Marker
{
  ENUM_BF (Lisp_Misc_Type) type : 16;		/* = Lisp_Misc_Marker */
  bool_bf gcmarkbit : 1;
  unsigned spacer : 13;
  /* This flag is temporarily used in the functions
     decode/encode_coding_object to record that the marker position
     must be adjusted after the conversion.  */
  bool_bf need_adjustment : 1;
  /* True means normal insertion at the marker's position
     leaves the marker after the inserted text.  */
  bool_bf insertion_type : 1;
  /* This is the buffer that the marker points into, or 0 if it points nowhere.
     Note: a chain of markers can contain markers pointing into different
     buffers (the chain is per buffer_text rather than per buffer, so it's
     shared between indirect buffers).  */
  /* This is used for (other than NULL-checking):
     - Fmarker_buffer
     - Fset_marker: check eq(oldbuf, newbuf) to avoid unchain+rechain.
     - unchain_marker: to find the list from which to unchain.
     - Fkill_buffer: to only unchain the markers of current indirect buffer.
     */
  struct buffer *buffer;

  /* The remaining fields are meaningless in a marker that
     does not point anywhere.  */

  /* For markers that point somewhere,
     this is used to chain of all the markers in a given buffer.  */
  /* We could remove it and use an array in buffer_text instead.
     That would also allow us to preserve it ordered.  */
  struct Lisp_Marker *next;
  /* This is the char position where the marker points.  */
  ptrdiff_t charpos;
  /* This is the byte position.
     It's mostly used as a charpos<->bytepos cache (i.e. it's not directly
     used to implement the functionality of markers, but rather to (ab)use
     markers as a cache for char<->byte mappings).  */
  ptrdiff_t bytepos;
};

/* START and END are markers in the overlay's buffer, and
   PLIST is the overlay's property list.  */
struct Lisp_Overlay
/* An overlay's real data content is:
   - plist
   - buffer (really there are two buffer pointers, one per marker,
     and both points to the same buffer)
   - insertion type of both ends (per-marker fields)
   - start & start byte (of start marker)
   - end & end byte (of end marker)
   - next (singly linked list of overlays)
   - next fields of start and end markers (singly linked list of markers).
   I.e. 9words plus 2 bits, 3words of which are for external linked lists.
*/
  {
    ENUM_BF (Lisp_Misc_Type) type : 16;	/* = Lisp_Misc_Overlay */
    bool_bf gcmarkbit : 1;
    unsigned spacer : 15;
    struct Lisp_Overlay *next;
    Lisp_Object start;
    Lisp_Object end;
    Lisp_Object plist;
  };

/* Types of data which may be saved in a Lisp_Save_Value.  */

enum
  {
    SAVE_UNUSED,
    SAVE_INTEGER,
    SAVE_FUNCPOINTER,
    SAVE_POINTER,
    SAVE_OBJECT
  };

/* Number of bits needed to store one of the above values.  */
enum { SAVE_SLOT_BITS = 3 };

/* Number of slots in a save value where save_type is nonzero.  */
enum { SAVE_VALUE_SLOTS = 4 };

/* Bit-width and values for struct Lisp_Save_Value's save_type member.  */

enum { SAVE_TYPE_BITS = SAVE_VALUE_SLOTS * SAVE_SLOT_BITS + 1 };

enum Lisp_Save_Type
  {
    SAVE_TYPE_INT_INT = SAVE_INTEGER + (SAVE_INTEGER << SAVE_SLOT_BITS),
    SAVE_TYPE_INT_INT_INT
      = (SAVE_INTEGER + (SAVE_TYPE_INT_INT << SAVE_SLOT_BITS)),
    SAVE_TYPE_OBJ_OBJ = SAVE_OBJECT + (SAVE_OBJECT << SAVE_SLOT_BITS),
    SAVE_TYPE_OBJ_OBJ_OBJ = SAVE_OBJECT + (SAVE_TYPE_OBJ_OBJ << SAVE_SLOT_BITS),
    SAVE_TYPE_OBJ_OBJ_OBJ_OBJ
      = SAVE_OBJECT + (SAVE_TYPE_OBJ_OBJ_OBJ << SAVE_SLOT_BITS),
    SAVE_TYPE_PTR_INT = SAVE_POINTER + (SAVE_INTEGER << SAVE_SLOT_BITS),
    SAVE_TYPE_PTR_OBJ = SAVE_POINTER + (SAVE_OBJECT << SAVE_SLOT_BITS),
    SAVE_TYPE_PTR_PTR = SAVE_POINTER + (SAVE_POINTER << SAVE_SLOT_BITS),
    SAVE_TYPE_FUNCPTR_PTR_OBJ
      = SAVE_FUNCPOINTER + (SAVE_TYPE_PTR_OBJ << SAVE_SLOT_BITS),

    /* This has an extra bit indicating it's raw memory.  */
    SAVE_TYPE_MEMORY = SAVE_TYPE_PTR_INT + (1 << (SAVE_TYPE_BITS - 1))
  };

/* Special object used to hold a different values for later use.

   This is mostly used to package C integers and pointers to call
   record_unwind_protect when two or more values need to be saved.
   For example:

   ...
     struct my_data *md = get_my_data ();
     ptrdiff_t mi = get_my_integer ();
     record_unwind_protect (my_unwind, make_save_ptr_int (md, mi));
   ...

   Lisp_Object my_unwind (Lisp_Object arg)
   {
     struct my_data *md = XSAVE_POINTER (arg, 0);
     ptrdiff_t mi = XSAVE_INTEGER (arg, 1);
     ...
   }

   If ENABLE_CHECKING is in effect, XSAVE_xxx macros do type checking of the
   saved objects and raise eassert if type of the saved object doesn't match
   the type which is extracted.  In the example above, XSAVE_INTEGER (arg, 2)
   and XSAVE_OBJECT (arg, 0) are wrong because nothing was saved in slot 2 and
   slot 0 is a pointer.  */

typedef void (*voidfuncptr) (void);

struct Lisp_Save_Value
  {
    ENUM_BF (Lisp_Misc_Type) type : 16;	/* = Lisp_Misc_Save_Value */
    bool_bf gcmarkbit : 1;
    unsigned spacer : 32 - (16 + 1 + SAVE_TYPE_BITS);

    /* V->data may hold up to SAVE_VALUE_SLOTS entries.  The type of
       V's data entries are determined by V->save_type.  E.g., if
       V->save_type == SAVE_TYPE_PTR_OBJ, V->data[0] is a pointer,
       V->data[1] is an integer, and V's other data entries are unused.

       If V->save_type == SAVE_TYPE_MEMORY, V->data[0].pointer is the address of
       a memory area containing V->data[1].integer potential Lisp_Objects.  */
    ENUM_BF (Lisp_Save_Type) save_type : SAVE_TYPE_BITS;
    union {
      void *pointer;
      voidfuncptr funcpointer;
      ptrdiff_t integer;
      Lisp_Object object;
    } data[SAVE_VALUE_SLOTS];
  };

/* Return the type of V's Nth saved value.  */
INLINE int
save_type (struct Lisp_Save_Value *v, int n)
{
  eassert (0 <= n && n < SAVE_VALUE_SLOTS);
  return (v->save_type >> (SAVE_SLOT_BITS * n) & ((1 << SAVE_SLOT_BITS) - 1));
}

/* Get and set the Nth saved pointer.  */

INLINE void *
XSAVE_POINTER (Lisp_Object obj, int n)
{
  eassert (save_type (XSAVE_VALUE (obj), n) == SAVE_POINTER);
  return XSAVE_VALUE (obj)->data[n].pointer;
}
INLINE void
set_save_pointer (Lisp_Object obj, int n, void *val)
{
  eassert (save_type (XSAVE_VALUE (obj), n) == SAVE_POINTER);
  XSAVE_VALUE (obj)->data[n].pointer = val;
}
INLINE voidfuncptr
XSAVE_FUNCPOINTER (Lisp_Object obj, int n)
{
  eassert (save_type (XSAVE_VALUE (obj), n) == SAVE_FUNCPOINTER);
  return XSAVE_VALUE (obj)->data[n].funcpointer;
}

/* Likewise for the saved integer.  */

INLINE ptrdiff_t
XSAVE_INTEGER (Lisp_Object obj, int n)
{
  eassert (save_type (XSAVE_VALUE (obj), n) == SAVE_INTEGER);
  return XSAVE_VALUE (obj)->data[n].integer;
}
INLINE void
set_save_integer (Lisp_Object obj, int n, ptrdiff_t val)
{
  eassert (save_type (XSAVE_VALUE (obj), n) == SAVE_INTEGER);
  XSAVE_VALUE (obj)->data[n].integer = val;
}

/* Extract Nth saved object.  */

INLINE Lisp_Object
XSAVE_OBJECT (Lisp_Object obj, int n)
{
  eassert (save_type (XSAVE_VALUE (obj), n) == SAVE_OBJECT);
  return XSAVE_VALUE (obj)->data[n].object;
}

#ifdef HAVE_MODULES
struct Lisp_User_Ptr
{
  ENUM_BF (Lisp_Misc_Type) type : 16;	     /* = Lisp_Misc_User_Ptr */
  bool_bf gcmarkbit : 1;
  unsigned spacer : 15;

  void (*finalizer) (void *);
  void *p;
};
#endif

/* A finalizer sentinel.  */
struct Lisp_Finalizer
  {
    struct Lisp_Misc_Any base;

    /* Circular list of all active weak references.  */
    struct Lisp_Finalizer *prev;
    struct Lisp_Finalizer *next;

    /* Call FUNCTION when the finalizer becomes unreachable, even if
       FUNCTION contains a reference to the finalizer; i.e., call
       FUNCTION when it is reachable _only_ through finalizers.  */
    Lisp_Object function;
  };

/* A miscellaneous object, when it's on the free list.  */
struct Lisp_Free
  {
    ENUM_BF (Lisp_Misc_Type) type : 16;	/* = Lisp_Misc_Free */
    bool_bf gcmarkbit : 1;
    unsigned spacer : 15;
    union Lisp_Misc *chain;
  };

/* To get the type field of a union Lisp_Misc, use XMISCTYPE.
   It uses one of these struct subtypes to get the type field.  */

union Lisp_Misc
  {
    struct Lisp_Misc_Any u_any;	   /* Supertype of all Misc types.  */
    struct Lisp_Free u_free;
    struct Lisp_Marker u_marker;
    struct Lisp_Overlay u_overlay;
    struct Lisp_Save_Value u_save_value;
    struct Lisp_Finalizer u_finalizer;
#ifdef HAVE_MODULES
    struct Lisp_User_Ptr u_user_ptr;
#endif
  };

INLINE union Lisp_Misc *
XMISC (Lisp_Object a)
{
  return XUNTAG (a, Lisp_Misc);
}

INLINE struct Lisp_Misc_Any *
XMISCANY (Lisp_Object a)
{
  eassert (MISCP (a));
  return & XMISC (a)->u_any;
}

INLINE enum Lisp_Misc_Type
XMISCTYPE (Lisp_Object a)
{
  return XMISCANY (a)->type;
}

INLINE struct Lisp_Marker *
XMARKER (Lisp_Object a)
{
  eassert (MARKERP (a));
  return & XMISC (a)->u_marker;
}

INLINE struct Lisp_Overlay *
XOVERLAY (Lisp_Object a)
{
  eassert (OVERLAYP (a));
  return & XMISC (a)->u_overlay;
}

INLINE struct Lisp_Save_Value *
XSAVE_VALUE (Lisp_Object a)
{
  eassert (SAVE_VALUEP (a));
  return & XMISC (a)->u_save_value;
}

INLINE struct Lisp_Finalizer *
XFINALIZER (Lisp_Object a)
{
  eassert (FINALIZERP (a));
  return & XMISC (a)->u_finalizer;
}

#ifdef HAVE_MODULES
INLINE struct Lisp_User_Ptr *
XUSER_PTR (Lisp_Object a)
{
  eassert (USER_PTRP (a));
  return & XMISC (a)->u_user_ptr;
}
#endif


/* Forwarding pointer to an int variable.
   This is allowed only in the value cell of a symbol,
   and it means that the symbol's value really lives in the
   specified int variable.  */
struct Lisp_Intfwd
  {
    enum Lisp_Fwd_Type type;	/* = Lisp_Fwd_Int */
    EMACS_INT *intvar;
  };

/* Boolean forwarding pointer to an int variable.
   This is like Lisp_Intfwd except that the ostensible
   "value" of the symbol is t if the bool variable is true,
   nil if it is false.  */
struct Lisp_Boolfwd
  {
    enum Lisp_Fwd_Type type;	/* = Lisp_Fwd_Bool */
    bool *boolvar;
  };

/* Forwarding pointer to a Lisp_Object variable.
   This is allowed only in the value cell of a symbol,
   and it means that the symbol's value really lives in the
   specified variable.  */
struct Lisp_Objfwd
  {
    enum Lisp_Fwd_Type type;	/* = Lisp_Fwd_Obj */
    Lisp_Object *objvar;
  };

/* Like Lisp_Objfwd except that value lives in a slot in the
   current buffer.  Value is byte index of slot within buffer.  */
struct Lisp_Buffer_Objfwd
  {
    enum Lisp_Fwd_Type type;	/* = Lisp_Fwd_Buffer_Obj */
    int offset;
    /* One of Qnil, Qintegerp, Qsymbolp, Qstringp, Qfloatp or Qnumberp.  */
    Lisp_Object predicate;
  };

/* struct Lisp_Buffer_Local_Value is used in a symbol value cell when
   the symbol has buffer-local or frame-local bindings.  (Exception:
   some buffer-local variables are built-in, with their values stored
   in the buffer structure itself.  They are handled differently,
   using struct Lisp_Buffer_Objfwd.)

   The `realvalue' slot holds the variable's current value, or a
   forwarding pointer to where that value is kept.  This value is the
   one that corresponds to the loaded binding.  To read or set the
   variable, you must first make sure the right binding is loaded;
   then you can access the value in (or through) `realvalue'.

   `buffer' and `frame' are the buffer and frame for which the loaded
   binding was found.  If those have changed, to make sure the right
   binding is loaded it is necessary to find which binding goes with
   the current buffer and selected frame, then load it.  To load it,
   first unload the previous binding, then copy the value of the new
   binding into `realvalue' (or through it).  Also update
   LOADED-BINDING to point to the newly loaded binding.

   `local_if_set' indicates that merely setting the variable creates a
   local binding for the current buffer.  Otherwise the latter, setting
   the variable does not do that; only make-local-variable does that.  */

struct Lisp_Buffer_Local_Value
  {
    /* True means that merely setting the variable creates a local
       binding for the current buffer.  */
    bool_bf local_if_set : 1;
    /* True means this variable can have frame-local bindings, otherwise, it is
       can have buffer-local bindings.  The two cannot be combined.  */
    bool_bf frame_local : 1;
    /* True means that the binding now loaded was found.
       Presumably equivalent to (defcell!=valcell).  */
    bool_bf found : 1;
    /* If non-NULL, a forwarding to the C var where it should also be set.  */
    union Lisp_Fwd *fwd;	/* Should never be (Buffer|Kboard)_Objfwd.  */
    /* The buffer or frame for which the loaded binding was found.  */
    Lisp_Object where;
    /* A cons cell that holds the default value.  It has the form
       (SYMBOL . DEFAULT-VALUE).  */
    Lisp_Object defcell;
    /* The cons cell from `where's parameter alist.
       It always has the form (SYMBOL . VALUE)
       Note that if `forward' is non-nil, VALUE may be out of date.
       Also if the currently loaded binding is the default binding, then
       this is `eq'ual to defcell.  */
    Lisp_Object valcell;
  };

/* Like Lisp_Objfwd except that value lives in a slot in the
   current kboard.  */
struct Lisp_Kboard_Objfwd
  {
    enum Lisp_Fwd_Type type;	/* = Lisp_Fwd_Kboard_Obj */
    int offset;
  };

union Lisp_Fwd
  {
    struct Lisp_Intfwd u_intfwd;
    struct Lisp_Boolfwd u_boolfwd;
    struct Lisp_Objfwd u_objfwd;
    struct Lisp_Buffer_Objfwd u_buffer_objfwd;
    struct Lisp_Kboard_Objfwd u_kboard_objfwd;
  };

INLINE enum Lisp_Fwd_Type
XFWDTYPE (union Lisp_Fwd *a)
{
  return a->u_intfwd.type;
}

INLINE struct Lisp_Buffer_Objfwd *
XBUFFER_OBJFWD (union Lisp_Fwd *a)
{
  eassert (BUFFER_OBJFWDP (a));
  return &a->u_buffer_objfwd;
}

/* Lisp floating point type.  */
struct Lisp_Float
  {
    union
    {
      double data;
      struct Lisp_Float *chain;
    } u;
  };

INLINE double
XFLOAT_DATA (Lisp_Object f)
{
  return XFLOAT (f)->u.data;
}

/* Most hosts nowadays use IEEE floating point, so they use IEC 60559
   representations, have infinities and NaNs, and do not trap on
   exceptions.  Define IEEE_FLOATING_POINT if this host is one of the
   typical ones.  The C11 macro __STDC_IEC_559__ is close to what is
   wanted here, but is not quite right because Emacs does not require
   all the features of C11 Annex F (and does not require C11 at all,
   for that matter).  */
enum
  {
    IEEE_FLOATING_POINT
      = (FLT_RADIX == 2 && FLT_MANT_DIG == 24
	 && FLT_MIN_EXP == -125 && FLT_MAX_EXP == 128)
  };

/* A character, declared with the following typedef, is a member
   of some character set associated with the current buffer.  */
#ifndef _UCHAR_T  /* Protect against something in ctab.h on AIX.  */
#define _UCHAR_T
typedef unsigned char UCHAR;
#endif

/* Meanings of slots in a Lisp_Compiled:  */

enum Lisp_Compiled
  {
    COMPILED_ARGLIST = 0,
    COMPILED_BYTECODE = 1,
    COMPILED_CONSTANTS = 2,
    COMPILED_STACK_DEPTH = 3,
    COMPILED_DOC_STRING = 4,
    COMPILED_INTERACTIVE = 5
  };

/* Flag bits in a character.  These also get used in termhooks.h.
   Richard Stallman <rms@gnu.ai.mit.edu> thinks that MULE
   (MUlti-Lingual Emacs) might need 22 bits for the character value
   itself, so we probably shouldn't use any bits lower than 0x0400000.  */
enum char_bits
  {
    CHAR_ALT = 0x0400000,
    CHAR_SUPER = 0x0800000,
    CHAR_HYPER = 0x1000000,
    CHAR_SHIFT = 0x2000000,
    CHAR_CTL = 0x4000000,
    CHAR_META = 0x8000000,

    CHAR_MODIFIER_MASK =
      CHAR_ALT | CHAR_SUPER | CHAR_HYPER | CHAR_SHIFT | CHAR_CTL | CHAR_META,

    /* Actually, the current Emacs uses 22 bits for the character value
       itself.  */
    CHARACTERBITS = 22
  };

/* Data type checking.  */

INLINE bool
(NILP) (Lisp_Object x)
{
  return lisp_h_NILP (x);
}

INLINE bool
NUMBERP (Lisp_Object x)
{
  return INTEGERP (x) || FLOATP (x);
}
INLINE bool
NATNUMP (Lisp_Object x)
{
  return INTEGERP (x) && 0 <= XINT (x);
}

INLINE bool
RANGED_INTEGERP (intmax_t lo, Lisp_Object x, intmax_t hi)
{
  return INTEGERP (x) && lo <= XINT (x) && XINT (x) <= hi;
}

#define TYPE_RANGED_INTEGERP(type, x) \
  (INTEGERP (x)			      \
   && (TYPE_SIGNED (type) ? TYPE_MINIMUM (type) <= XINT (x) : 0 <= XINT (x)) \
   && XINT (x) <= TYPE_MAXIMUM (type))

INLINE bool
(CONSP) (Lisp_Object x)
{
  return lisp_h_CONSP (x);
}
INLINE bool
(FLOATP) (Lisp_Object x)
{
  return lisp_h_FLOATP (x);
}
INLINE bool
(MISCP) (Lisp_Object x)
{
  return lisp_h_MISCP (x);
}
INLINE bool
(SYMBOLP) (Lisp_Object x)
{
  return lisp_h_SYMBOLP (x);
}
INLINE bool
(INTEGERP) (Lisp_Object x)
{
  return lisp_h_INTEGERP (x);
}
INLINE bool
(VECTORLIKEP) (Lisp_Object x)
{
  return lisp_h_VECTORLIKEP (x);
}
INLINE bool
(MARKERP) (Lisp_Object x)
{
  return lisp_h_MARKERP (x);
}

INLINE bool
STRINGP (Lisp_Object x)
{
  return XTYPE (x) == Lisp_String;
}
INLINE bool
VECTORP (Lisp_Object x)
{
  return VECTORLIKEP (x) && ! (ASIZE (x) & PSEUDOVECTOR_FLAG);
}
INLINE bool
OVERLAYP (Lisp_Object x)
{
  return MISCP (x) && XMISCTYPE (x) == Lisp_Misc_Overlay;
}
INLINE bool
SAVE_VALUEP (Lisp_Object x)
{
  return MISCP (x) && XMISCTYPE (x) == Lisp_Misc_Save_Value;
}

INLINE bool
FINALIZERP (Lisp_Object x)
{
  return MISCP (x) && XMISCTYPE (x) == Lisp_Misc_Finalizer;
}

#ifdef HAVE_MODULES
INLINE bool
USER_PTRP (Lisp_Object x)
{
  return MISCP (x) && XMISCTYPE (x) == Lisp_Misc_User_Ptr;
}
#endif

INLINE bool
AUTOLOADP (Lisp_Object x)
{
  return CONSP (x) && EQ (Qautoload, XCAR (x));
}

INLINE bool
BUFFER_OBJFWDP (union Lisp_Fwd *a)
{
  return XFWDTYPE (a) == Lisp_Fwd_Buffer_Obj;
}

INLINE bool
PSEUDOVECTOR_TYPEP (struct vectorlike_header *a, int code)
{
  return ((a->size & (PSEUDOVECTOR_FLAG | PVEC_TYPE_MASK))
	  == (PSEUDOVECTOR_FLAG | (code << PSEUDOVECTOR_AREA_BITS)));
}

/* True if A is a pseudovector whose code is CODE.  */
INLINE bool
PSEUDOVECTORP (Lisp_Object a, int code)
{
  if (! VECTORLIKEP (a))
    return false;
  else
    {
      /* Converting to struct vectorlike_header * avoids aliasing issues.  */
      struct vectorlike_header *h = XUNTAG (a, Lisp_Vectorlike);
      return PSEUDOVECTOR_TYPEP (h, code);
    }
}


/* Test for specific pseudovector types.  */

INLINE bool
WINDOW_CONFIGURATIONP (Lisp_Object a)
{
  return PSEUDOVECTORP (a, PVEC_WINDOW_CONFIGURATION);
}

INLINE bool
PROCESSP (Lisp_Object a)
{
  return PSEUDOVECTORP (a, PVEC_PROCESS);
}

INLINE bool
WINDOWP (Lisp_Object a)
{
  return PSEUDOVECTORP (a, PVEC_WINDOW);
}

INLINE bool
TERMINALP (Lisp_Object a)
{
  return PSEUDOVECTORP (a, PVEC_TERMINAL);
}

INLINE bool
SUBRP (Lisp_Object a)
{
  return PSEUDOVECTORP (a, PVEC_SUBR);
}

INLINE bool
COMPILEDP (Lisp_Object a)
{
  return PSEUDOVECTORP (a, PVEC_COMPILED);
}

INLINE bool
BUFFERP (Lisp_Object a)
{
  return PSEUDOVECTORP (a, PVEC_BUFFER);
}

INLINE bool
CHAR_TABLE_P (Lisp_Object a)
{
  return PSEUDOVECTORP (a, PVEC_CHAR_TABLE);
}

INLINE bool
SUB_CHAR_TABLE_P (Lisp_Object a)
{
  return PSEUDOVECTORP (a, PVEC_SUB_CHAR_TABLE);
}

INLINE bool
BOOL_VECTOR_P (Lisp_Object a)
{
  return PSEUDOVECTORP (a, PVEC_BOOL_VECTOR);
}

INLINE bool
FRAMEP (Lisp_Object a)
{
  return PSEUDOVECTORP (a, PVEC_FRAME);
}

/* Test for image (image . spec)  */
INLINE bool
IMAGEP (Lisp_Object x)
{
  return CONSP (x) && EQ (XCAR (x), Qimage);
}

/* Array types.  */
INLINE bool
ARRAYP (Lisp_Object x)
{
  return VECTORP (x) || STRINGP (x) || CHAR_TABLE_P (x) || BOOL_VECTOR_P (x);
}

INLINE void
CHECK_LIST (Lisp_Object x)
{
  CHECK_TYPE (CONSP (x) || NILP (x), Qlistp, x);
}

INLINE void
(CHECK_LIST_CONS) (Lisp_Object x, Lisp_Object y)
{
  lisp_h_CHECK_LIST_CONS (x, y);
}

INLINE void
(CHECK_SYMBOL) (Lisp_Object x)
{
 lisp_h_CHECK_SYMBOL (x);
}

INLINE void
(CHECK_NUMBER) (Lisp_Object x)
{
  lisp_h_CHECK_NUMBER (x);
}

INLINE void
CHECK_STRING (Lisp_Object x)
{
  CHECK_TYPE (STRINGP (x), Qstringp, x);
}
INLINE void
CHECK_STRING_CAR (Lisp_Object x)
{
  CHECK_TYPE (STRINGP (XCAR (x)), Qstringp, XCAR (x));
}
INLINE void
CHECK_CONS (Lisp_Object x)
{
  CHECK_TYPE (CONSP (x), Qconsp, x);
}
INLINE void
CHECK_VECTOR (Lisp_Object x)
{
  CHECK_TYPE (VECTORP (x), Qvectorp, x);
}
INLINE void
CHECK_BOOL_VECTOR (Lisp_Object x)
{
  CHECK_TYPE (BOOL_VECTOR_P (x), Qbool_vector_p, x);
}
/* This is a bit special because we always need size afterwards.  */
INLINE ptrdiff_t
CHECK_VECTOR_OR_STRING (Lisp_Object x)
{
  if (VECTORP (x))
    return ASIZE (x);
  if (STRINGP (x))
    return SCHARS (x);
  wrong_type_argument (Qarrayp, x);
}
INLINE void
CHECK_ARRAY (Lisp_Object x, Lisp_Object predicate)
{
  CHECK_TYPE (ARRAYP (x), predicate, x);
}
INLINE void
CHECK_BUFFER (Lisp_Object x)
{
  CHECK_TYPE (BUFFERP (x), Qbufferp, x);
}
INLINE void
CHECK_WINDOW (Lisp_Object x)
{
  CHECK_TYPE (WINDOWP (x), Qwindowp, x);
}
#ifdef subprocesses
INLINE void
CHECK_PROCESS (Lisp_Object x)
{
  CHECK_TYPE (PROCESSP (x), Qprocessp, x);
}
#endif
INLINE void
CHECK_NATNUM (Lisp_Object x)
{
  CHECK_TYPE (NATNUMP (x), Qwholenump, x);
}

#define CHECK_RANGED_INTEGER(x, lo, hi)					\
  do {									\
    CHECK_NUMBER (x);							\
    if (! ((lo) <= XINT (x) && XINT (x) <= (hi)))			\
      args_out_of_range_3						\
	(x,								\
	 make_number ((lo) < 0 && (lo) < MOST_NEGATIVE_FIXNUM		\
		      ? MOST_NEGATIVE_FIXNUM				\
		      : (lo)),						\
	 make_number (min (hi, MOST_POSITIVE_FIXNUM)));			\
  } while (false)
#define CHECK_TYPE_RANGED_INTEGER(type, x) \
  do {									\
    if (TYPE_SIGNED (type))						\
      CHECK_RANGED_INTEGER (x, TYPE_MINIMUM (type), TYPE_MAXIMUM (type)); \
    else								\
      CHECK_RANGED_INTEGER (x, 0, TYPE_MAXIMUM (type));			\
  } while (false)

#define CHECK_NUMBER_COERCE_MARKER(x)					\
  do {									\
    if (MARKERP ((x)))							\
      XSETFASTINT (x, marker_position (x));				\
    else								\
      CHECK_TYPE (INTEGERP (x), Qinteger_or_marker_p, x);		\
  } while (false)

INLINE double
XFLOATINT (Lisp_Object n)
{
  return extract_float (n);
}

INLINE void
CHECK_NUMBER_OR_FLOAT (Lisp_Object x)
{
  CHECK_TYPE (NUMBERP (x), Qnumberp, x);
}

#define CHECK_NUMBER_OR_FLOAT_COERCE_MARKER(x)				\
  do {									\
    if (MARKERP (x))							\
      XSETFASTINT (x, marker_position (x));				\
    else								\
      CHECK_TYPE (NUMBERP (x), Qnumber_or_marker_p, x);			\
  } while (false)

/* Since we can't assign directly to the CAR or CDR fields of a cons
   cell, use these when checking that those fields contain numbers.  */
INLINE void
CHECK_NUMBER_CAR (Lisp_Object x)
{
  Lisp_Object tmp = XCAR (x);
  CHECK_NUMBER (tmp);
  XSETCAR (x, tmp);
}

INLINE void
CHECK_NUMBER_CDR (Lisp_Object x)
{
  Lisp_Object tmp = XCDR (x);
  CHECK_NUMBER (tmp);
  XSETCDR (x, tmp);
}

/* Define a built-in function for calling from Lisp.
 `lname' should be the name to give the function in Lisp,
    as a null-terminated C string.
 `fnname' should be the name of the function in C.
    By convention, it starts with F.
 `sname' should be the name for the C constant structure
    that records information on this function for internal use.
    By convention, it should be the same as `fnname' but with S instead of F.
    It's too bad that C macros can't compute this from `fnname'.
 `minargs' should be a number, the minimum number of arguments allowed.
 `maxargs' should be a number, the maximum number of arguments allowed,
    or else MANY or UNEVALLED.
    MANY means pass a vector of evaluated arguments,
	 in the form of an integer number-of-arguments
	 followed by the address of a vector of Lisp_Objects
	 which contains the argument values.
    UNEVALLED means pass the list of unevaluated arguments
 `intspec' says how interactive arguments are to be fetched.
    If the string starts with a `(', `intspec' is evaluated and the resulting
    list is the list of arguments.
    If it's a string that doesn't start with `(', the value should follow
    the one of the doc string for `interactive'.
    A null string means call interactively with no arguments.
 `doc' is documentation for the user.  */

/* This version of DEFUN declares a function prototype with the right
   arguments, so we can catch errors with maxargs at compile-time.  */
#ifdef _MSC_VER
#define DEFUN(lname, fnname, sname, minargs, maxargs, intspec, doc)	\
   Lisp_Object fnname DEFUN_ARGS_ ## maxargs ;				\
   static struct Lisp_Subr alignas (GCALIGNMENT) sname =		\
   { { (PVEC_SUBR << PSEUDOVECTOR_AREA_BITS)				\
       | (sizeof (struct Lisp_Subr) / sizeof (EMACS_INT)) },		\
      { (Lisp_Object (__cdecl *)(void))fnname },                        \
       minargs, maxargs, lname, intspec, 0};				\
   Lisp_Object fnname
#else  /* not _MSC_VER */
#define DEFUN(lname, fnname, sname, minargs, maxargs, intspec, doc)	\
   static struct Lisp_Subr alignas (GCALIGNMENT) sname =		\
     { { PVEC_SUBR << PSEUDOVECTOR_AREA_BITS },				\
       { .a ## maxargs = fnname },					\
       minargs, maxargs, lname, intspec, 0};				\
   Lisp_Object fnname
#endif

/* True if OBJ is a Lisp function.  */
INLINE bool
FUNCTIONP (Lisp_Object obj)
{
  return functionp (obj);
}

/* defsubr (Sname);
   is how we define the symbol for function `name' at start-up time.  */
extern void defsubr (struct Lisp_Subr *);

enum maxargs
  {
    MANY = -2,
    UNEVALLED = -1
  };

/* Call a function F that accepts many args, passing it ARRAY's elements.  */
#define CALLMANY(f, array) (f) (ARRAYELTS (array), array)

/* Call a function F that accepts many args, passing it the remaining args,
   E.g., 'return CALLN (Fformat, fmt, text);' is less error-prone than
   '{ Lisp_Object a[2]; a[0] = fmt; a[1] = text; return Fformat (2, a); }'.
   CALLN is overkill for simple usages like 'Finsert (1, &text);'.  */
#define CALLN(f, ...) CALLMANY (f, ((Lisp_Object []) {__VA_ARGS__}))

extern void defvar_lisp (struct Lisp_Objfwd *, const char *, Lisp_Object *);
extern void defvar_lisp_nopro (struct Lisp_Objfwd *, const char *, Lisp_Object *);
extern void defvar_bool (struct Lisp_Boolfwd *, const char *, bool *);
extern void defvar_int (struct Lisp_Intfwd *, const char *, EMACS_INT *);
extern void defvar_kboard (struct Lisp_Kboard_Objfwd *, const char *, int);

/* Macros we use to define forwarded Lisp variables.
   These are used in the syms_of_FILENAME functions.

   An ordinary (not in buffer_defaults, per-buffer, or per-keyboard)
   lisp variable is actually a field in `struct emacs_globals'.  The
   field's name begins with "f_", which is a convention enforced by
   these macros.  Each such global has a corresponding #define in
   globals.h; the plain name should be used in the code.

   E.g., the global "cons_cells_consed" is declared as "int
   f_cons_cells_consed" in globals.h, but there is a define:

      #define cons_cells_consed globals.f_cons_cells_consed

   All C code uses the `cons_cells_consed' name.  This is all done
   this way to support indirection for multi-threaded Emacs.  */

#define DEFVAR_LISP(lname, vname, doc)		\
  do {						\
    static struct Lisp_Objfwd o_fwd;		\
    defvar_lisp (&o_fwd, lname, &globals.f_ ## vname);		\
  } while (false)
#define DEFVAR_LISP_NOPRO(lname, vname, doc)	\
  do {						\
    static struct Lisp_Objfwd o_fwd;		\
    defvar_lisp_nopro (&o_fwd, lname, &globals.f_ ## vname);	\
  } while (false)
#define DEFVAR_BOOL(lname, vname, doc)		\
  do {						\
    static struct Lisp_Boolfwd b_fwd;		\
    defvar_bool (&b_fwd, lname, &globals.f_ ## vname);		\
  } while (false)
#define DEFVAR_INT(lname, vname, doc)		\
  do {						\
    static struct Lisp_Intfwd i_fwd;		\
    defvar_int (&i_fwd, lname, &globals.f_ ## vname);		\
  } while (false)

#define DEFVAR_BUFFER_DEFAULTS(lname, vname, doc)		\
  do {								\
    static struct Lisp_Objfwd o_fwd;				\
    defvar_lisp_nopro (&o_fwd, lname, &BVAR (&buffer_defaults, vname));	\
  } while (false)

#define DEFVAR_KBOARD(lname, vname, doc)			\
  do {								\
    static struct Lisp_Kboard_Objfwd ko_fwd;			\
    defvar_kboard (&ko_fwd, lname, offsetof (KBOARD, vname ## _)); \
  } while (false)

/* Save and restore the instruction and environment pointers,
   without affecting the signal mask.  */

#ifdef HAVE__SETJMP
typedef jmp_buf sys_jmp_buf;
# define sys_setjmp(j) _setjmp (j)
# define sys_longjmp(j, v) _longjmp (j, v)
#elif defined HAVE_SIGSETJMP
typedef sigjmp_buf sys_jmp_buf;
# define sys_setjmp(j) sigsetjmp (j, 0)
# define sys_longjmp(j, v) siglongjmp (j, v)
#else
/* A platform that uses neither _longjmp nor siglongjmp; assume
   longjmp does not affect the sigmask.  */
typedef jmp_buf sys_jmp_buf;
# define sys_setjmp(j) setjmp (j)
# define sys_longjmp(j, v) longjmp (j, v)
#endif


/* Elisp uses several stacks:
   - the C stack.
   - the bytecode stack: used internally by the bytecode interpreter.
     Allocated from the C stack.
   - The specpdl stack: keeps track of active unwind-protect and
     dynamic-let-bindings.  Allocated from the `specpdl' array, a manually
     managed stack.
   - The handler stack: keeps track of active catch tags and condition-case
     handlers.  Allocated in a manually managed stack implemented by a
     doubly-linked list allocated via xmalloc and never freed.  */

/* Structure for recording Lisp call stack for backtrace purposes.  */

/* The special binding stack holds the outer values of variables while
   they are bound by a function application or a let form, stores the
   code to be executed for unwind-protect forms.

   NOTE: The specbinding union is defined here, because SPECPDL_INDEX is
   used all over the place, needs to be fast, and needs to know the size of
   union specbinding.  But only eval.c should access it.  */

enum specbind_tag {
  SPECPDL_UNWIND,		/* An unwind_protect function on Lisp_Object.  */
  SPECPDL_UNWIND_PTR,		/* Likewise, on void *.  */
  SPECPDL_UNWIND_INT,		/* Likewise, on int.  */
  SPECPDL_UNWIND_VOID,		/* Likewise, with no arg.  */
  SPECPDL_BACKTRACE,		/* An element of the backtrace.  */
  SPECPDL_LET,			/* A plain and simple dynamic let-binding.  */
  /* Tags greater than SPECPDL_LET must be "subkinds" of LET.  */
  SPECPDL_LET_LOCAL,		/* A buffer-local let-binding.  */
  SPECPDL_LET_DEFAULT		/* A global binding for a localized var.  */
};

union specbinding
  {
    ENUM_BF (specbind_tag) kind : CHAR_BIT;
    struct {
      ENUM_BF (specbind_tag) kind : CHAR_BIT;
      void (*func) (Lisp_Object);
      Lisp_Object arg;
    } unwind;
    struct {
      ENUM_BF (specbind_tag) kind : CHAR_BIT;
      void (*func) (void *);
      void *arg;
    } unwind_ptr;
    struct {
      ENUM_BF (specbind_tag) kind : CHAR_BIT;
      void (*func) (int);
      int arg;
    } unwind_int;
    struct {
      ENUM_BF (specbind_tag) kind : CHAR_BIT;
      void (*func) (void);
    } unwind_void;
    struct {
      ENUM_BF (specbind_tag) kind : CHAR_BIT;
      /* `where' is not used in the case of SPECPDL_LET.  */
      Lisp_Object symbol, old_value, where;
    } let;
    struct {
      ENUM_BF (specbind_tag) kind : CHAR_BIT;
      bool_bf debug_on_exit : 1;
      Lisp_Object function;
      Lisp_Object *args;
      ptrdiff_t nargs;
    } bt;
  };

extern union specbinding *specpdl;
extern union specbinding *specpdl_ptr;
extern ptrdiff_t specpdl_size;

INLINE ptrdiff_t
SPECPDL_INDEX (void)
{
  return specpdl_ptr - specpdl;
}

/* This structure helps implement the `catch/throw' and `condition-case/signal'
   control structures.  A struct handler contains all the information needed to
   restore the state of the interpreter after a non-local jump.

   handler structures are chained together in a doubly linked list; the `next'
   member points to the next outer catchtag and the `nextfree' member points in
   the other direction to the next inner element (which is typically the next
   free element since we mostly use it on the deepest handler).

   A call like (throw TAG VAL) searches for a catchtag whose `tag_or_ch'
   member is TAG, and then unbinds to it.  The `val' member is used to
   hold VAL while the stack is unwound; `val' is returned as the value
   of the catch form.  If there is a handler of type CATCHER_ALL, it will
   be treated as a handler for all invocations of `throw'; in this case
   `val' will be set to (TAG . VAL).

   All the other members are concerned with restoring the interpreter
   state.

   Members are volatile if their values need to survive _longjmp when
   a 'struct handler' is a local variable.  */

enum handlertype { CATCHER, CONDITION_CASE, CATCHER_ALL };

struct handler
{
  enum handlertype type;
  Lisp_Object tag_or_ch;
  Lisp_Object val;
  struct handler *next;
  struct handler *nextfree;

  /* The bytecode interpreter can have several handlers active at the same
     time, so when we longjmp to one of them, it needs to know which handler
     this was and what was the corresponding internal state.  This is stored
     here, and when we longjmp we make sure that handlerlist points to the
     proper handler.  */
  Lisp_Object *bytecode_top;
  int bytecode_dest;

  /* Most global vars are reset to their value via the specpdl mechanism,
     but a few others are handled by storing their value here.  */
  sys_jmp_buf jmp;
  EMACS_INT lisp_eval_depth;
  ptrdiff_t pdlcount;
  int poll_suppress_count;
  int interrupt_input_blocked;
  struct byte_stack *byte_stack;
};

extern Lisp_Object memory_signal_data;

/* An address near the bottom of the stack.
   Tells GC how to save a copy of the stack.  */
extern char *stack_bottom;

/* Check quit-flag and quit if it is non-nil.
   Typing C-g does not directly cause a quit; it only sets Vquit_flag.
   So the program needs to do QUIT at times when it is safe to quit.
   Every loop that might run for a long time or might not exit
   ought to do QUIT at least once, at a safe place.
   Unless that is impossible, of course.
   But it is very desirable to avoid creating loops where QUIT is impossible.

   Exception: if you set immediate_quit to true,
   then the handler that responds to the C-g does the quit itself.
   This is a good thing to do around a loop that has no side effects
   and (in particular) cannot call arbitrary Lisp code.

   If quit-flag is set to `kill-emacs' the SIGINT handler has received
   a request to exit Emacs when it is safe to do.  */

extern void process_pending_signals (void);
extern bool volatile pending_signals;

extern void process_quit_flag (void);
#define QUIT						\
  do {							\
    if (!NILP (Vquit_flag) && NILP (Vinhibit_quit))	\
      process_quit_flag ();				\
    else if (pending_signals)				\
      process_pending_signals ();			\
  } while (false)


/* True if ought to quit now.  */

#define QUITP (!NILP (Vquit_flag) && NILP (Vinhibit_quit))

extern Lisp_Object Vascii_downcase_table;
extern Lisp_Object Vascii_canon_table;

/* Call staticpro (&var) to protect static variable `var'.  */

void staticpro (Lisp_Object *);

/* Forward declarations for prototypes.  */
struct window;
struct frame;

/* Copy COUNT Lisp_Objects from ARGS to contents of V starting from OFFSET.  */

INLINE void
vcopy (Lisp_Object v, ptrdiff_t offset, Lisp_Object *args, ptrdiff_t count)
{
  eassert (0 <= offset && 0 <= count && offset + count <= ASIZE (v));
  memcpy (XVECTOR (v)->contents + offset, args, count * sizeof *args);
}

/* Functions to modify hash tables.  */

INLINE void
set_hash_key_slot (struct Lisp_Hash_Table *h, ptrdiff_t idx, Lisp_Object val)
{
  gc_aset (h->key_and_value, 2 * idx, val);
}

INLINE void
set_hash_value_slot (struct Lisp_Hash_Table *h, ptrdiff_t idx, Lisp_Object val)
{
  gc_aset (h->key_and_value, 2 * idx + 1, val);
}

/* Use these functions to set Lisp_Object
   or pointer slots of struct Lisp_Symbol.  */

INLINE void
set_symbol_function (Lisp_Object sym, Lisp_Object function)
{
  XSYMBOL (sym)->function = function;
}

INLINE void
set_symbol_plist (Lisp_Object sym, Lisp_Object plist)
{
  XSYMBOL (sym)->plist = plist;
}

INLINE void
set_symbol_next (Lisp_Object sym, struct Lisp_Symbol *next)
{
  XSYMBOL (sym)->next = next;
}

/* Buffer-local (also frame-local) variable access functions.  */

INLINE int
blv_found (struct Lisp_Buffer_Local_Value *blv)
{
  eassert (blv->found == !EQ (blv->defcell, blv->valcell));
  return blv->found;
}

/* Set overlay's property list.  */

INLINE void
set_overlay_plist (Lisp_Object overlay, Lisp_Object plist)
{
  XOVERLAY (overlay)->plist = plist;
}

/* Get text properties of S.  */

INLINE INTERVAL
string_intervals (Lisp_Object s)
{
  return XSTRING (s)->intervals;
}

/* Set text properties of S to I.  */

INLINE void
set_string_intervals (Lisp_Object s, INTERVAL i)
{
  XSTRING (s)->intervals = i;
}

/* Set a Lisp slot in TABLE to VAL.  Most code should use this instead
   of setting slots directly.  */

INLINE void
set_char_table_defalt (Lisp_Object table, Lisp_Object val)
{
  XCHAR_TABLE (table)->defalt = val;
}
INLINE void
set_char_table_purpose (Lisp_Object table, Lisp_Object val)
{
  XCHAR_TABLE (table)->purpose = val;
}

/* Set different slots in (sub)character tables.  */

INLINE void
set_char_table_extras (Lisp_Object table, ptrdiff_t idx, Lisp_Object val)
{
  eassert (0 <= idx && idx < CHAR_TABLE_EXTRA_SLOTS (XCHAR_TABLE (table)));
  XCHAR_TABLE (table)->extras[idx] = val;
}

INLINE void
set_char_table_contents (Lisp_Object table, ptrdiff_t idx, Lisp_Object val)
{
  eassert (0 <= idx && idx < (1 << CHARTAB_SIZE_BITS_0));
  XCHAR_TABLE (table)->contents[idx] = val;
}

INLINE void
set_sub_char_table_contents (Lisp_Object table, ptrdiff_t idx, Lisp_Object val)
{
  XSUB_CHAR_TABLE (table)->contents[idx] = val;
}

/* Defined in data.c.  */
extern Lisp_Object indirect_function (Lisp_Object);
extern Lisp_Object find_symbol_value (Lisp_Object);
enum Arith_Comparison {
  ARITH_EQUAL,
  ARITH_NOTEQUAL,
  ARITH_LESS,
  ARITH_GRTR,
  ARITH_LESS_OR_EQUAL,
  ARITH_GRTR_OR_EQUAL
};
extern Lisp_Object arithcompare (Lisp_Object num1, Lisp_Object num2,
                                 enum Arith_Comparison comparison);

/* Convert the integer I to an Emacs representation, either the integer
   itself, or a cons of two or three integers, or if all else fails a float.
   I should not have side effects.  */
#define INTEGER_TO_CONS(i)					    \
  (! FIXNUM_OVERFLOW_P (i)					    \
   ? make_number (i)						    \
   : EXPR_SIGNED (i) ? intbig_to_lisp (i) : uintbig_to_lisp (i))
extern Lisp_Object intbig_to_lisp (intmax_t);
extern Lisp_Object uintbig_to_lisp (uintmax_t);

/* Convert the Emacs representation CONS back to an integer of type
   TYPE, storing the result the variable VAR.  Signal an error if CONS
   is not a valid representation or is out of range for TYPE.  */
#define CONS_TO_INTEGER(cons, type, var)				\
 (TYPE_SIGNED (type)							\
  ? ((var) = cons_to_signed (cons, TYPE_MINIMUM (type), TYPE_MAXIMUM (type))) \
  : ((var) = cons_to_unsigned (cons, TYPE_MAXIMUM (type))))
extern intmax_t cons_to_signed (Lisp_Object, intmax_t, intmax_t);
extern uintmax_t cons_to_unsigned (Lisp_Object, uintmax_t);

extern struct Lisp_Symbol *indirect_variable (struct Lisp_Symbol *);
extern _Noreturn void args_out_of_range (Lisp_Object, Lisp_Object);
extern _Noreturn void args_out_of_range_3 (Lisp_Object, Lisp_Object,
					   Lisp_Object);
extern Lisp_Object do_symval_forwarding (union Lisp_Fwd *);
extern void set_internal (Lisp_Object, Lisp_Object, Lisp_Object, bool);
extern void syms_of_data (void);
extern void swap_in_global_binding (struct Lisp_Symbol *);

/* Defined in cmds.c */
extern void syms_of_cmds (void);
extern void keys_of_cmds (void);

/* Defined in coding.c.  */
extern Lisp_Object detect_coding_system (const unsigned char *, ptrdiff_t,
                                         ptrdiff_t, bool, bool, Lisp_Object);
extern void init_coding (void);
extern void init_coding_once (void);
extern void syms_of_coding (void);

/* Defined in character.c.  */
extern ptrdiff_t chars_in_text (const unsigned char *, ptrdiff_t);
extern ptrdiff_t multibyte_chars_in_text (const unsigned char *, ptrdiff_t);
extern void syms_of_character (void);

/* Defined in charset.c.  */
extern void init_charset (void);
extern void init_charset_once (void);
extern void syms_of_charset (void);
/* Structure forward declarations.  */
struct charset;

/* Defined in syntax.c.  */
extern void init_syntax_once (void);
extern void syms_of_syntax (void);

/* Defined in fns.c.  */
enum { NEXT_ALMOST_PRIME_LIMIT = 11 };
extern EMACS_INT next_almost_prime (EMACS_INT) ATTRIBUTE_CONST;
extern Lisp_Object larger_vector (Lisp_Object, ptrdiff_t, ptrdiff_t);
extern void sweep_weak_hash_tables (void);
EMACS_UINT hash_string (char const *, ptrdiff_t);
EMACS_UINT sxhash (Lisp_Object, int);
Lisp_Object make_hash_table (struct hash_table_test, Lisp_Object, Lisp_Object,
                             Lisp_Object, Lisp_Object);
ptrdiff_t hash_lookup (struct Lisp_Hash_Table *, Lisp_Object, EMACS_UINT *);
ptrdiff_t hash_put (struct Lisp_Hash_Table *, Lisp_Object, Lisp_Object,
		    EMACS_UINT);
void hash_remove_from_table (struct Lisp_Hash_Table *, Lisp_Object);
extern struct hash_table_test hashtest_eq, hashtest_eql, hashtest_equal;
extern void validate_subarray (Lisp_Object, Lisp_Object, Lisp_Object,
			       ptrdiff_t, ptrdiff_t *, ptrdiff_t *);
extern Lisp_Object substring_both (Lisp_Object, ptrdiff_t, ptrdiff_t,
				   ptrdiff_t, ptrdiff_t);
extern Lisp_Object merge (Lisp_Object, Lisp_Object, Lisp_Object);
extern Lisp_Object do_yes_or_no_p (Lisp_Object);
extern Lisp_Object concat2 (Lisp_Object, Lisp_Object);
extern Lisp_Object concat3 (Lisp_Object, Lisp_Object, Lisp_Object);
extern Lisp_Object nconc2 (Lisp_Object, Lisp_Object);
extern Lisp_Object assq_no_quit (Lisp_Object, Lisp_Object);
extern Lisp_Object assoc_no_quit (Lisp_Object, Lisp_Object);
extern void clear_string_char_byte_cache (void);
extern ptrdiff_t string_char_to_byte (Lisp_Object, ptrdiff_t);
extern ptrdiff_t string_byte_to_char (Lisp_Object, ptrdiff_t);
extern Lisp_Object string_to_multibyte (Lisp_Object);
extern Lisp_Object string_make_unibyte (Lisp_Object);
extern void syms_of_fns (void);

/* Defined in floatfns.c.  */
extern void syms_of_floatfns (void);
extern Lisp_Object fmod_float (Lisp_Object x, Lisp_Object y);

/* Defined in fringe.c.  */
extern void syms_of_fringe (void);
extern void init_fringe (void);
#ifdef HAVE_WINDOW_SYSTEM
extern void mark_fringe_data (void);
extern void init_fringe_once (void);
#endif /* HAVE_WINDOW_SYSTEM */

/* Defined in image.c.  */
extern int x_bitmap_mask (struct frame *, ptrdiff_t);
extern void reset_image_types (void);
extern void syms_of_image (void);

/* Defined in insdel.c.  */
extern void move_gap_both (ptrdiff_t, ptrdiff_t);
extern _Noreturn void buffer_overflow (void);
extern void make_gap (ptrdiff_t);
extern void make_gap_1 (struct buffer *, ptrdiff_t);
extern ptrdiff_t copy_text (const unsigned char *, unsigned char *,
			    ptrdiff_t, bool, bool);
extern int count_combining_before (const unsigned char *,
				   ptrdiff_t, ptrdiff_t, ptrdiff_t);
extern int count_combining_after (const unsigned char *,
				  ptrdiff_t, ptrdiff_t, ptrdiff_t);
extern void insert (const char *, ptrdiff_t);
extern void insert_and_inherit (const char *, ptrdiff_t);
extern void insert_1_both (const char *, ptrdiff_t, ptrdiff_t,
			   bool, bool, bool);
extern void insert_from_gap (ptrdiff_t, ptrdiff_t, bool text_at_gap_tail);
extern void insert_from_string (Lisp_Object, ptrdiff_t, ptrdiff_t,
				ptrdiff_t, ptrdiff_t, bool);
extern void insert_from_buffer (struct buffer *, ptrdiff_t, ptrdiff_t, bool);
extern void insert_char (int);
extern void insert_string (const char *);
extern void insert_before_markers (const char *, ptrdiff_t);
extern void insert_before_markers_and_inherit (const char *, ptrdiff_t);
extern void insert_from_string_before_markers (Lisp_Object, ptrdiff_t,
					       ptrdiff_t, ptrdiff_t,
					       ptrdiff_t, bool);
extern void del_range (ptrdiff_t, ptrdiff_t);
extern Lisp_Object del_range_1 (ptrdiff_t, ptrdiff_t, bool, bool);
extern void del_range_byte (ptrdiff_t, ptrdiff_t, bool);
extern void del_range_both (ptrdiff_t, ptrdiff_t, ptrdiff_t, ptrdiff_t, bool);
extern Lisp_Object del_range_2 (ptrdiff_t, ptrdiff_t,
				ptrdiff_t, ptrdiff_t, bool);
extern void modify_text (ptrdiff_t, ptrdiff_t);
extern void prepare_to_modify_buffer (ptrdiff_t, ptrdiff_t, ptrdiff_t *);
extern void prepare_to_modify_buffer_1 (ptrdiff_t, ptrdiff_t, ptrdiff_t *);
extern void invalidate_buffer_caches (struct buffer *, ptrdiff_t, ptrdiff_t);
extern void signal_after_change (ptrdiff_t, ptrdiff_t, ptrdiff_t);
extern void adjust_after_insert (ptrdiff_t, ptrdiff_t, ptrdiff_t,
				 ptrdiff_t, ptrdiff_t);
extern void adjust_markers_for_delete (ptrdiff_t, ptrdiff_t,
				       ptrdiff_t, ptrdiff_t);
extern void replace_range (ptrdiff_t, ptrdiff_t, Lisp_Object, bool, bool, bool);
extern void replace_range_2 (ptrdiff_t, ptrdiff_t, ptrdiff_t, ptrdiff_t,
			     const char *, ptrdiff_t, ptrdiff_t, bool);
extern void syms_of_insdel (void);

/* Defined in dispnew.c.  */
#if (defined PROFILING \
     && (defined __FreeBSD__ || defined GNU_LINUX || defined __MINGW32__))
_Noreturn void __executable_start (void);
#endif
extern Lisp_Object Vwindow_system;
extern Lisp_Object sit_for (Lisp_Object, bool, int);

/* Defined in xdisp.c.  */
extern bool noninteractive_need_newline;
extern Lisp_Object echo_area_buffer[2];
extern void add_to_log (char const *, ...);
extern void vadd_to_log (char const *, va_list);
extern void check_message_stack (void);
extern void setup_echo_area_for_printing (bool);
extern bool push_message (void);
extern void pop_message_unwind (void);
extern Lisp_Object restore_message_unwind (Lisp_Object);
extern void restore_message (void);
extern Lisp_Object current_message (void);
extern void clear_message (bool, bool);
extern void message (const char *, ...) ATTRIBUTE_FORMAT_PRINTF (1, 2);
extern void message1 (const char *);
extern void message1_nolog (const char *);
extern void message3 (Lisp_Object);
extern void message3_nolog (Lisp_Object);
extern void message_dolog (const char *, ptrdiff_t, bool, bool);
extern void message_with_string (const char *, Lisp_Object, bool);
extern void message_log_maybe_newline (void);
extern void update_echo_area (void);
extern void truncate_echo_area (ptrdiff_t);
extern void redisplay (void);

void set_frame_cursor_types (struct frame *, Lisp_Object);
extern void syms_of_xdisp (void);
extern void init_xdisp (void);
extern Lisp_Object safe_eval (Lisp_Object);
extern bool pos_visible_p (struct window *, ptrdiff_t, int *,
			   int *, int *, int *, int *, int *);

/* Defined in xsettings.c.  */
extern void syms_of_xsettings (void);

/* Defined in vm-limit.c.  */
extern void memory_warnings (void *, void (*warnfun) (const char *));

/* Defined in character.c.  */
extern void parse_str_as_multibyte (const unsigned char *, ptrdiff_t,
				    ptrdiff_t *, ptrdiff_t *);

/* Defined in alloc.c.  */
extern void *my_heap_start (void);
extern void check_pure_size (void);
extern void free_misc (Lisp_Object);
extern void allocate_string_data (struct Lisp_String *, EMACS_INT, EMACS_INT);
extern void malloc_warning (const char *);
extern _Noreturn void memory_full (size_t);
extern _Noreturn void buffer_memory_full (ptrdiff_t);
extern bool survives_gc_p (Lisp_Object);
extern void mark_object (Lisp_Object);
#if defined REL_ALLOC && !defined SYSTEM_MALLOC && !defined HYBRID_MALLOC
extern void refill_memory_reserve (void);
#endif
extern void alloc_unexec_pre (void);
extern void alloc_unexec_post (void);
extern const char *pending_malloc_warning;
extern Lisp_Object zero_vector;
extern Lisp_Object *stack_base;
extern EMACS_INT consing_since_gc;
extern EMACS_INT gc_relative_threshold;
extern EMACS_INT memory_full_cons_threshold;
extern Lisp_Object list1 (Lisp_Object);
extern Lisp_Object list2 (Lisp_Object, Lisp_Object);
extern Lisp_Object list3 (Lisp_Object, Lisp_Object, Lisp_Object);
extern Lisp_Object list4 (Lisp_Object, Lisp_Object, Lisp_Object, Lisp_Object);
extern Lisp_Object list5 (Lisp_Object, Lisp_Object, Lisp_Object, Lisp_Object,
			  Lisp_Object);
enum constype {CONSTYPE_HEAP, CONSTYPE_PURE};
extern Lisp_Object listn (enum constype, ptrdiff_t, Lisp_Object, ...);

/* Build a frequently used 2/3/4-integer lists.  */

INLINE Lisp_Object
list2i (EMACS_INT x, EMACS_INT y)
{
  return list2 (make_number (x), make_number (y));
}

INLINE Lisp_Object
list3i (EMACS_INT x, EMACS_INT y, EMACS_INT w)
{
  return list3 (make_number (x), make_number (y), make_number (w));
}

INLINE Lisp_Object
list4i (EMACS_INT x, EMACS_INT y, EMACS_INT w, EMACS_INT h)
{
  return list4 (make_number (x), make_number (y),
		make_number (w), make_number (h));
}

extern Lisp_Object make_uninit_bool_vector (EMACS_INT);
extern Lisp_Object bool_vector_fill (Lisp_Object, Lisp_Object);
extern _Noreturn void string_overflow (void);
extern Lisp_Object make_string (const char *, ptrdiff_t);
extern Lisp_Object make_formatted_string (char *, const char *, ...)
  ATTRIBUTE_FORMAT_PRINTF (2, 3);
extern Lisp_Object make_unibyte_string (const char *, ptrdiff_t);

/* Make unibyte string from C string when the length isn't known.  */

INLINE Lisp_Object
build_unibyte_string (const char *str)
{
  return make_unibyte_string (str, strlen (str));
}

extern Lisp_Object make_multibyte_string (const char *, ptrdiff_t, ptrdiff_t);
extern Lisp_Object make_event_array (ptrdiff_t, Lisp_Object *);
extern Lisp_Object make_uninit_string (EMACS_INT);
extern Lisp_Object make_uninit_multibyte_string (EMACS_INT, EMACS_INT);
extern Lisp_Object make_string_from_bytes (const char *, ptrdiff_t, ptrdiff_t);
extern Lisp_Object make_specified_string (const char *,
					  ptrdiff_t, ptrdiff_t, bool);
extern Lisp_Object make_pure_string (const char *, ptrdiff_t, ptrdiff_t, bool);
extern Lisp_Object make_pure_c_string (const char *, ptrdiff_t);

/* Make a string allocated in pure space, use STR as string data.  */

INLINE Lisp_Object
build_pure_c_string (const char *str)
{
  return make_pure_c_string (str, strlen (str));
}

/* Make a string from the data at STR, treating it as multibyte if the
   data warrants.  */

INLINE Lisp_Object
build_string (const char *str)
{
  return make_string (str, strlen (str));
}

extern Lisp_Object pure_cons (Lisp_Object, Lisp_Object);
extern void make_byte_code (struct Lisp_Vector *);
extern struct Lisp_Vector *allocate_vector (EMACS_INT);

/* Make an uninitialized vector for SIZE objects.  NOTE: you must
   be sure that GC cannot happen until the vector is completely
   initialized.  E.g. the following code is likely to crash:

   v = make_uninit_vector (3);
   ASET (v, 0, obj0);
   ASET (v, 1, Ffunction_can_gc ());
   ASET (v, 2, obj1);  */

INLINE Lisp_Object
make_uninit_vector (ptrdiff_t size)
{
  Lisp_Object v;
  struct Lisp_Vector *p;

  p = allocate_vector (size);
  XSETVECTOR (v, p);
  return v;
}

/* Like above, but special for sub char-tables.  */

INLINE Lisp_Object
make_uninit_sub_char_table (int depth, int min_char)
{
  int slots = SUB_CHAR_TABLE_OFFSET + chartab_size[depth];
  Lisp_Object v = make_uninit_vector (slots);

  XSETPVECTYPE (XVECTOR (v), PVEC_SUB_CHAR_TABLE);
  XSUB_CHAR_TABLE (v)->depth = depth;
  XSUB_CHAR_TABLE (v)->min_char = min_char;
  return v;
}

extern struct Lisp_Vector *allocate_pseudovector (int, int, int,
						  enum pvec_type);

/* Allocate partially initialized pseudovector where all Lisp_Object
   slots are set to Qnil but the rest (if any) is left uninitialized.  */

#define ALLOCATE_PSEUDOVECTOR(type, field, tag)			       \
  ((type *) allocate_pseudovector (VECSIZE (type),		       \
				   PSEUDOVECSIZE (type, field),	       \
				   PSEUDOVECSIZE (type, field), tag))

/* Allocate fully initialized pseudovector where all Lisp_Object
   slots are set to Qnil and the rest (if any) is zeroed.  */

#define ALLOCATE_ZEROED_PSEUDOVECTOR(type, field, tag)		       \
  ((type *) allocate_pseudovector (VECSIZE (type),		       \
				   PSEUDOVECSIZE (type, field),	       \
				   VECSIZE (type), tag))

extern bool gc_in_progress;
extern bool abort_on_gc;
extern Lisp_Object make_float (double);
extern void display_malloc_warning (void);
extern ptrdiff_t inhibit_garbage_collection (void);
extern Lisp_Object make_save_int_int_int (ptrdiff_t, ptrdiff_t, ptrdiff_t);
extern Lisp_Object make_save_obj_obj_obj_obj (Lisp_Object, Lisp_Object,
					      Lisp_Object, Lisp_Object);
extern Lisp_Object make_save_ptr (void *);
extern Lisp_Object make_save_ptr_int (void *, ptrdiff_t);
extern Lisp_Object make_save_ptr_ptr (void *, void *);
extern Lisp_Object make_save_funcptr_ptr_obj (void (*) (void), void *,
					      Lisp_Object);
extern Lisp_Object make_save_memory (Lisp_Object *, ptrdiff_t);
extern void free_save_value (Lisp_Object);
extern Lisp_Object build_overlay (Lisp_Object, Lisp_Object, Lisp_Object);
extern void free_marker (Lisp_Object);
extern void free_cons (struct Lisp_Cons *);
extern void init_alloc_once (void);
extern void init_alloc (void);
extern void syms_of_alloc (void);
extern struct buffer * allocate_buffer (void);
extern int valid_lisp_object_p (Lisp_Object);
#ifdef GC_CHECK_CONS_LIST
extern void check_cons_list (void);
#else
INLINE void (check_cons_list) (void) { lisp_h_check_cons_list (); }
#endif

/* Defined in gmalloc.c.  */
#if !defined DOUG_LEA_MALLOC && !defined HYBRID_MALLOC && !defined SYSTEM_MALLOC
extern size_t __malloc_extra_blocks;
#endif
#if !HAVE_DECL_ALIGNED_ALLOC
extern void *aligned_alloc (size_t, size_t) ATTRIBUTE_MALLOC_SIZE ((2));
#endif
extern void malloc_enable_thread (void);

#ifdef REL_ALLOC
/* Defined in ralloc.c.  */
extern void *r_alloc (void **, size_t) ATTRIBUTE_ALLOC_SIZE ((2));
extern void r_alloc_free (void **);
extern void *r_re_alloc (void **, size_t) ATTRIBUTE_ALLOC_SIZE ((2));
extern void r_alloc_reset_variable (void **, void **);
extern void r_alloc_inhibit_buffer_relocation (int);
#endif

/* Defined in chartab.c.  */
extern Lisp_Object copy_char_table (Lisp_Object);
extern Lisp_Object char_table_ref_and_range (Lisp_Object, int,
                                             int *, int *);
extern void char_table_set_range (Lisp_Object, int, int, Lisp_Object);
extern void map_char_table (void (*) (Lisp_Object, Lisp_Object,
                            Lisp_Object),
                            Lisp_Object, Lisp_Object, Lisp_Object);
extern void map_char_table_for_charset (void (*c_function) (Lisp_Object, Lisp_Object),
					Lisp_Object, Lisp_Object,
					Lisp_Object, struct charset *,
					unsigned, unsigned);
extern Lisp_Object uniprop_table (Lisp_Object);
extern void syms_of_chartab (void);

/* Defined in print.c.  */
extern Lisp_Object Vprin1_to_string_buffer;
extern void debug_print (Lisp_Object) EXTERNALLY_VISIBLE;
extern void temp_output_buffer_setup (const char *);
extern int print_level;
extern void write_string (const char *);
extern void print_error_message (Lisp_Object, Lisp_Object, const char *,
				 Lisp_Object);
extern Lisp_Object internal_with_output_to_temp_buffer
        (const char *, Lisp_Object (*) (Lisp_Object), Lisp_Object);
#define FLOAT_TO_STRING_BUFSIZE 350
extern int float_to_string (char *, double);
extern void init_print_once (void);
extern void syms_of_print (void);

/* Defined in doprnt.c.  */
extern ptrdiff_t doprnt (char *, ptrdiff_t, const char *, const char *,
			 va_list);
extern ptrdiff_t esprintf (char *, char const *, ...)
  ATTRIBUTE_FORMAT_PRINTF (2, 3);
extern ptrdiff_t exprintf (char **, ptrdiff_t *, char const *, ptrdiff_t,
			   char const *, ...)
  ATTRIBUTE_FORMAT_PRINTF (5, 6);
extern ptrdiff_t evxprintf (char **, ptrdiff_t *, char const *, ptrdiff_t,
			    char const *, va_list)
  ATTRIBUTE_FORMAT_PRINTF (5, 0);

/* Defined in lread.c.  */
extern Lisp_Object check_obarray (Lisp_Object);
extern Lisp_Object intern_1 (const char *, ptrdiff_t);
extern Lisp_Object intern_c_string_1 (const char *, ptrdiff_t);
extern Lisp_Object intern_driver (Lisp_Object, Lisp_Object, Lisp_Object);
extern void init_symbol (Lisp_Object, Lisp_Object);
extern Lisp_Object oblookup (Lisp_Object, const char *, ptrdiff_t, ptrdiff_t);
INLINE void
LOADHIST_ATTACH (Lisp_Object x)
{
  if (initialized)
    Vcurrent_load_list = Fcons (x, Vcurrent_load_list);
}
extern int openp (Lisp_Object, Lisp_Object, Lisp_Object,
                  Lisp_Object *, Lisp_Object, bool);
extern Lisp_Object string_to_number (char const *, int, bool);
extern void map_obarray (Lisp_Object, void (*) (Lisp_Object, Lisp_Object),
                         Lisp_Object);
extern void dir_warning (const char *, Lisp_Object);
extern void init_obarray (void);
extern void init_lread (void);
extern void syms_of_lread (void);

INLINE Lisp_Object
intern (const char *str)
{
  return intern_1 (str, strlen (str));
}

INLINE Lisp_Object
intern_c_string (const char *str)
{
  return intern_c_string_1 (str, strlen (str));
}

/* Defined in eval.c.  */
extern Lisp_Object Vautoload_queue;
extern Lisp_Object Vrun_hooks;
extern Lisp_Object Vsignaling_function;
extern Lisp_Object inhibit_lisp_code;
extern struct handler *handlerlist;

/* To run a normal hook, use the appropriate function from the list below.
   The calling convention:

   if (!NILP (Vrun_hooks))
     call1 (Vrun_hooks, Qmy_funny_hook);

   should no longer be used.  */
extern void run_hook (Lisp_Object);
extern void run_hook_with_args_2 (Lisp_Object, Lisp_Object, Lisp_Object);
extern Lisp_Object run_hook_with_args (ptrdiff_t nargs, Lisp_Object *args,
				       Lisp_Object (*funcall)
				       (ptrdiff_t nargs, Lisp_Object *args));
extern _Noreturn void xsignal (Lisp_Object, Lisp_Object);
extern _Noreturn void xsignal0 (Lisp_Object);
extern _Noreturn void xsignal1 (Lisp_Object, Lisp_Object);
extern _Noreturn void xsignal2 (Lisp_Object, Lisp_Object, Lisp_Object);
extern _Noreturn void xsignal3 (Lisp_Object, Lisp_Object, Lisp_Object,
				Lisp_Object);
extern _Noreturn void signal_error (const char *, Lisp_Object);
extern Lisp_Object eval_sub (Lisp_Object form);
extern Lisp_Object apply1 (Lisp_Object, Lisp_Object);
extern Lisp_Object call0 (Lisp_Object);
extern Lisp_Object call1 (Lisp_Object, Lisp_Object);
extern Lisp_Object call2 (Lisp_Object, Lisp_Object, Lisp_Object);
extern Lisp_Object call3 (Lisp_Object, Lisp_Object, Lisp_Object, Lisp_Object);
extern Lisp_Object call4 (Lisp_Object, Lisp_Object, Lisp_Object, Lisp_Object, Lisp_Object);
extern Lisp_Object call5 (Lisp_Object, Lisp_Object, Lisp_Object, Lisp_Object, Lisp_Object, Lisp_Object);
extern Lisp_Object call6 (Lisp_Object, Lisp_Object, Lisp_Object, Lisp_Object, Lisp_Object, Lisp_Object, Lisp_Object);
extern Lisp_Object call7 (Lisp_Object, Lisp_Object, Lisp_Object, Lisp_Object, Lisp_Object, Lisp_Object, Lisp_Object, Lisp_Object);
extern Lisp_Object internal_catch (Lisp_Object, Lisp_Object (*) (Lisp_Object), Lisp_Object);
extern Lisp_Object internal_lisp_condition_case (Lisp_Object, Lisp_Object, Lisp_Object);
extern Lisp_Object internal_condition_case (Lisp_Object (*) (void), Lisp_Object, Lisp_Object (*) (Lisp_Object));
extern Lisp_Object internal_condition_case_1 (Lisp_Object (*) (Lisp_Object), Lisp_Object, Lisp_Object, Lisp_Object (*) (Lisp_Object));
extern Lisp_Object internal_condition_case_2 (Lisp_Object (*) (Lisp_Object, Lisp_Object), Lisp_Object, Lisp_Object, Lisp_Object, Lisp_Object (*) (Lisp_Object));
extern Lisp_Object internal_condition_case_n
    (Lisp_Object (*) (ptrdiff_t, Lisp_Object *), ptrdiff_t, Lisp_Object *,
     Lisp_Object, Lisp_Object (*) (Lisp_Object, ptrdiff_t, Lisp_Object *));
extern struct handler *push_handler (Lisp_Object, enum handlertype);
extern struct handler *push_handler_nosignal (Lisp_Object, enum handlertype);
extern void specbind (Lisp_Object, Lisp_Object);
extern void record_unwind_protect (void (*) (Lisp_Object), Lisp_Object);
extern void record_unwind_protect_ptr (void (*) (void *), void *);
extern void record_unwind_protect_int (void (*) (int), int);
extern void record_unwind_protect_void (void (*) (void));
extern void record_unwind_protect_nothing (void);
extern void clear_unwind_protect (ptrdiff_t);
extern void set_unwind_protect (ptrdiff_t, void (*) (Lisp_Object), Lisp_Object);
extern void set_unwind_protect_ptr (ptrdiff_t, void (*) (void *), void *);
extern Lisp_Object unbind_to (ptrdiff_t, Lisp_Object);
extern _Noreturn void error (const char *, ...) ATTRIBUTE_FORMAT_PRINTF (1, 2);
extern _Noreturn void verror (const char *, va_list)
  ATTRIBUTE_FORMAT_PRINTF (1, 0);
extern void un_autoload (Lisp_Object);
extern Lisp_Object call_debugger (Lisp_Object arg);
extern void *near_C_stack_top (void);
extern void init_eval_once (void);
extern Lisp_Object safe_call (ptrdiff_t, Lisp_Object, ...);
extern Lisp_Object safe_call1 (Lisp_Object, Lisp_Object);
extern Lisp_Object safe_call2 (Lisp_Object, Lisp_Object, Lisp_Object);
extern void init_eval (void);
extern void syms_of_eval (void);
extern void unwind_body (Lisp_Object);
extern ptrdiff_t record_in_backtrace (Lisp_Object, Lisp_Object *, ptrdiff_t);
extern void mark_specpdl (void);
extern void get_backtrace (Lisp_Object array);
Lisp_Object backtrace_top_function (void);
extern bool let_shadows_buffer_binding_p (struct Lisp_Symbol *symbol);
extern bool let_shadows_global_binding_p (Lisp_Object symbol);

#ifdef HAVE_MODULES
/* Defined in alloc.c.  */
extern Lisp_Object make_user_ptr (void (*finalizer) (void *), void *p);

/* Defined in emacs-module.c.  */
extern void module_init (void);
extern void syms_of_module (void);
#endif

/* Defined in editfns.c.  */
extern void insert1 (Lisp_Object);
extern Lisp_Object save_excursion_save (void);
extern Lisp_Object save_restriction_save (void);
extern void save_excursion_restore (Lisp_Object);
extern void save_restriction_restore (Lisp_Object);
extern _Noreturn void time_overflow (void);
extern Lisp_Object make_buffer_string (ptrdiff_t, ptrdiff_t, bool);
extern Lisp_Object make_buffer_string_both (ptrdiff_t, ptrdiff_t, ptrdiff_t,
					    ptrdiff_t, bool);
extern void init_editfns (bool);
extern void syms_of_editfns (void);

/* Defined in buffer.c.  */
extern bool mouse_face_overlay_overlaps (Lisp_Object);
extern _Noreturn void nsberror (Lisp_Object);
extern void adjust_overlays_for_insert (ptrdiff_t, ptrdiff_t);
extern void adjust_overlays_for_delete (ptrdiff_t, ptrdiff_t);
extern void fix_start_end_in_overlays (ptrdiff_t, ptrdiff_t);
extern void report_overlay_modification (Lisp_Object, Lisp_Object, bool,
                                         Lisp_Object, Lisp_Object, Lisp_Object);
extern bool overlay_touches_p (ptrdiff_t);
extern Lisp_Object other_buffer_safely (Lisp_Object);
extern Lisp_Object get_truename_buffer (Lisp_Object);
extern void init_buffer_once (void);
extern void init_buffer (int);
extern void syms_of_buffer (void);
extern void keys_of_buffer (void);

/* Defined in marker.c.  */

extern ptrdiff_t marker_position (Lisp_Object);
extern ptrdiff_t marker_byte_position (Lisp_Object);
extern void clear_charpos_cache (struct buffer *);
extern ptrdiff_t buf_charpos_to_bytepos (struct buffer *, ptrdiff_t);
extern ptrdiff_t buf_bytepos_to_charpos (struct buffer *, ptrdiff_t);
extern void unchain_marker (struct Lisp_Marker *marker);
extern Lisp_Object set_marker_restricted (Lisp_Object, Lisp_Object, Lisp_Object);
extern Lisp_Object set_marker_both (Lisp_Object, Lisp_Object, ptrdiff_t, ptrdiff_t);
extern Lisp_Object set_marker_restricted_both (Lisp_Object, Lisp_Object,
                                               ptrdiff_t, ptrdiff_t);
extern Lisp_Object build_marker (struct buffer *, ptrdiff_t, ptrdiff_t);
extern void syms_of_marker (void);

/* Defined in fileio.c.  */

extern Lisp_Object expand_and_dir_to_file (Lisp_Object, Lisp_Object);
extern Lisp_Object write_region (Lisp_Object, Lisp_Object, Lisp_Object,
				 Lisp_Object, Lisp_Object, Lisp_Object,
				 Lisp_Object, int);
extern void close_file_unwind (int);
extern void fclose_unwind (void *);
extern void restore_point_unwind (Lisp_Object);
extern _Noreturn void report_file_errno (const char *, Lisp_Object, int);
extern _Noreturn void report_file_error (const char *, Lisp_Object);
extern _Noreturn void report_file_notify_error (const char *, Lisp_Object);
extern bool internal_delete_file (Lisp_Object);
extern Lisp_Object emacs_readlinkat (int, const char *);
extern bool file_directory_p (const char *);
extern bool file_accessible_directory_p (Lisp_Object);
extern void init_fileio (void);
extern void syms_of_fileio (void);
extern Lisp_Object make_temp_name (Lisp_Object, bool);

/* Defined in search.c.  */
extern void shrink_regexp_cache (void);
extern void restore_search_regs (void);
extern void record_unwind_save_match_data (void);
struct re_registers;
extern struct re_pattern_buffer *compile_pattern (Lisp_Object,
						  struct re_registers *,
						  Lisp_Object, bool, bool);
extern ptrdiff_t fast_string_match_internal (Lisp_Object, Lisp_Object,
					     Lisp_Object);

INLINE ptrdiff_t
fast_string_match (Lisp_Object regexp, Lisp_Object string)
{
  return fast_string_match_internal (regexp, string, Qnil);
}

INLINE ptrdiff_t
fast_string_match_ignore_case (Lisp_Object regexp, Lisp_Object string)
{
  return fast_string_match_internal (regexp, string, Vascii_canon_table);
}

extern ptrdiff_t fast_c_string_match_ignore_case (Lisp_Object, const char *,
						  ptrdiff_t);
extern ptrdiff_t fast_looking_at (Lisp_Object, ptrdiff_t, ptrdiff_t,
                                  ptrdiff_t, ptrdiff_t, Lisp_Object);
extern ptrdiff_t find_newline (ptrdiff_t, ptrdiff_t, ptrdiff_t, ptrdiff_t,
			       ptrdiff_t, ptrdiff_t *, ptrdiff_t *, bool);
extern ptrdiff_t scan_newline (ptrdiff_t, ptrdiff_t, ptrdiff_t, ptrdiff_t,
			       ptrdiff_t, bool);
extern ptrdiff_t scan_newline_from_point (ptrdiff_t, ptrdiff_t *, ptrdiff_t *);
extern ptrdiff_t find_newline_no_quit (ptrdiff_t, ptrdiff_t,
				       ptrdiff_t, ptrdiff_t *);
extern ptrdiff_t find_before_next_newline (ptrdiff_t, ptrdiff_t,
					   ptrdiff_t, ptrdiff_t *);
extern void syms_of_search (void);
extern void clear_regexp_cache (void);

/* Defined in minibuf.c.  */

extern Lisp_Object Vminibuffer_list;
extern Lisp_Object last_minibuf_string;
extern Lisp_Object get_minibuffer (EMACS_INT);
extern void init_minibuf_once (void);
extern void syms_of_minibuf (void);

/* Defined in callint.c.  */

extern void syms_of_callint (void);

/* Defined in casefiddle.c.  */

extern void syms_of_casefiddle (void);
extern void keys_of_casefiddle (void);

/* Defined in casetab.c.  */

extern void init_casetab_once (void);
extern void syms_of_casetab (void);

/* Defined in keyboard.c.  */

extern Lisp_Object echo_message_buffer;
extern struct kboard *echo_kboard;
extern void cancel_echoing (void);
extern bool input_pending;
#ifdef HAVE_STACK_OVERFLOW_HANDLING
extern sigjmp_buf return_to_command_loop;
#endif
extern Lisp_Object menu_bar_items (Lisp_Object);
extern Lisp_Object tool_bar_items (Lisp_Object, int *);
extern void discard_mouse_events (void);
#ifdef USABLE_SIGIO
void handle_input_available_signal (int);
#endif
extern Lisp_Object pending_funcalls;
extern bool detect_input_pending (void);
extern bool detect_input_pending_ignore_squeezables (void);
extern bool detect_input_pending_run_timers (bool);
extern void safe_run_hooks (Lisp_Object);
extern void cmd_error_internal (Lisp_Object, const char *);
extern Lisp_Object command_loop_1 (void);
extern Lisp_Object read_menu_command (void);
extern Lisp_Object recursive_edit_1 (void);
extern void record_auto_save (void);
extern void force_auto_save_soon (void);
extern void init_keyboard (void);
extern void syms_of_keyboard (void);
extern void keys_of_keyboard (void);

/* Defined in indent.c.  */
extern ptrdiff_t current_column (void);
extern void invalidate_current_column (void);
extern bool indented_beyond_p (ptrdiff_t, ptrdiff_t, EMACS_INT);
extern void syms_of_indent (void);

/* Defined in frame.c.  */
extern void store_frame_param (struct frame *, Lisp_Object, Lisp_Object);
extern void store_in_alist (Lisp_Object *, Lisp_Object, Lisp_Object);
extern Lisp_Object do_switch_frame (Lisp_Object, int, int, Lisp_Object);
extern Lisp_Object get_frame_param (struct frame *, Lisp_Object);
extern void frames_discard_buffer (Lisp_Object);
extern void syms_of_frame (void);

/* Defined in emacs.c.  */
extern char **initial_argv;
extern int initial_argc;
#if defined (HAVE_X_WINDOWS) || defined (HAVE_NS)
extern bool display_arg;
#endif
extern Lisp_Object decode_env_path (const char *, const char *, bool);
extern Lisp_Object empty_unibyte_string, empty_multibyte_string;
extern _Noreturn void terminate_due_to_signal (int, int);
#ifdef WINDOWSNT
extern Lisp_Object Vlibrary_cache;
#endif
#if HAVE_SETLOCALE
void fixup_locale (void);
void synchronize_system_messages_locale (void);
void synchronize_system_time_locale (void);
#else
INLINE void fixup_locale (void) {}
INLINE void synchronize_system_messages_locale (void) {}
INLINE void synchronize_system_time_locale (void) {}
#endif
extern void shut_down_emacs (int, Lisp_Object);

/* True means don't do interactive redisplay and don't change tty modes.  */
extern bool noninteractive;

/* True means remove site-lisp directories from load-path.  */
extern bool no_site_lisp;

/* Pipe used to send exit notification to the daemon parent at
   startup.  On Windows, we use a kernel event instead.  */
#ifndef WINDOWSNT
extern int daemon_pipe[2];
#define IS_DAEMON (daemon_pipe[1] != 0)
#define DAEMON_RUNNING (daemon_pipe[1] >= 0)
#else  /* WINDOWSNT */
extern void *w32_daemon_event;
#define IS_DAEMON (w32_daemon_event != NULL)
#define DAEMON_RUNNING (w32_daemon_event != INVALID_HANDLE_VALUE)
#endif

/* True if handling a fatal error already.  */
extern bool fatal_error_in_progress;

/* True means don't do use window-system-specific display code.  */
extern bool inhibit_window_system;
/* True means that a filter or a sentinel is running.  */
extern bool running_asynch_code;

/* Defined in process.c.  */
extern void kill_buffer_processes (Lisp_Object);
extern int wait_reading_process_output (intmax_t, int, int, bool, Lisp_Object,
					struct Lisp_Process *, int);
/* Max value for the first argument of wait_reading_process_output.  */
#if __GNUC__ == 3 || (__GNUC__ == 4 && __GNUC_MINOR__ <= 5)
/* Work around a bug in GCC 3.4.2, known to be fixed in GCC 4.6.3.
   The bug merely causes a bogus warning, but the warning is annoying.  */
# define WAIT_READING_MAX min (TYPE_MAXIMUM (time_t), INTMAX_MAX)
#else
# define WAIT_READING_MAX INTMAX_MAX
#endif
#ifdef HAVE_TIMERFD
extern void add_timer_wait_descriptor (int);
#endif
extern void add_keyboard_wait_descriptor (int);
extern void delete_keyboard_wait_descriptor (int);
#ifdef HAVE_GPM
extern void add_gpm_wait_descriptor (int);
extern void delete_gpm_wait_descriptor (int);
#endif
extern void init_process_emacs (void);
extern void syms_of_process (void);
extern void setup_process_coding_systems (Lisp_Object);

/* Defined in callproc.c.  */
#ifndef DOS_NT
 _Noreturn
#endif
extern int child_setup (int, int, int, char **, bool, Lisp_Object);
extern void init_callproc_1 (void);
extern void init_callproc (void);
extern void set_initial_environment (void);
extern void syms_of_callproc (void);

/* Defined in doc.c.  */
enum text_quoting_style
  {
    /* Use curved single quotes ‘like this’.  */
    CURVE_QUOTING_STYLE,

    /* Use grave accent and apostrophe  `like this'.  */
    GRAVE_QUOTING_STYLE,

    /* Use apostrophes 'like this'.  */
    STRAIGHT_QUOTING_STYLE
  };
extern enum text_quoting_style text_quoting_style (void);
extern Lisp_Object read_doc_string (Lisp_Object);
extern Lisp_Object get_doc_string (Lisp_Object, bool, bool);
extern void syms_of_doc (void);
extern int read_bytecode_char (bool);

/* Defined in bytecode.c.  */
extern void syms_of_bytecode (void);
extern struct byte_stack *byte_stack_list;
extern void relocate_byte_stack (void);
extern Lisp_Object exec_byte_code (Lisp_Object, Lisp_Object, Lisp_Object,
				   Lisp_Object, ptrdiff_t, Lisp_Object *);

/* Defined in macros.c.  */
extern void init_macros (void);
extern void syms_of_macros (void);

/* Defined in undo.c.  */
extern void truncate_undo_list (struct buffer *);
extern void record_insert (ptrdiff_t, ptrdiff_t);
extern void record_delete (ptrdiff_t, Lisp_Object, bool);
extern void record_first_change (void);
extern void record_change (ptrdiff_t, ptrdiff_t);
extern void record_property_change (ptrdiff_t, ptrdiff_t,
				    Lisp_Object, Lisp_Object,
                                    Lisp_Object);
extern void syms_of_undo (void);

/* Defined in textprop.c.  */
extern void report_interval_modification (Lisp_Object, Lisp_Object);

/* Defined in menu.c.  */
extern void syms_of_menu (void);

/* Defined in xmenu.c.  */
extern void syms_of_xmenu (void);

/* Defined in termchar.h.  */
struct tty_display_info;

/* Defined in termhooks.h.  */
struct terminal;

/* Defined in sysdep.c.  */
extern char *emacs_get_current_dir_name (void);
extern void stuff_char (char c);
extern void init_foreground_group (void);
extern void sys_subshell (void);
extern void sys_suspend (void);
extern void discard_tty_input (void);
extern void init_sys_modes (struct tty_display_info *);
extern void reset_sys_modes (struct tty_display_info *);
extern void init_all_sys_modes (void);
extern void reset_all_sys_modes (void);
extern void child_setup_tty (int);
extern void setup_pty (int);
extern int set_window_size (int, int, int);
extern EMACS_INT get_random (void);
extern void seed_random (void *, ptrdiff_t);
extern void init_random (void);
extern void emacs_backtrace (int);
extern _Noreturn void emacs_abort (void) NO_INLINE;
extern int emacs_open (const char *, int, int);
extern int emacs_pipe (int[2]);
extern int emacs_close (int);
extern ptrdiff_t emacs_read (int, void *, ptrdiff_t);
extern ptrdiff_t emacs_write (int, void const *, ptrdiff_t);
extern ptrdiff_t emacs_write_sig (int, void const *, ptrdiff_t);
extern void emacs_perror (char const *);

extern void unlock_all_files (void);
extern void lock_file (Lisp_Object);
extern void unlock_file (Lisp_Object);
extern void unlock_buffer (struct buffer *);
extern void syms_of_filelock (void);
extern int str_collate (Lisp_Object, Lisp_Object, Lisp_Object, Lisp_Object);

/* Defined in sound.c.  */
extern void syms_of_sound (void);

/* Defined in category.c.  */
extern void init_category_once (void);
extern Lisp_Object char_category_set (int);
extern void syms_of_category (void);

/* Defined in ccl.c.  */
extern void syms_of_ccl (void);

/* Defined in dired.c.  */
extern void syms_of_dired (void);
extern Lisp_Object directory_files_internal (Lisp_Object, Lisp_Object,
                                             Lisp_Object, Lisp_Object,
                                             bool, Lisp_Object);

/* Defined in term.c.  */
extern int *char_ins_del_vector;
extern void syms_of_term (void);
extern _Noreturn void fatal (const char *msgid, ...)
  ATTRIBUTE_FORMAT_PRINTF (1, 2);

/* Defined in terminal.c.  */
extern void syms_of_terminal (void);

/* Defined in font.c.  */
extern void syms_of_font (void);
extern void init_font (void);

#ifdef HAVE_WINDOW_SYSTEM
/* Defined in fontset.c.  */
extern void syms_of_fontset (void);
#endif

/* Defined in inotify.c */
#ifdef HAVE_INOTIFY
extern void syms_of_inotify (void);
#endif

/* Defined in kqueue.c */
#ifdef HAVE_KQUEUE
extern void globals_of_kqueue (void);
extern void syms_of_kqueue (void);
#endif

/* Defined in gfilenotify.c */
#ifdef HAVE_GFILENOTIFY
extern void globals_of_gfilenotify (void);
extern void syms_of_gfilenotify (void);
#endif

#ifdef HAVE_W32NOTIFY
/* Defined on w32notify.c.  */
extern void syms_of_w32notify (void);
#endif

/* Defined in xfaces.c.  */
extern Lisp_Object Vface_alternative_font_family_alist;
extern Lisp_Object Vface_alternative_font_registry_alist;
extern void syms_of_xfaces (void);

#ifdef HAVE_X_WINDOWS
/* Defined in xfns.c.  */
extern void syms_of_xfns (void);

/* Defined in xsmfns.c.  */
extern void syms_of_xsmfns (void);

/* Defined in xselect.c.  */
extern void syms_of_xselect (void);

/* Defined in xterm.c.  */
extern void init_xterm (void);
extern void syms_of_xterm (void);
#endif /* HAVE_X_WINDOWS */

#ifdef HAVE_WINDOW_SYSTEM
/* Defined in xterm.c, nsterm.m, w32term.c.  */
extern char *x_get_keysym_name (int);
#endif /* HAVE_WINDOW_SYSTEM */

#ifdef HAVE_LIBXML2
/* Defined in xml.c.  */
extern void syms_of_xml (void);
extern void xml_cleanup_parser (void);
#endif

#ifdef HAVE_ZLIB
/* Defined in decompress.c.  */
extern void syms_of_decompress (void);
#endif

#ifdef HAVE_DBUS
/* Defined in dbusbind.c.  */
void init_dbusbind (void);
void syms_of_dbusbind (void);
#endif


/* Defined in profiler.c.  */
extern bool profiler_memory_running;
extern void malloc_probe (size_t);
extern void syms_of_profiler (void);


#ifdef DOS_NT
/* Defined in msdos.c, w32.c.  */
extern char *emacs_root_dir (void);
#endif /* DOS_NT */

/* Defined in lastfile.c.  */
extern char my_edata[];
extern char my_endbss[];
extern char *my_endbss_static;

/* True means ^G can quit instantly.  */
extern bool immediate_quit;

extern void *xmalloc (size_t) ATTRIBUTE_MALLOC_SIZE ((1));
extern void *xzalloc (size_t) ATTRIBUTE_MALLOC_SIZE ((1));
extern void *xrealloc (void *, size_t) ATTRIBUTE_ALLOC_SIZE ((2));
extern void xfree (void *);
extern void *xnmalloc (ptrdiff_t, ptrdiff_t) ATTRIBUTE_MALLOC_SIZE ((1,2));
extern void *xnrealloc (void *, ptrdiff_t, ptrdiff_t)
  ATTRIBUTE_ALLOC_SIZE ((2,3));
extern void *xpalloc (void *, ptrdiff_t *, ptrdiff_t, ptrdiff_t, ptrdiff_t);

extern char *xstrdup (const char *) ATTRIBUTE_MALLOC;
extern char *xlispstrdup (Lisp_Object) ATTRIBUTE_MALLOC;
extern void dupstring (char **, char const *);

/* Make DEST a copy of STRING's data.  Return a pointer to DEST's terminating
   null byte.  This is like stpcpy, except the source is a Lisp string.  */

INLINE char *
lispstpcpy (char *dest, Lisp_Object string)
{
  ptrdiff_t len = SBYTES (string);
  memcpy (dest, SDATA (string), len + 1);
  return dest + len;
}

extern void xputenv (const char *);

extern char *egetenv_internal (const char *, ptrdiff_t);

INLINE char *
egetenv (const char *var)
{
  /* When VAR is a string literal, strlen can be optimized away.  */
  return egetenv_internal (var, strlen (var));
}

/* Set up the name of the machine we're running on.  */
extern void init_system_name (void);

/* Return the absolute value of X.  X should be a signed integer
   expression without side effects, and X's absolute value should not
   exceed the maximum for its promoted type.  This is called 'eabs'
   because 'abs' is reserved by the C standard.  */
#define eabs(x)         ((x) < 0 ? -(x) : (x))

/* Return a fixnum or float, depending on whether VAL fits in a Lisp
   fixnum.  */

#define make_fixnum_or_float(val) \
   (FIXNUM_OVERFLOW_P (val) ? make_float (val) : make_number (val))

/* SAFE_ALLOCA normally allocates memory on the stack, but if size is
   larger than MAX_ALLOCA, use xmalloc to avoid overflowing the stack.  */

enum MAX_ALLOCA { MAX_ALLOCA = 16 * 1024 };

extern void *record_xmalloc (size_t) ATTRIBUTE_ALLOC_SIZE ((1));

#define USE_SAFE_ALLOCA			\
  ptrdiff_t sa_avail = MAX_ALLOCA;	\
  ptrdiff_t sa_count = SPECPDL_INDEX (); bool sa_must_free = false

#define AVAIL_ALLOCA(size) (sa_avail -= (size), alloca (size))

/* SAFE_ALLOCA allocates a simple buffer.  */

#define SAFE_ALLOCA(size) ((size) <= sa_avail				\
			   ? AVAIL_ALLOCA (size)			\
			   : (sa_must_free = true, record_xmalloc (size)))

/* SAFE_NALLOCA sets BUF to a newly allocated array of MULTIPLIER *
   NITEMS items, each of the same type as *BUF.  MULTIPLIER must
   positive.  The code is tuned for MULTIPLIER being a constant.  */

#define SAFE_NALLOCA(buf, multiplier, nitems)			 \
  do {								 \
    if ((nitems) <= sa_avail / sizeof *(buf) / (multiplier))	 \
      (buf) = AVAIL_ALLOCA (sizeof *(buf) * (multiplier) * (nitems)); \
    else							 \
      {								 \
	(buf) = xnmalloc (nitems, sizeof *(buf) * (multiplier)); \
	sa_must_free = true;					 \
	record_unwind_protect_ptr (xfree, buf);			 \
      }								 \
  } while (false)

/* SAFE_ALLOCA_STRING allocates a C copy of a Lisp string.  */

#define SAFE_ALLOCA_STRING(ptr, string)			\
  do {							\
    (ptr) = SAFE_ALLOCA (SBYTES (string) + 1);		\
    memcpy (ptr, SDATA (string), SBYTES (string) + 1);	\
  } while (false)

/* SAFE_FREE frees xmalloced memory and enables GC as needed.  */

#define SAFE_FREE()			\
  do {					\
    if (sa_must_free) {			\
      sa_must_free = false;		\
      unbind_to (sa_count, Qnil);	\
    }					\
  } while (false)

/* SAFE_ALLOCA_LISP allocates an array of Lisp_Objects.  */

#define SAFE_ALLOCA_LISP(buf, nelt)			       \
  do {							       \
    ptrdiff_t alloca_nbytes;				       \
    if (INT_MULTIPLY_WRAPV (nelt, word_size, &alloca_nbytes)   \
	|| SIZE_MAX < alloca_nbytes)			       \
      memory_full (SIZE_MAX);				       \
    else if (alloca_nbytes <= sa_avail)			       \
      (buf) = AVAIL_ALLOCA (alloca_nbytes);		       \
    else						       \
      {							       \
	Lisp_Object arg_;				       \
	(buf) = xmalloc (alloca_nbytes);		       \
	arg_ = make_save_memory (buf, nelt);		       \
	sa_must_free = true;				       \
	record_unwind_protect (free_save_value, arg_);	       \
      }							       \
  } while (false)


/* If USE_STACK_LISP_OBJECTS, define macros that and functions that allocate
   block-scoped conses and strings.  These objects are not
   managed by the garbage collector, so they are dangerous: passing them
   out of their scope (e.g., to user code) results in undefined behavior.
   Conversely, they have better performance because GC is not involved.

   This feature is experimental and requires careful debugging.
   Build with CPPFLAGS='-DUSE_STACK_LISP_OBJECTS=0' to disable it.  */

#ifndef USE_STACK_LISP_OBJECTS
# define USE_STACK_LISP_OBJECTS true
#endif

#ifdef GC_CHECK_STRING_BYTES
enum { defined_GC_CHECK_STRING_BYTES = true };
#else
enum { defined_GC_CHECK_STRING_BYTES = false };
#endif

/* Struct inside unions that are typically no larger and aligned enough.  */

union Aligned_Cons
{
  struct Lisp_Cons s;
  double d; intmax_t i; void *p;
};

union Aligned_String
{
  struct Lisp_String s;
  double d; intmax_t i; void *p;
};

/* True for stack-based cons and string implementations, respectively.
   Use stack-based strings only if stack-based cons also works.
   Otherwise, STACK_CONS would create heap-based cons cells that
   could point to stack-based strings, which is a no-no.  */

enum
  {
    USE_STACK_CONS = (USE_STACK_LISP_OBJECTS
		      && alignof (union Aligned_Cons) % GCALIGNMENT == 0),
    USE_STACK_STRING = (USE_STACK_CONS
			&& !defined_GC_CHECK_STRING_BYTES
			&& alignof (union Aligned_String) % GCALIGNMENT == 0)
  };

/* Auxiliary macros used for auto allocation of Lisp objects.  Please
   use these only in macros like AUTO_CONS that declare a local
   variable whose lifetime will be clear to the programmer.  */
#define STACK_CONS(a, b) \
  make_lisp_ptr (&(union Aligned_Cons) { { a, { b } } }.s, Lisp_Cons)
#define AUTO_CONS_EXPR(a, b) \
  (USE_STACK_CONS ? STACK_CONS (a, b) : Fcons (a, b))

/* Declare NAME as an auto Lisp cons or short list if possible, a
   GC-based one otherwise.  This is in the sense of the C keyword
   'auto'; i.e., the object has the lifetime of the containing block.
   The resulting object should not be made visible to user Lisp code.  */

#define AUTO_CONS(name, a, b) Lisp_Object name = AUTO_CONS_EXPR (a, b)
#define AUTO_LIST1(name, a)						\
  Lisp_Object name = (USE_STACK_CONS ? STACK_CONS (a, Qnil) : list1 (a))
#define AUTO_LIST2(name, a, b)						\
  Lisp_Object name = (USE_STACK_CONS					\
		      ? STACK_CONS (a, STACK_CONS (b, Qnil))		\
		      : list2 (a, b))
#define AUTO_LIST3(name, a, b, c)					\
  Lisp_Object name = (USE_STACK_CONS					\
		      ? STACK_CONS (a, STACK_CONS (b, STACK_CONS (c, Qnil))) \
		      : list3 (a, b, c))
#define AUTO_LIST4(name, a, b, c, d)					\
    Lisp_Object name							\
      = (USE_STACK_CONS							\
	 ? STACK_CONS (a, STACK_CONS (b, STACK_CONS (c,			\
						     STACK_CONS (d, Qnil)))) \
	 : list4 (a, b, c, d))

/* Check whether stack-allocated strings are ASCII-only.  */

#if defined (ENABLE_CHECKING) && USE_STACK_LISP_OBJECTS
extern const char *verify_ascii (const char *);
#else
# define verify_ascii(str) (str)
#endif

/* Declare NAME as an auto Lisp string if possible, a GC-based one if not.
   Take its value from STR.  STR is not necessarily copied and should
   contain only ASCII characters.  The resulting Lisp string should
   not be modified or made visible to user code.  */

#define AUTO_STRING(name, str)						\
  Lisp_Object name =							\
    (USE_STACK_STRING							\
     ? (make_lisp_ptr							\
	((&(union Aligned_String)					\
	  {{strlen (str), -1, 0, (unsigned char *) verify_ascii (str)}}.s), \
	  Lisp_String))							\
     : build_string (verify_ascii (str)))

/* Loop over all tails of a list, checking for cycles.
   FIXME: Make tortoise and n internal declarations.
   FIXME: Unroll the loop body so we don't need `n'.  */
#define FOR_EACH_TAIL(hare, list, tortoise, n)	\
  for ((tortoise) = (hare) = (list), (n) = true;		\
       CONSP (hare);						\
       (hare = XCDR (hare), (n) = !(n),				\
   	((n)							\
   	 ? (EQ (hare, tortoise)					\
	    ? xsignal1 (Qcircular_list, list)			\
	    : (void) 0)						\
	 /* Move tortoise before the next iteration, in case */ \
	 /* the next iteration does an Fsetcdr.  */		\
   	 : (void) ((tortoise) = XCDR (tortoise)))))

/* Do a `for' loop over alist values.  */

#define FOR_EACH_ALIST_VALUE(head_var, list_var, value_var)		\
  for ((list_var) = (head_var);						\
       (CONSP (list_var) && ((value_var) = XCDR (XCAR (list_var)), true)); \
       (list_var) = XCDR (list_var))

/* Check whether it's time for GC, and run it if so.  */

INLINE void
maybe_gc (void)
{
  if ((consing_since_gc > gc_cons_threshold
       && consing_since_gc > gc_relative_threshold)
      || (!NILP (Vmemory_full)
	  && consing_since_gc > memory_full_cons_threshold))
    Fgarbage_collect ();
}

INLINE bool
functionp (Lisp_Object object)
{
  if (SYMBOLP (object) && !NILP (Ffboundp (object)))
    {
      object = Findirect_function (object, Qt);

      if (CONSP (object) && EQ (XCAR (object), Qautoload))
	{
	  /* Autoloaded symbols are functions, except if they load
	     macros or keymaps.  */
	  int i;
	  for (i = 0; i < 4 && CONSP (object); i++)
	    object = XCDR (object);

	  return ! (CONSP (object) && !NILP (XCAR (object)));
	}
    }

  if (SUBRP (object))
    return XSUBR (object)->max_args != UNEVALLED;
  else if (COMPILEDP (object))
    return true;
  else if (CONSP (object))
    {
      Lisp_Object car = XCAR (object);
      return EQ (car, Qlambda) || EQ (car, Qclosure);
    }
  else
    return false;
}

INLINE_HEADER_END

#endif /* EMACS_LISP_H */<|MERGE_RESOLUTION|>--- conflicted
+++ resolved
@@ -67,23 +67,6 @@
 #define GCTYPEBITS 3
 DEFINE_GDB_SYMBOL_END (GCTYPEBITS)
 
-<<<<<<< HEAD
-/* The number of bits needed in an EMACS_INT over and above the number
-   of bits in a pointer.  This is 0 on systems where:
-   1.  We can specify multiple-of-8 alignment on static variables.
-   2.  We know malloc returns a multiple of 8.  */
-#if (defined alignas \
-     && (defined GNU_MALLOC || defined DOUG_LEA_MALLOC || defined __GLIBC__ \
-	 || defined CYGWIN || defined __MINGW32__ \
-	 || defined DARWIN_OS || defined __FreeBSD__ \
-	 || defined __sun))
-# define NONPOINTER_BITS 0
-#else
-# define NONPOINTER_BITS GCTYPEBITS
-#endif
-
-=======
->>>>>>> 82121357
 /* EMACS_INT - signed integer wide enough to hold an Emacs value
    EMACS_INT_MAX - maximum value of EMACS_INT; can be used in #if
    pI - printf length modifier for EMACS_INT
