/* Buffer manipulation primitives for GNU Emacs.

Copyright (C) 1985-1989, 1993-1995, 1997-2011  Free Software Foundation, Inc.

This file is part of GNU Emacs.

GNU Emacs is free software: you can redistribute it and/or modify
it under the terms of the GNU General Public License as published by
the Free Software Foundation, either version 3 of the License, or
(at your option) any later version.

GNU Emacs is distributed in the hope that it will be useful,
but WITHOUT ANY WARRANTY; without even the implied warranty of
MERCHANTABILITY or FITNESS FOR A PARTICULAR PURPOSE.  See the
GNU General Public License for more details.

You should have received a copy of the GNU General Public License
along with GNU Emacs.  If not, see <http://www.gnu.org/licenses/>.  */

#include <config.h>

#include <sys/types.h>
#include <sys/stat.h>
#include <sys/param.h>
#include <errno.h>
#include <stdio.h>
#include <setjmp.h>
#include <unistd.h>

#include "lisp.h"
#include "intervals.h"
#include "window.h"
#include "commands.h"
#include "buffer.h"
#include "character.h"
#include "region-cache.h"
#include "indent.h"
#include "blockinput.h"
#include "keyboard.h"
#include "keymap.h"
#include "frame.h"

struct buffer *current_buffer;		/* the current buffer */

/* First buffer in chain of all buffers (in reverse order of creation).
   Threaded through ->next.  */

struct buffer *all_buffers;

/* This structure holds the default values of the buffer-local variables
   defined with DEFVAR_PER_BUFFER, that have special slots in each buffer.
   The default value occupies the same slot in this structure
   as an individual buffer's value occupies in that buffer.
   Setting the default value also goes through the alist of buffers
   and stores into each buffer that does not say it has a local value.  */

DECL_ALIGN (struct buffer, buffer_defaults);

/* A Lisp_Object pointer to the above, used for staticpro */

static Lisp_Object Vbuffer_defaults;

/* This structure marks which slots in a buffer have corresponding
   default values in buffer_defaults.
   Each such slot has a nonzero value in this structure.
   The value has only one nonzero bit.

   When a buffer has its own local value for a slot,
   the entry for that slot (found in the same slot in this structure)
   is turned on in the buffer's local_flags array.

   If a slot in this structure is -1, then even though there may
   be a DEFVAR_PER_BUFFER for the slot, there is no default value for it;
   and the corresponding slot in buffer_defaults is not used.

   If a slot in this structure corresponding to a DEFVAR_PER_BUFFER is
   zero, that is a bug */

struct buffer buffer_local_flags;

/* This structure holds the names of symbols whose values may be
   buffer-local.  It is indexed and accessed in the same way as the above. */

DECL_ALIGN (struct buffer, buffer_local_symbols);

/* A Lisp_Object pointer to the above, used for staticpro */
static Lisp_Object Vbuffer_local_symbols;

/* Return the symbol of the per-buffer variable at offset OFFSET in
   the buffer structure.  */

#define PER_BUFFER_SYMBOL(OFFSET) \
      (*(Lisp_Object *)((OFFSET) + (char *) &buffer_local_symbols))

/* Flags indicating which built-in buffer-local variables
   are permanent locals.  */
static char buffer_permanent_local_flags[MAX_PER_BUFFER_VARS];

/* Number of per-buffer variables used.  */

int last_per_buffer_idx;

static void call_overlay_mod_hooks (Lisp_Object list, Lisp_Object overlay,
                                    int after, Lisp_Object arg1,
                                    Lisp_Object arg2, Lisp_Object arg3);
static void swap_out_buffer_local_variables (struct buffer *b);
static void reset_buffer_local_variables (struct buffer *b, int permanent_too);

/* Alist of all buffer names vs the buffers. */
/* This used to be a variable, but is no longer,
 to prevent lossage due to user rplac'ing this alist or its elements.  */
Lisp_Object Vbuffer_alist;

Lisp_Object Qkill_buffer_query_functions;

/* Hook run before changing a major mode.  */
Lisp_Object Qchange_major_mode_hook;

Lisp_Object Qfirst_change_hook;
Lisp_Object Qbefore_change_functions;
Lisp_Object Qafter_change_functions;
Lisp_Object Qucs_set_table_for_input;

Lisp_Object Qfundamental_mode, Qmode_class, Qpermanent_local;
Lisp_Object Qpermanent_local_hook;

Lisp_Object Qprotected_field;

Lisp_Object QSFundamental;	/* A string "Fundamental" */

Lisp_Object Qkill_buffer_hook;

Lisp_Object Qget_file_buffer;

Lisp_Object Qoverlayp;

Lisp_Object Qpriority, Qclone_number, Qevaporate, Qbefore_string, Qafter_string;

Lisp_Object Qmodification_hooks;
Lisp_Object Qinsert_in_front_hooks;
Lisp_Object Qinsert_behind_hooks;

static void alloc_buffer_text (struct buffer *, size_t);
static void free_buffer_text (struct buffer *b);
static struct Lisp_Overlay * copy_overlays (struct buffer *, struct Lisp_Overlay *);
static void modify_overlay (struct buffer *, EMACS_INT, EMACS_INT);
static Lisp_Object buffer_lisp_local_variables (struct buffer *);

/* For debugging; temporary.  See set_buffer_internal.  */
/* Lisp_Object Qlisp_mode, Vcheck_symbol; */

void
nsberror (Lisp_Object spec)
{
  if (STRINGP (spec))
    error ("No buffer named %s", SDATA (spec));
  error ("Invalid buffer argument");
}

DEFUN ("buffer-live-p", Fbuffer_live_p, Sbuffer_live_p, 1, 1, 0,
       doc: /* Return non-nil if OBJECT is a buffer which has not been killed.
Value is nil if OBJECT is not a buffer or if it has been killed.  */)
  (Lisp_Object object)
{
  return ((BUFFERP (object) && ! NILP (BVAR (XBUFFER (object), name)))
	  ? Qt : Qnil);
}

DEFUN ("buffer-list", Fbuffer_list, Sbuffer_list, 0, 1, 0,
       doc: /* Return a list of all existing live buffers.
If the optional arg FRAME is a frame, we return the buffer list in the
proper order for that frame: the buffers show in FRAME come first,
followed by the rest of the buffers.  */)
  (Lisp_Object frame)
{
  Lisp_Object general;
  general = Fmapcar (Qcdr, Vbuffer_alist);

  if (FRAMEP (frame))
    {
      Lisp_Object framelist, prevlist, tail;
      Lisp_Object args[3];

      CHECK_FRAME (frame);
      framelist = Fcopy_sequence (XFRAME (frame)->buffer_list);
      prevlist = Fnreverse (Fcopy_sequence
			    (XFRAME (frame)->buried_buffer_list));

      /* Remove from GENERAL any buffer that duplicates one in
         FRAMELIST or PREVLIST.  */
      tail = framelist;
      while (CONSP (tail))
	{
	  general = Fdelq (XCAR (tail), general);
	  tail = XCDR (tail);
	}
      tail = prevlist;
      while (CONSP (tail))
	{
	  general = Fdelq (XCAR (tail), general);
	  tail = XCDR (tail);
	}

      args[0] = framelist;
      args[1] = general;
      args[2] = prevlist;
      return Fnconc (3, args);
    }
  else
    return general;
}

/* Like Fassoc, but use Fstring_equal to compare
   (which ignores text properties),
   and don't ever QUIT.  */

static Lisp_Object
assoc_ignore_text_properties (register Lisp_Object key, Lisp_Object list)
{
  register Lisp_Object tail;
  for (tail = list; CONSP (tail); tail = XCDR (tail))
    {
      register Lisp_Object elt, tem;
      elt = XCAR (tail);
      tem = Fstring_equal (Fcar (elt), key);
      if (!NILP (tem))
	return elt;
    }
  return Qnil;
}

DEFUN ("get-buffer", Fget_buffer, Sget_buffer, 1, 1, 0,
       doc: /* Return the buffer named BUFFER-OR-NAME.
BUFFER-OR-NAME must be either a string or a buffer.  If BUFFER-OR-NAME
is a string and there is no buffer with that name, return nil.  If
BUFFER-OR-NAME is a buffer, return it as given.  */)
  (register Lisp_Object buffer_or_name)
{
  if (BUFFERP (buffer_or_name))
    return buffer_or_name;
  CHECK_STRING (buffer_or_name);

  return Fcdr (assoc_ignore_text_properties (buffer_or_name, Vbuffer_alist));
}

DEFUN ("get-file-buffer", Fget_file_buffer, Sget_file_buffer, 1, 1, 0,
       doc: /* Return the buffer visiting file FILENAME (a string).
The buffer's `buffer-file-name' must match exactly the expansion of FILENAME.
If there is no such live buffer, return nil.
See also `find-buffer-visiting'.  */)
  (register Lisp_Object filename)
{
  register Lisp_Object tail, buf, tem;
  Lisp_Object handler;

  CHECK_STRING (filename);
  filename = Fexpand_file_name (filename, Qnil);

  /* If the file name has special constructs in it,
     call the corresponding file handler.  */
  handler = Ffind_file_name_handler (filename, Qget_file_buffer);
  if (!NILP (handler))
    return call2 (handler, Qget_file_buffer, filename);

  for (tail = Vbuffer_alist; CONSP (tail); tail = XCDR (tail))
    {
      buf = Fcdr (XCAR (tail));
      if (!BUFFERP (buf)) continue;
      if (!STRINGP (BVAR (XBUFFER (buf), filename))) continue;
      tem = Fstring_equal (BVAR (XBUFFER (buf), filename), filename);
      if (!NILP (tem))
	return buf;
    }
  return Qnil;
}

Lisp_Object
get_truename_buffer (register Lisp_Object filename)
{
  register Lisp_Object tail, buf, tem;

  for (tail = Vbuffer_alist; CONSP (tail); tail = XCDR (tail))
    {
      buf = Fcdr (XCAR (tail));
      if (!BUFFERP (buf)) continue;
      if (!STRINGP (BVAR (XBUFFER (buf), file_truename))) continue;
      tem = Fstring_equal (BVAR (XBUFFER (buf), file_truename), filename);
      if (!NILP (tem))
	return buf;
    }
  return Qnil;
}

/* Incremented for each buffer created, to assign the buffer number. */
int buffer_count;

DEFUN ("get-buffer-create", Fget_buffer_create, Sget_buffer_create, 1, 1, 0,
       doc: /* Return the buffer specified by BUFFER-OR-NAME, creating a new one if needed.
If BUFFER-OR-NAME is a string and a live buffer with that name exists,
return that buffer.  If no such buffer exists, create a new buffer with
that name and return it.  If BUFFER-OR-NAME starts with a space, the new
buffer does not keep undo information.

If BUFFER-OR-NAME is a buffer instead of a string, return it as given,
even if it is dead.  The return value is never nil.  */)
  (register Lisp_Object buffer_or_name)
{
  register Lisp_Object buffer, name;
  register struct buffer *b;

  buffer = Fget_buffer (buffer_or_name);
  if (!NILP (buffer))
    return buffer;

  if (SCHARS (buffer_or_name) == 0)
    error ("Empty string for buffer name is not allowed");

  b = allocate_buffer ();

  /* An ordinary buffer uses its own struct buffer_text.  */
  b->text = &b->own_text;
  b->base_buffer = 0;

  BUF_GAP_SIZE (b) = 20;
  BLOCK_INPUT;
  /* We allocate extra 1-byte at the tail and keep it always '\0' for
     anchoring a search.  */
  alloc_buffer_text (b, BUF_GAP_SIZE (b) + 1);
  UNBLOCK_INPUT;
  if (! BUF_BEG_ADDR (b))
    buffer_memory_full ();

  BUF_PT (b) = BEG;
  BUF_GPT (b) = BEG;
  BUF_BEGV (b) = BEG;
  BUF_ZV (b) = BEG;
  BUF_Z (b) = BEG;
  BUF_PT_BYTE (b) = BEG_BYTE;
  BUF_GPT_BYTE (b) = BEG_BYTE;
  BUF_BEGV_BYTE (b) = BEG_BYTE;
  BUF_ZV_BYTE (b) = BEG_BYTE;
  BUF_Z_BYTE (b) = BEG_BYTE;
  BUF_MODIFF (b) = 1;
  BUF_CHARS_MODIFF (b) = 1;
  BUF_OVERLAY_MODIFF (b) = 1;
  BUF_SAVE_MODIFF (b) = 1;
  BUF_INTERVALS (b) = 0;
  BUF_UNCHANGED_MODIFIED (b) = 1;
  BUF_OVERLAY_UNCHANGED_MODIFIED (b) = 1;
  BUF_END_UNCHANGED (b) = 0;
  BUF_BEG_UNCHANGED (b) = 0;
  *(BUF_GPT_ADDR (b)) = *(BUF_Z_ADDR (b)) = 0; /* Put an anchor '\0'.  */

  b->newline_cache = 0;
  b->width_run_cache = 0;
  BVAR (b, width_table) = Qnil;
  b->prevent_redisplay_optimizations_p = 1;

  /* Put this on the chain of all buffers including killed ones.  */
  b->next = all_buffers;
  all_buffers = b;

  /* An ordinary buffer normally doesn't need markers
     to handle BEGV and ZV.  */
  BVAR (b, pt_marker) = Qnil;
  BVAR (b, begv_marker) = Qnil;
  BVAR (b, zv_marker) = Qnil;

  name = Fcopy_sequence (buffer_or_name);
  STRING_SET_INTERVALS (name, NULL_INTERVAL);
  BVAR (b, name) = name;

  BVAR (b, undo_list) = (SREF (name, 0) != ' ') ? Qnil : Qt;

  reset_buffer (b);
  reset_buffer_local_variables (b, 1);

  BVAR (b, mark) = Fmake_marker ();
  BUF_MARKERS (b) = NULL;
  BVAR (b, name) = name;

  /* Put this in the alist of all live buffers.  */
  XSETBUFFER (buffer, b);
  Vbuffer_alist = nconc2 (Vbuffer_alist, Fcons (Fcons (name, buffer), Qnil));

  /* An error in calling the function here (should someone redefine it)
     can lead to infinite regress until you run out of stack.  rms
     says that's not worth protecting against.  */
  if (!NILP (Ffboundp (Qucs_set_table_for_input)))
    /* buffer is on buffer-alist, so no gcpro.  */
    call1 (Qucs_set_table_for_input, buffer);

  return buffer;
}


/* Return a list of overlays which is a copy of the overlay list
   LIST, but for buffer B.  */

static struct Lisp_Overlay *
copy_overlays (struct buffer *b, struct Lisp_Overlay *list)
{
  Lisp_Object buffer;
  struct Lisp_Overlay *result = NULL, *tail = NULL;

  XSETBUFFER (buffer, b);

  for (; list; list = list->next)
    {
      Lisp_Object overlay, start, end, old_overlay;
      EMACS_INT charpos;

      XSETMISC (old_overlay, list);
      charpos = marker_position (OVERLAY_START (old_overlay));
      start = Fmake_marker ();
      Fset_marker (start, make_number (charpos), buffer);
      XMARKER (start)->insertion_type
	= XMARKER (OVERLAY_START (old_overlay))->insertion_type;

      charpos = marker_position (OVERLAY_END (old_overlay));
      end = Fmake_marker ();
      Fset_marker (end, make_number (charpos), buffer);
      XMARKER (end)->insertion_type
	= XMARKER (OVERLAY_END (old_overlay))->insertion_type;

      overlay = allocate_misc ();
      XMISCTYPE (overlay) = Lisp_Misc_Overlay;
      OVERLAY_START (overlay) = start;
      OVERLAY_END (overlay) = end;
      OVERLAY_PLIST (overlay) = Fcopy_sequence (OVERLAY_PLIST (old_overlay));
      XOVERLAY (overlay)->next = NULL;

      if (tail)
	tail = tail->next = XOVERLAY (overlay);
      else
	result = tail = XOVERLAY (overlay);
    }

  return result;
}


/* Clone per-buffer values of buffer FROM.

   Buffer TO gets the same per-buffer values as FROM, with the
   following exceptions: (1) TO's name is left untouched, (2) markers
   are copied and made to refer to TO, and (3) overlay lists are
   copied.  */

static void
clone_per_buffer_values (struct buffer *from, struct buffer *to)
{
  Lisp_Object to_buffer;
  int offset;

  XSETBUFFER (to_buffer, to);

  /* buffer-local Lisp variables start at `undo_list',
     tho only the ones from `name' on are GC'd normally.  */
  for (offset = PER_BUFFER_VAR_OFFSET (undo_list);
       offset < sizeof *to;
       offset += sizeof (Lisp_Object))
    {
      Lisp_Object obj;

      /* Don't touch the `name' which should be unique for every buffer.  */
      if (offset == PER_BUFFER_VAR_OFFSET (name))
	continue;

      obj = PER_BUFFER_VALUE (from, offset);
      if (MARKERP (obj) && XMARKER (obj)->buffer == from)
	{
	  struct Lisp_Marker *m = XMARKER (obj);
	  obj = Fmake_marker ();
	  XMARKER (obj)->insertion_type = m->insertion_type;
	  set_marker_both (obj, to_buffer, m->charpos, m->bytepos);
	}

      PER_BUFFER_VALUE (to, offset) = obj;
    }

  memcpy (to->local_flags, from->local_flags, sizeof to->local_flags);

  to->overlays_before = copy_overlays (to, from->overlays_before);
  to->overlays_after = copy_overlays (to, from->overlays_after);

  /* Get (a copy of) the alist of Lisp-level local variables of FROM
     and install that in TO.  */
  BVAR (to, local_var_alist) = buffer_lisp_local_variables (from);
}

DEFUN ("make-indirect-buffer", Fmake_indirect_buffer, Smake_indirect_buffer,
       2, 3,
       "bMake indirect buffer (to buffer): \nBName of indirect buffer: ",
       doc: /* Create and return an indirect buffer for buffer BASE-BUFFER, named NAME.
BASE-BUFFER should be a live buffer, or the name of an existing buffer.
NAME should be a string which is not the name of an existing buffer.
Optional argument CLONE non-nil means preserve BASE-BUFFER's state,
such as major and minor modes, in the indirect buffer.
CLONE nil means the indirect buffer's state is reset to default values.  */)
  (Lisp_Object base_buffer, Lisp_Object name, Lisp_Object clone)
{
  Lisp_Object buf, tem;
  struct buffer *b;

  CHECK_STRING (name);
  buf = Fget_buffer (name);
  if (!NILP (buf))
    error ("Buffer name `%s' is in use", SDATA (name));

  tem = base_buffer;
  base_buffer = Fget_buffer (base_buffer);
  if (NILP (base_buffer))
    error ("No such buffer: `%s'", SDATA (tem));
  if (NILP (BVAR (XBUFFER (base_buffer), name)))
    error ("Base buffer has been killed");

  if (SCHARS (name) == 0)
    error ("Empty string for buffer name is not allowed");

  b = allocate_buffer ();

  b->base_buffer = (XBUFFER (base_buffer)->base_buffer
		    ? XBUFFER (base_buffer)->base_buffer
		    : XBUFFER (base_buffer));

  /* Use the base buffer's text object.  */
  b->text = b->base_buffer->text;

  BUF_BEGV (b) = BUF_BEGV (b->base_buffer);
  BUF_ZV (b) = BUF_ZV (b->base_buffer);
  BUF_PT (b) = BUF_PT (b->base_buffer);
  BUF_BEGV_BYTE (b) = BUF_BEGV_BYTE (b->base_buffer);
  BUF_ZV_BYTE (b) = BUF_ZV_BYTE (b->base_buffer);
  BUF_PT_BYTE (b) = BUF_PT_BYTE (b->base_buffer);

  b->newline_cache = 0;
  b->width_run_cache = 0;
  BVAR (b, width_table) = Qnil;

  /* Put this on the chain of all buffers including killed ones.  */
  b->next = all_buffers;
  all_buffers = b;

  name = Fcopy_sequence (name);
  STRING_SET_INTERVALS (name, NULL_INTERVAL);
  BVAR (b, name) = name;

  reset_buffer (b);
  reset_buffer_local_variables (b, 1);

  /* Put this in the alist of all live buffers.  */
  XSETBUFFER (buf, b);
  Vbuffer_alist = nconc2 (Vbuffer_alist, Fcons (Fcons (name, buf), Qnil));

  BVAR (b, mark) = Fmake_marker ();
  BVAR (b, name) = name;

  /* The multibyte status belongs to the base buffer.  */
  BVAR (b, enable_multibyte_characters) = BVAR (b->base_buffer, enable_multibyte_characters);

  /* Make sure the base buffer has markers for its narrowing.  */
  if (NILP (BVAR (b->base_buffer, pt_marker)))
    {
      BVAR (b->base_buffer, pt_marker) = Fmake_marker ();
      set_marker_both (BVAR (b->base_buffer, pt_marker), base_buffer,
		       BUF_PT (b->base_buffer),
		       BUF_PT_BYTE (b->base_buffer));
    }
  if (NILP (BVAR (b->base_buffer, begv_marker)))
    {
      BVAR (b->base_buffer, begv_marker) = Fmake_marker ();
      set_marker_both (BVAR (b->base_buffer, begv_marker), base_buffer,
		       BUF_BEGV (b->base_buffer),
		       BUF_BEGV_BYTE (b->base_buffer));
    }
  if (NILP (BVAR (b->base_buffer, zv_marker)))
    {
      BVAR (b->base_buffer, zv_marker) = Fmake_marker ();
      set_marker_both (BVAR (b->base_buffer, zv_marker), base_buffer,
		       BUF_ZV (b->base_buffer),
		       BUF_ZV_BYTE (b->base_buffer));
      XMARKER (BVAR (b->base_buffer, zv_marker))->insertion_type = 1;
    }

  if (NILP (clone))
    {
      /* Give the indirect buffer markers for its narrowing.  */
      BVAR (b, pt_marker) = Fmake_marker ();
      set_marker_both (BVAR (b, pt_marker), buf, BUF_PT (b), BUF_PT_BYTE (b));
      BVAR (b, begv_marker) = Fmake_marker ();
      set_marker_both (BVAR (b, begv_marker), buf, BUF_BEGV (b), BUF_BEGV_BYTE (b));
      BVAR (b, zv_marker) = Fmake_marker ();
      set_marker_both (BVAR (b, zv_marker), buf, BUF_ZV (b), BUF_ZV_BYTE (b));
      XMARKER (BVAR (b, zv_marker))->insertion_type = 1;
    }
  else
    {
      struct buffer *old_b = current_buffer;

      clone_per_buffer_values (b->base_buffer, b);
      BVAR (b, filename) = Qnil;
      BVAR (b, file_truename) = Qnil;
      BVAR (b, display_count) = make_number (0);
      BVAR (b, backed_up) = Qnil;
      BVAR (b, auto_save_file_name) = Qnil;
      set_buffer_internal_1 (b);
      Fset (intern ("buffer-save-without-query"), Qnil);
      Fset (intern ("buffer-file-number"), Qnil);
      Fset (intern ("buffer-stale-function"), Qnil);
      set_buffer_internal_1 (old_b);
    }

  return buf;
}

void
delete_all_overlays (struct buffer *b)
{
  Lisp_Object overlay;

  /* `reset_buffer' blindly sets the list of overlays to NULL, so we
     have to empty the list, otherwise we end up with overlays that
     think they belong to this buffer while the buffer doesn't know about
     them any more.  */
  while (b->overlays_before)
    {
      XSETMISC (overlay, b->overlays_before);
      Fdelete_overlay (overlay);
    }
  while (b->overlays_after)
    {
      XSETMISC (overlay, b->overlays_after);
      Fdelete_overlay (overlay);
    }
  eassert (b->overlays_before == NULL);
  eassert (b->overlays_after == NULL);
}

/* Reinitialize everything about a buffer except its name and contents
   and local variables.
   If called on an already-initialized buffer, the list of overlays
   should be deleted before calling this function, otherwise we end up
   with overlays that claim to belong to the buffer but the buffer
   claims it doesn't belong to it.  */

void
reset_buffer (register struct buffer *b)
{
  BVAR (b, filename) = Qnil;
  BVAR (b, file_truename) = Qnil;
  BVAR (b, directory) = (current_buffer) ? BVAR (current_buffer, directory) : Qnil;
  b->modtime = 0;
  b->modtime_size = -1;
  XSETFASTINT (BVAR (b, save_length), 0);
  b->last_window_start = 1;
  /* It is more conservative to start out "changed" than "unchanged".  */
  b->clip_changed = 0;
  b->prevent_redisplay_optimizations_p = 1;
  BVAR (b, backed_up) = Qnil;
  BUF_AUTOSAVE_MODIFF (b) = 0;
  b->auto_save_failure_time = -1;
  BVAR (b, auto_save_file_name) = Qnil;
  BVAR (b, read_only) = Qnil;
  b->overlays_before = NULL;
  b->overlays_after = NULL;
  b->overlay_center = BEG;
  BVAR (b, mark_active) = Qnil;
  BVAR (b, point_before_scroll) = Qnil;
  BVAR (b, file_format) = Qnil;
  BVAR (b, auto_save_file_format) = Qt;
  BVAR (b, last_selected_window) = Qnil;
  XSETINT (BVAR (b, display_count), 0);
  BVAR (b, display_time) = Qnil;
  BVAR (b, enable_multibyte_characters) = BVAR (&buffer_defaults, enable_multibyte_characters);
  BVAR (b, cursor_type) = BVAR (&buffer_defaults, cursor_type);
  BVAR (b, extra_line_spacing) = BVAR (&buffer_defaults, extra_line_spacing);

  b->display_error_modiff = 0;
}

/* Reset buffer B's local variables info.
   Don't use this on a buffer that has already been in use;
   it does not treat permanent locals consistently.
   Instead, use Fkill_all_local_variables.

   If PERMANENT_TOO is 1, then we reset permanent
   buffer-local variables.  If PERMANENT_TOO is 0,
   we preserve those.  */

static void
reset_buffer_local_variables (register struct buffer *b, int permanent_too)
{
  register int offset;
  int i;

  /* Reset the major mode to Fundamental, together with all the
     things that depend on the major mode.
     default-major-mode is handled at a higher level.
     We ignore it here.  */
  BVAR (b, major_mode) = Qfundamental_mode;
  BVAR (b, keymap) = Qnil;
  BVAR (b, mode_name) = QSFundamental;
  BVAR (b, minor_modes) = Qnil;

  /* If the standard case table has been altered and invalidated,
     fix up its insides first.  */
  if (! (CHAR_TABLE_P (XCHAR_TABLE (Vascii_downcase_table)->extras[0])
	 && CHAR_TABLE_P (XCHAR_TABLE (Vascii_downcase_table)->extras[1])
	 && CHAR_TABLE_P (XCHAR_TABLE (Vascii_downcase_table)->extras[2])))
    Fset_standard_case_table (Vascii_downcase_table);

  BVAR (b, downcase_table) = Vascii_downcase_table;
  BVAR (b, upcase_table) = XCHAR_TABLE (Vascii_downcase_table)->extras[0];
  BVAR (b, case_canon_table) = XCHAR_TABLE (Vascii_downcase_table)->extras[1];
  BVAR (b, case_eqv_table) = XCHAR_TABLE (Vascii_downcase_table)->extras[2];
  BVAR (b, invisibility_spec) = Qt;

  /* Reset all (or most) per-buffer variables to their defaults.  */
  if (permanent_too)
    BVAR (b, local_var_alist) = Qnil;
  else
    {
      Lisp_Object tmp, prop, last = Qnil;
      for (tmp = BVAR (b, local_var_alist); CONSP (tmp); tmp = XCDR (tmp))
	if (!NILP (prop = Fget (XCAR (XCAR (tmp)), Qpermanent_local)))
	  {
	    /* If permanent-local, keep it.  */
	    last = tmp;
	    if (EQ (prop, Qpermanent_local_hook))
	      {
		/* This is a partially permanent hook variable.
		   Preserve only the elements that want to be preserved.  */
		Lisp_Object list, newlist;
		list = XCDR (XCAR (tmp));
		if (!CONSP (list))
		  newlist = list;
		else
		  for (newlist = Qnil; CONSP (list); list = XCDR (list))
		    {
		      Lisp_Object elt = XCAR (list);
		      /* Preserve element ELT if it's t,
			 if it is a function with a `permanent-local-hook' property,
			 or if it's not a symbol.  */
		      if (! SYMBOLP (elt)
			  || EQ (elt, Qt)
			  || !NILP (Fget (elt, Qpermanent_local_hook)))
			newlist = Fcons (elt, newlist);
		    }
		XSETCDR (XCAR (tmp), Fnreverse (newlist));
	      }
	  }
	/* Delete this local variable.  */
	else if (NILP (last))
	  BVAR (b, local_var_alist) = XCDR (tmp);
	else
	  XSETCDR (last, XCDR (tmp));
    }

  for (i = 0; i < last_per_buffer_idx; ++i)
    if (permanent_too || buffer_permanent_local_flags[i] == 0)
      SET_PER_BUFFER_VALUE_P (b, i, 0);

  /* For each slot that has a default value,
     copy that into the slot.  */

  /* buffer-local Lisp variables start at `undo_list',
     tho only the ones from `name' on are GC'd normally.  */
  for (offset = PER_BUFFER_VAR_OFFSET (undo_list);
       offset < sizeof *b;
       offset += sizeof (Lisp_Object))
    {
      int idx = PER_BUFFER_IDX (offset);
      if ((idx > 0
	   && (permanent_too
	       || buffer_permanent_local_flags[idx] == 0)))
	PER_BUFFER_VALUE (b, offset) = PER_BUFFER_DEFAULT (offset);
    }
}

/* We split this away from generate-new-buffer, because rename-buffer
   and set-visited-file-name ought to be able to use this to really
   rename the buffer properly.  */

DEFUN ("generate-new-buffer-name", Fgenerate_new_buffer_name, Sgenerate_new_buffer_name,
       1, 2, 0,
       doc: /* Return a string that is the name of no existing buffer based on NAME.
If there is no live buffer named NAME, then return NAME.
Otherwise modify name by appending `<NUMBER>', incrementing NUMBER
\(starting at 2) until an unused name is found, and then return that name.
Optional second argument IGNORE specifies a name that is okay to use (if
it is in the sequence to be tried) even if a buffer with that name exists.  */)
  (register Lisp_Object name, Lisp_Object ignore)
{
  register Lisp_Object gentemp, tem;
  int count;
  char number[10];

  CHECK_STRING (name);

  tem = Fstring_equal (name, ignore);
  if (!NILP (tem))
    return name;
  tem = Fget_buffer (name);
  if (NILP (tem))
    return name;

  count = 1;
  while (1)
    {
      sprintf (number, "<%d>", ++count);
      gentemp = concat2 (name, build_string (number));
      tem = Fstring_equal (gentemp, ignore);
      if (!NILP (tem))
	return gentemp;
      tem = Fget_buffer (gentemp);
      if (NILP (tem))
	return gentemp;
    }
}


DEFUN ("buffer-name", Fbuffer_name, Sbuffer_name, 0, 1, 0,
       doc: /* Return the name of BUFFER, as a string.
BUFFER defaults to the current buffer.
Return nil if BUFFER has been killed.  */)
  (register Lisp_Object buffer)
{
  if (NILP (buffer))
    return BVAR (current_buffer, name);
  CHECK_BUFFER (buffer);
  return BVAR (XBUFFER (buffer), name);
}

DEFUN ("buffer-file-name", Fbuffer_file_name, Sbuffer_file_name, 0, 1, 0,
       doc: /* Return name of file BUFFER is visiting, or nil if none.
No argument or nil as argument means use the current buffer.  */)
  (register Lisp_Object buffer)
{
  if (NILP (buffer))
    return BVAR (current_buffer, filename);
  CHECK_BUFFER (buffer);
  return BVAR (XBUFFER (buffer), filename);
}

DEFUN ("buffer-base-buffer", Fbuffer_base_buffer, Sbuffer_base_buffer,
       0, 1, 0,
       doc: /* Return the base buffer of indirect buffer BUFFER.
If BUFFER is not indirect, return nil.
BUFFER defaults to the current buffer.  */)
  (register Lisp_Object buffer)
{
  struct buffer *base;
  Lisp_Object base_buffer;

  if (NILP (buffer))
    base = current_buffer->base_buffer;
  else
    {
      CHECK_BUFFER (buffer);
      base = XBUFFER (buffer)->base_buffer;
    }

  if (! base)
    return Qnil;
  XSETBUFFER (base_buffer, base);
  return base_buffer;
}

DEFUN ("buffer-local-value", Fbuffer_local_value,
       Sbuffer_local_value, 2, 2, 0,
       doc: /* Return the value of VARIABLE in BUFFER.
If VARIABLE does not have a buffer-local binding in BUFFER, the value
is the default binding of the variable. */)
  (register Lisp_Object variable, register Lisp_Object buffer)
{
  register struct buffer *buf;
  register Lisp_Object result;
  struct Lisp_Symbol *sym;

  CHECK_SYMBOL (variable);
  CHECK_BUFFER (buffer);
  buf = XBUFFER (buffer);
  sym = XSYMBOL (variable);

 start:
  switch (sym->redirect)
    {
    case SYMBOL_VARALIAS: sym = indirect_variable (sym); goto start;
    case SYMBOL_PLAINVAL: result = SYMBOL_VAL (sym); break;
    case SYMBOL_LOCALIZED:
      { /* Look in local_var_alist.  */
	struct Lisp_Buffer_Local_Value *blv = SYMBOL_BLV (sym);
	XSETSYMBOL (variable, sym); /* Update In case of aliasing.  */
	result = Fassoc (variable, BVAR (buf, local_var_alist));
	if (!NILP (result))
	  {
	    if (blv->fwd)
	      { /* What binding is loaded right now?  */
		Lisp_Object current_alist_element = blv->valcell;

		/* The value of the currently loaded binding is not
		   stored in it, but rather in the realvalue slot.
		   Store that value into the binding it belongs to
		   in case that is the one we are about to use.  */

		XSETCDR (current_alist_element,
			 do_symval_forwarding (blv->fwd));
	      }
	    /* Now get the (perhaps updated) value out of the binding.  */
	    result = XCDR (result);
	  }
	else
	  result = Fdefault_value (variable);
	break;
      }
    case SYMBOL_FORWARDED:
      {
	union Lisp_Fwd *fwd = SYMBOL_FWD (sym);
	if (BUFFER_OBJFWDP (fwd))
	  result = PER_BUFFER_VALUE (buf, XBUFFER_OBJFWD (fwd)->offset);
	else
	  result = Fdefault_value (variable);
	break;
      }
    default: abort ();
    }

  if (!EQ (result, Qunbound))
    return result;

  xsignal1 (Qvoid_variable, variable);
}

/* Return an alist of the Lisp-level buffer-local bindings of
   buffer BUF.  That is, don't include the variables maintained
   in special slots in the buffer object.  */

static Lisp_Object
buffer_lisp_local_variables (struct buffer *buf)
{
  Lisp_Object result = Qnil;
  register Lisp_Object tail;
  for (tail = BVAR (buf, local_var_alist); CONSP (tail); tail = XCDR (tail))
    {
      Lisp_Object val, elt;

      elt = XCAR (tail);

      /* Reference each variable in the alist in buf.
	 If inquiring about the current buffer, this gets the current values,
	 so store them into the alist so the alist is up to date.
	 If inquiring about some other buffer, this swaps out any values
	 for that buffer, making the alist up to date automatically.  */
      val = find_symbol_value (XCAR (elt));
      /* Use the current buffer value only if buf is the current buffer.  */
      if (buf != current_buffer)
	val = XCDR (elt);

      result = Fcons (Fcons (XCAR (elt), val), result);
    }

  return result;
}

DEFUN ("buffer-local-variables", Fbuffer_local_variables,
       Sbuffer_local_variables, 0, 1, 0,
       doc: /* Return an alist of variables that are buffer-local in BUFFER.
Most elements look like (SYMBOL . VALUE), describing one variable.
For a symbol that is locally unbound, just the symbol appears in the value.
Note that storing new VALUEs in these elements doesn't change the variables.
No argument or nil as argument means use current buffer as BUFFER.  */)
  (register Lisp_Object buffer)
{
  register struct buffer *buf;
  register Lisp_Object result;

  if (NILP (buffer))
    buf = current_buffer;
  else
    {
      CHECK_BUFFER (buffer);
      buf = XBUFFER (buffer);
    }

  result = buffer_lisp_local_variables (buf);

  /* Add on all the variables stored in special slots.  */
  {
    int offset, idx;

    /* buffer-local Lisp variables start at `undo_list',
       tho only the ones from `name' on are GC'd normally.  */
    for (offset = PER_BUFFER_VAR_OFFSET (undo_list);
	 offset < sizeof (struct buffer);
	 /* sizeof EMACS_INT == sizeof Lisp_Object */
	 offset += (sizeof (EMACS_INT)))
      {
	idx = PER_BUFFER_IDX (offset);
	if ((idx == -1 || PER_BUFFER_VALUE_P (buf, idx))
	    && SYMBOLP (PER_BUFFER_SYMBOL (offset)))
	  result = Fcons (Fcons (PER_BUFFER_SYMBOL (offset),
				 PER_BUFFER_VALUE (buf, offset)),
			  result);
      }
  }

  return result;
}

DEFUN ("buffer-modified-p", Fbuffer_modified_p, Sbuffer_modified_p,
       0, 1, 0,
       doc: /* Return t if BUFFER was modified since its file was last read or saved.
No argument or nil as argument means use current buffer as BUFFER.  */)
  (register Lisp_Object buffer)
{
  register struct buffer *buf;
  if (NILP (buffer))
    buf = current_buffer;
  else
    {
      CHECK_BUFFER (buffer);
      buf = XBUFFER (buffer);
    }

  return BUF_SAVE_MODIFF (buf) < BUF_MODIFF (buf) ? Qt : Qnil;
}

DEFUN ("set-buffer-modified-p", Fset_buffer_modified_p, Sset_buffer_modified_p,
       1, 1, 0,
       doc: /* Mark current buffer as modified or unmodified according to FLAG.
A non-nil FLAG means mark the buffer modified.  */)
  (register Lisp_Object flag)
{
  register int already;
  register Lisp_Object fn;
  Lisp_Object buffer, window;

#ifdef CLASH_DETECTION
  /* If buffer becoming modified, lock the file.
     If buffer becoming unmodified, unlock the file.  */

  fn = BVAR (current_buffer, file_truename);
  /* Test buffer-file-name so that binding it to nil is effective.  */
  if (!NILP (fn) && ! NILP (BVAR (current_buffer, filename)))
    {
      already = SAVE_MODIFF < MODIFF;
      if (!already && !NILP (flag))
	lock_file (fn);
      else if (already && NILP (flag))
	unlock_file (fn);
    }
#endif /* CLASH_DETECTION */

  /* Here we have a problem.  SAVE_MODIFF is used here to encode
     buffer-modified-p (as SAVE_MODIFF<MODIFF) as well as
     recent-auto-save-p (as SAVE_MODIFF<auto_save_modified).  So if we
     modify SAVE_MODIFF to affect one, we may affect the other
     as well.
     E.g. if FLAG is nil we need to set SAVE_MODIFF to MODIFF, but
     if SAVE_MODIFF<auto_save_modified that means we risk changing
     recent-auto-save-p from t to nil.
     Vice versa, if FLAG is non-nil and SAVE_MODIFF>=auto_save_modified
     we risk changing recent-auto-save-p from nil to t.  */
  SAVE_MODIFF = (NILP (flag)
		 /* FIXME: This unavoidably sets recent-auto-save-p to nil.  */
		 ? MODIFF
		 /* Let's try to preserve recent-auto-save-p.  */
		 : SAVE_MODIFF < MODIFF ? SAVE_MODIFF
		 /* If SAVE_MODIFF == auto_save_modified == MODIFF,
		    we can either decrease SAVE_MODIFF and auto_save_modified
		    or increase MODIFF.  */
		 : MODIFF++);

  /* Set update_mode_lines only if buffer is displayed in some window.
     Packages like jit-lock or lazy-lock preserve a buffer's modified
     state by recording/restoring the state around blocks of code.
     Setting update_mode_lines makes redisplay consider all windows
     (on all frames).  Stealth fontification of buffers not displayed
     would incur additional redisplay costs if we'd set
     update_modes_lines unconditionally.

     Ideally, I think there should be another mechanism for fontifying
     buffers without "modifying" buffers, or redisplay should be
     smarter about updating the `*' in mode lines.  --gerd  */
  XSETBUFFER (buffer, current_buffer);
  window = Fget_buffer_window (buffer, Qt);
  if (WINDOWP (window))
    {
      ++update_mode_lines;
      current_buffer->prevent_redisplay_optimizations_p = 1;
    }

  return flag;
}

DEFUN ("restore-buffer-modified-p", Frestore_buffer_modified_p,
       Srestore_buffer_modified_p, 1, 1, 0,
       doc: /* Like `set-buffer-modified-p', with a difference concerning redisplay.
It is not ensured that mode lines will be updated to show the modified
state of the current buffer.  Use with care.  */)
  (Lisp_Object flag)
{
#ifdef CLASH_DETECTION
  Lisp_Object fn;

  /* If buffer becoming modified, lock the file.
     If buffer becoming unmodified, unlock the file.  */

  fn = BVAR (current_buffer, file_truename);
  /* Test buffer-file-name so that binding it to nil is effective.  */
  if (!NILP (fn) && ! NILP (BVAR (current_buffer, filename)))
    {
      int already = SAVE_MODIFF < MODIFF;
      if (!already && !NILP (flag))
	lock_file (fn);
      else if (already && NILP (flag))
	unlock_file (fn);
    }
#endif /* CLASH_DETECTION */

  SAVE_MODIFF = NILP (flag) ? MODIFF : 0;
  return flag;
}

DEFUN ("buffer-modified-tick", Fbuffer_modified_tick, Sbuffer_modified_tick,
       0, 1, 0,
       doc: /* Return BUFFER's tick counter, incremented for each change in text.
Each buffer has a tick counter which is incremented each time the
text in that buffer is changed.  It wraps around occasionally.
No argument or nil as argument means use current buffer as BUFFER.  */)
  (register Lisp_Object buffer)
{
  register struct buffer *buf;
  if (NILP (buffer))
    buf = current_buffer;
  else
    {
      CHECK_BUFFER (buffer);
      buf = XBUFFER (buffer);
    }

  return make_number (BUF_MODIFF (buf));
}

DEFUN ("buffer-chars-modified-tick", Fbuffer_chars_modified_tick,
       Sbuffer_chars_modified_tick, 0, 1, 0,
       doc: /* Return BUFFER's character-change tick counter.
Each buffer has a character-change tick counter, which is set to the
value of the buffer's tick counter \(see `buffer-modified-tick'), each
time text in that buffer is inserted or deleted.  By comparing the
values returned by two individual calls of `buffer-chars-modified-tick',
you can tell whether a character change occurred in that buffer in
between these calls.  No argument or nil as argument means use current
buffer as BUFFER.  */)
  (register Lisp_Object buffer)
{
  register struct buffer *buf;
  if (NILP (buffer))
    buf = current_buffer;
  else
    {
      CHECK_BUFFER (buffer);
      buf = XBUFFER (buffer);
    }

  return make_number (BUF_CHARS_MODIFF (buf));
}

DEFUN ("rename-buffer", Frename_buffer, Srename_buffer, 1, 2,
       "(list (read-string \"Rename buffer (to new name): \" \
	      nil 'buffer-name-history (buffer-name (current-buffer))) \
	      current-prefix-arg)",
       doc: /* Change current buffer's name to NEWNAME (a string).
If second arg UNIQUE is nil or omitted, it is an error if a
buffer named NEWNAME already exists.
If UNIQUE is non-nil, come up with a new name using
`generate-new-buffer-name'.
Interactively, you can set UNIQUE with a prefix argument.
We return the name we actually gave the buffer.
This does not change the name of the visited file (if any).  */)
  (register Lisp_Object newname, Lisp_Object unique)
{
  register Lisp_Object tem, buf;

  CHECK_STRING (newname);

  if (SCHARS (newname) == 0)
    error ("Empty string is invalid as a buffer name");

  tem = Fget_buffer (newname);
  if (!NILP (tem))
    {
      /* Don't short-circuit if UNIQUE is t.  That is a useful way to
	 rename the buffer automatically so you can create another
	 with the original name.  It makes UNIQUE equivalent to
	 (rename-buffer (generate-new-buffer-name NEWNAME)).  */
      if (NILP (unique) && XBUFFER (tem) == current_buffer)
	return BVAR (current_buffer, name);
      if (!NILP (unique))
	newname = Fgenerate_new_buffer_name (newname, BVAR (current_buffer, name));
      else
	error ("Buffer name `%s' is in use", SDATA (newname));
    }

  BVAR (current_buffer, name) = newname;

  /* Catch redisplay's attention.  Unless we do this, the mode lines for
     any windows displaying current_buffer will stay unchanged.  */
  update_mode_lines++;

  XSETBUFFER (buf, current_buffer);
  Fsetcar (Frassq (buf, Vbuffer_alist), newname);
  if (NILP (BVAR (current_buffer, filename))
      && !NILP (BVAR (current_buffer, auto_save_file_name)))
    call0 (intern ("rename-auto-save-file"));
  /* Refetch since that last call may have done GC.  */
  return BVAR (current_buffer, name);
}

DEFUN ("other-buffer", Fother_buffer, Sother_buffer, 0, 3, 0,
       doc: /* Return most recently selected buffer other than BUFFER.
Buffers not visible in windows are preferred to visible buffers, unless
optional second argument VISIBLE-OK is non-nil.  Ignore the argument
BUFFER unless it denotes a live buffer.  If the optional third argument
FRAME is non-nil, use that frame's buffer list instead of the selected
frame's buffer list.

The buffer is found by scanning the selected or specified frame's buffer
list first, followed by the list of all buffers.  If no other buffer
exists, return the buffer `*scratch*' (creating it if necessary).  */)
  (register Lisp_Object buffer, Lisp_Object visible_ok, Lisp_Object frame)
{
  Lisp_Object Fset_buffer_major_mode (Lisp_Object buffer);
  Lisp_Object tail, buf, pred;
  Lisp_Object notsogood = Qnil;

  if (NILP (frame))
    frame = selected_frame;

  CHECK_FRAME (frame);

  pred = frame_buffer_predicate (frame);
  /* Consider buffers that have been seen in the frame first.  */
  tail = XFRAME (frame)->buffer_list;
  for (; CONSP (tail); tail = XCDR (tail))
    {
      buf = XCAR (tail);
      if (BUFFERP (buf) && !EQ (buf, buffer)
	  && !NILP (XBUFFER (buf)->name)
	  && (SREF (XBUFFER (buf)->name, 0) != ' ')
	  /* If the frame has a buffer_predicate, disregard buffers that
	     don't fit the predicate.  */
	  && (NILP (pred) || !NILP (call1 (pred, buf))))
	{
	  if (!NILP (visible_ok)
	      || NILP (Fget_buffer_window (buf, Qvisible)))
	    return buf;
	  else if (NILP (notsogood))
	    notsogood = buf;
	}
    }

  /* Consider alist of all buffers next.  */
  tail = Vbuffer_alist;
  for (; CONSP (tail); tail = XCDR (tail))
    {
      buf = Fcdr (XCAR (tail));
<<<<<<< HEAD
      if (BUFFERP (buf) && !EQ (buf, buffer)
	  && !NILP (XBUFFER (buf)->name)
	  && (SREF (XBUFFER (buf)->name, 0) != ' ')
	  /* If the frame has a buffer_predicate, disregard buffers that
	     don't fit the predicate.  */
	  && (NILP (pred) || !NILP (call1 (pred, buf))))
=======
      if (EQ (buf, buffer))
	continue;
      if (NILP (buf))
	continue;
      if (NILP (BVAR (XBUFFER (buf), name)))
	continue;
      if (SREF (BVAR (XBUFFER (buf), name), 0) == ' ')
	continue;
      /* If the selected frame has a buffer_predicate,
	 disregard buffers that don't fit the predicate.  */
      if (!NILP (pred))
>>>>>>> 06b840e0
	{
	  if (!NILP (visible_ok)
	      || NILP (Fget_buffer_window (buf, Qvisible)))
	    return buf;
	  else if (NILP (notsogood))
	    notsogood = buf;
	}
    }

  if (!NILP (notsogood))
    return notsogood;
  else
    {
      buf = Fget_buffer (build_string ("*scratch*"));
      if (NILP (buf))
	{
	  buf = Fget_buffer_create (build_string ("*scratch*"));
	  Fset_buffer_major_mode (buf);
	}
      return buf;
    }
}

DEFUN ("buffer-enable-undo", Fbuffer_enable_undo, Sbuffer_enable_undo,
       0, 1, "",
       doc: /* Start keeping undo information for buffer BUFFER.
No argument or nil as argument means do this for the current buffer.  */)
  (register Lisp_Object buffer)
{
  Lisp_Object real_buffer;

  if (NILP (buffer))
    XSETBUFFER (real_buffer, current_buffer);
  else
    {
      real_buffer = Fget_buffer (buffer);
      if (NILP (real_buffer))
	nsberror (buffer);
    }

  if (EQ (BVAR (XBUFFER (real_buffer), undo_list), Qt))
    BVAR (XBUFFER (real_buffer), undo_list) = Qnil;

  return Qnil;
}

/*
  DEFVAR_LISP ("kill-buffer-hook", ..., "\
Hook to be run (by `run-hooks', which see) when a buffer is killed.\n\
The buffer being killed will be current while the hook is running.\n\
See `kill-buffer'."
 */
DEFUN ("kill-buffer", Fkill_buffer, Skill_buffer, 0, 1, "bKill buffer: ",
       doc: /* Kill buffer BUFFER-OR-NAME.
The argument may be a buffer or the name of an existing buffer.
Argument nil or omitted means kill the current buffer.  Return t if the
buffer is actually killed, nil otherwise.

This function calls `replace-buffer-in-windows' for cleaning up all
windows currently displaying the buffer to be killed.  The functions in
`kill-buffer-query-functions' are called with the buffer to be killed as
the current buffer.  If any of them returns nil, the buffer is not
killed.  The hook `kill-buffer-hook' is run before the buffer is
actually killed.  The buffer being killed will be current while the hook
is running.

Any processes that have this buffer as the `process-buffer' are killed
with SIGHUP.  */)
  (Lisp_Object buffer_or_name)
{
  Lisp_Object buffer;
  register struct buffer *b;
  register Lisp_Object tem;
  register struct Lisp_Marker *m;
  struct gcpro gcpro1;

  if (NILP (buffer_or_name))
    buffer = Fcurrent_buffer ();
  else
    buffer = Fget_buffer (buffer_or_name);
  if (NILP (buffer))
    nsberror (buffer_or_name);

  b = XBUFFER (buffer);

  /* Avoid trouble for buffer already dead.  */
  if (NILP (BVAR (b, name)))
    return Qnil;

  /* Query if the buffer is still modified.  */
  if (INTERACTIVE && !NILP (BVAR (b, filename))
      && BUF_MODIFF (b) > BUF_SAVE_MODIFF (b))
    {
      GCPRO1 (buffer);
      tem = do_yes_or_no_p (format2 ("Buffer %s modified; kill anyway? ",
				     BVAR (b, name), make_number (0)));
      UNGCPRO;
      if (NILP (tem))
	return Qnil;
    }

  /* Run hooks with the buffer to be killed the current buffer.  */
  {
    int count = SPECPDL_INDEX ();
    Lisp_Object arglist[1];

    record_unwind_protect (save_excursion_restore, save_excursion_save ());
    set_buffer_internal (b);

    /* First run the query functions; if any query is answered no,
       don't kill the buffer.  */
    arglist[0] = Qkill_buffer_query_functions;
    tem = Frun_hook_with_args_until_failure (1, arglist);
    if (NILP (tem))
      return unbind_to (count, Qnil);

    /* Then run the hooks.  */
    Frun_hooks (1, &Qkill_buffer_hook);
    unbind_to (count, Qnil);
  }

  /* We have no more questions to ask.  Verify that it is valid
     to kill the buffer.  This must be done after the questions
     since anything can happen within do_yes_or_no_p.  */

  /* Don't kill the minibuffer now current.  */
  if (EQ (buffer, XWINDOW (minibuf_window)->buffer))
    return Qnil;

  if (NILP (BVAR (b, name)))
    return Qnil;

  /* When we kill a base buffer, kill all its indirect buffers.
     We do it at this stage so nothing terrible happens if they
     ask questions or their hooks get errors.  */
  if (! b->base_buffer)
    {
      struct buffer *other;

      GCPRO1 (buffer);

      for (other = all_buffers; other; other = other->next)
	/* all_buffers contains dead buffers too;
	   don't re-kill them.  */
	if (other->base_buffer == b && !NILP (BVAR (other, name)))
	  {
	    Lisp_Object buffer;
	    XSETBUFFER (buffer, other);
	    Fkill_buffer (buffer);
	  }

      UNGCPRO;
    }

  /* Make this buffer not be current.
     In the process, notice if this is the sole visible buffer
     and give up if so.  */
  if (b == current_buffer)
    {
      tem = Fother_buffer (buffer, Qnil, Qnil);
      Fset_buffer (tem);
      if (b == current_buffer)
	return Qnil;
    }

  /* Notice if the buffer to kill is the sole visible buffer
     when we're currently in the mini-buffer, and give up if so.  */
  XSETBUFFER (tem, current_buffer);
  if (EQ (tem, XWINDOW (minibuf_window)->buffer))
    {
      tem = Fother_buffer (buffer, Qnil, Qnil);
      if (EQ (buffer, tem))
	return Qnil;
    }

  /* Now there is no question: we can kill the buffer.  */

#ifdef CLASH_DETECTION
  /* Unlock this buffer's file, if it is locked.  */
  unlock_buffer (b);
#endif /* CLASH_DETECTION */

  GCPRO1 (buffer);
  kill_buffer_processes (buffer);
  UNGCPRO;

  /* Killing buffer processes may run sentinels which may
     have called kill-buffer.  */

  if (NILP (BVAR (b, name)))
    return Qnil;

  clear_charpos_cache (b);

  tem = Vinhibit_quit;
  Vinhibit_quit = Qt;
  replace_buffer_in_windows (buffer);
  Vbuffer_alist = Fdelq (Frassq (buffer, Vbuffer_alist), Vbuffer_alist);
  frames_discard_buffer (buffer);
  replace_buffer_in_windows_safely (buffer);
  Vinhibit_quit = tem;

  /* Delete any auto-save file, if we saved it in this session.
     But not if the buffer is modified.  */
  if (STRINGP (BVAR (b, auto_save_file_name))
      && BUF_AUTOSAVE_MODIFF (b) != 0
      && BUF_SAVE_MODIFF (b) < BUF_AUTOSAVE_MODIFF (b)
      && BUF_SAVE_MODIFF (b) < BUF_MODIFF (b)
      && NILP (Fsymbol_value (intern ("auto-save-visited-file-name"))))
    {
      Lisp_Object tem;
      tem = Fsymbol_value (intern ("delete-auto-save-files"));
      if (! NILP (tem))
	internal_delete_file (BVAR (b, auto_save_file_name));
    }

  if (b->base_buffer)
    {
      /* Unchain all markers that belong to this indirect buffer.
	 Don't unchain the markers that belong to the base buffer
	 or its other indirect buffers.  */
      for (m = BUF_MARKERS (b); m; )
	{
	  struct Lisp_Marker *next = m->next;
	  if (m->buffer == b)
	    unchain_marker (m);
	  m = next;
	}
    }
  else
    {
      /* Unchain all markers of this buffer and its indirect buffers.
	 and leave them pointing nowhere.  */
      for (m = BUF_MARKERS (b); m; )
	{
	  struct Lisp_Marker *next = m->next;
	  m->buffer = 0;
	  m->next = NULL;
	  m = next;
	}
      BUF_MARKERS (b) = NULL;
      BUF_INTERVALS (b) = NULL_INTERVAL;

      /* Perhaps we should explicitly free the interval tree here... */
    }

  /* Reset the local variables, so that this buffer's local values
     won't be protected from GC.  They would be protected
     if they happened to remain encached in their symbols.
     This gets rid of them for certain.  */
  swap_out_buffer_local_variables (b);
  reset_buffer_local_variables (b, 1);

  BVAR (b, name) = Qnil;

  BLOCK_INPUT;
  if (! b->base_buffer)
    free_buffer_text (b);

  if (b->newline_cache)
    {
      free_region_cache (b->newline_cache);
      b->newline_cache = 0;
    }
  if (b->width_run_cache)
    {
      free_region_cache (b->width_run_cache);
      b->width_run_cache = 0;
    }
  BVAR (b, width_table) = Qnil;
  UNBLOCK_INPUT;
  BVAR (b, undo_list) = Qnil;

  return Qt;
}

/* Move association for BUFFER to the front of buffer (a)lists.  Since
   we do this each time BUFFER is selected visibly, the more recently
   selected buffers are always closer to the front of those lists.  This
   means that other_buffer is more likely to choose a relevant buffer.

   Note that this moves BUFFER to the front of the buffer lists of the
   selected frame even if BUFFER is not shown there.  If BUFFER is not
   shown in the selected frame, consider the present behavior a feature.
   `select-window' gets this right since it shows BUFFER in the selected
   window when calling us.  */

void
record_buffer (Lisp_Object buffer)
{
  Lisp_Object aelt, link, tem;
  register struct frame *f = XFRAME (selected_frame);
  register struct window *w = XWINDOW (FRAME_SELECTED_WINDOW (f));

  CHECK_BUFFER (buffer);

  /* Update Vbuffer_alist (we know that it has an entry for BUFFER).
     Don't allow quitting since this might leave the buffer list in an
     inconsistent state.  */
  tem = Vinhibit_quit;
  Vinhibit_quit = Qt;
  aelt = Frassq (buffer, Vbuffer_alist);
  link = Fmemq (aelt, Vbuffer_alist);
  Vbuffer_alist = Fdelq (aelt, Vbuffer_alist);
  XSETCDR (link, Vbuffer_alist);
  Vbuffer_alist = link;
  Vinhibit_quit = tem;

  /* Update buffer list of selected frame.  */
  f->buffer_list = Fcons (buffer, Fdelq (buffer, f->buffer_list));
  f->buried_buffer_list = Fdelq (buffer, f->buried_buffer_list);
}

DEFUN ("record-buffer", Frecord_buffer, Srecord_buffer, 1, 1, 0,
       doc: /* Move BUFFER to the front of the buffer list.  */)
  (Lisp_Object buffer)
{
  CHECK_BUFFER (buffer);

  record_buffer (buffer);

  return buffer;
}

  /* Move BUFFER to the end of the buffer (a)lists.  Do nothing if the
     buffer is killed.  For the selected frame's buffer list this moves
     BUFFER to its end even if it was never shown in that frame.  If
     this happens we have a feature, hence `unrecord-buffer' should be
     called only when BUFFER was shown in the selected frame.  */

DEFUN ("unrecord-buffer", Funrecord_buffer, Sunrecord_buffer, 1, 1, 0,
       doc: /* Move BUFFER to the end of the buffer list.  */)
  (Lisp_Object buffer)
{
  Lisp_Object aelt, link, tem;
  register struct frame *f = XFRAME (selected_frame);

  CHECK_BUFFER (buffer);

  /* Update Vbuffer_alist (we know that it has an entry for BUFFER).
     Don't allow quitting since this might leave the buffer list in an
     inconsistent state.  */
  tem = Vinhibit_quit;
  Vinhibit_quit = Qt;
  aelt = Frassq (buffer, Vbuffer_alist);
  link = Fmemq (aelt, Vbuffer_alist);
  Vbuffer_alist = Fdelq (aelt, Vbuffer_alist);
  XSETCDR (link, Qnil);
  Vbuffer_alist = nconc2 (Vbuffer_alist, link);
  Vinhibit_quit = tem;

  /* Update buffer lists of selected frame.  */
  f->buffer_list = Fdelq (buffer, f->buffer_list);
  f->buried_buffer_list = Fcons (buffer, Fdelq (buffer, f->buried_buffer_list));
}

DEFUN ("set-buffer-major-mode", Fset_buffer_major_mode, Sset_buffer_major_mode, 1, 1, 0,
       doc: /* Set an appropriate major mode for BUFFER.
For the *scratch* buffer, use `initial-major-mode', otherwise choose a mode
according to `default-major-mode'.
Use this function before selecting the buffer, since it may need to inspect
the current buffer's major mode.  */)
  (Lisp_Object buffer)
{
  int count;
  Lisp_Object function;

  CHECK_BUFFER (buffer);

  if (STRINGP (BVAR (XBUFFER (buffer), name))
      && strcmp (SSDATA (BVAR (XBUFFER (buffer), name)), "*scratch*") == 0)
    function = find_symbol_value (intern ("initial-major-mode"));
  else
    {
      function = BVAR (&buffer_defaults, major_mode);
      if (NILP (function)
	  && NILP (Fget (BVAR (current_buffer, major_mode), Qmode_class)))
	function = BVAR (current_buffer, major_mode);
    }

  if (NILP (function) || EQ (function, Qfundamental_mode))
    return Qnil;

  count = SPECPDL_INDEX ();

  /* To select a nonfundamental mode,
     select the buffer temporarily and then call the mode function. */

  record_unwind_protect (save_excursion_restore, save_excursion_save ());

  Fset_buffer (buffer);
  call0 (function);

  return unbind_to (count, Qnil);
}

DEFUN ("current-buffer", Fcurrent_buffer, Scurrent_buffer, 0, 0, 0,
       doc: /* Return the current buffer as a Lisp object.  */)
  (void)
{
  register Lisp_Object buf;
  XSETBUFFER (buf, current_buffer);
  return buf;
}

/* Set the current buffer to B.

   We previously set windows_or_buffers_changed here to invalidate
   global unchanged information in beg_unchanged and end_unchanged.
   This is no longer necessary because we now compute unchanged
   information on a buffer-basis.  Every action affecting other
   windows than the selected one requires a select_window at some
   time, and that increments windows_or_buffers_changed.  */

void
set_buffer_internal (register struct buffer *b)
{
  if (current_buffer != b)
    set_buffer_internal_1 (b);
}

/* Set the current buffer to B, and do not set windows_or_buffers_changed.
   This is used by redisplay.  */

void
set_buffer_internal_1 (register struct buffer *b)
{
  register struct buffer *old_buf;
  register Lisp_Object tail;

#ifdef USE_MMAP_FOR_BUFFERS
  if (b->text->beg == NULL)
    enlarge_buffer_text (b, 0);
#endif /* USE_MMAP_FOR_BUFFERS */

  if (current_buffer == b)
    return;

  old_buf = current_buffer;
  current_buffer = b;
  last_known_column_point = -1;   /* invalidate indentation cache */

  if (old_buf)
    {
      /* Put the undo list back in the base buffer, so that it appears
	 that an indirect buffer shares the undo list of its base.  */
      if (old_buf->base_buffer)
	BVAR (old_buf->base_buffer, undo_list) = BVAR (old_buf, undo_list);

      /* If the old current buffer has markers to record PT, BEGV and ZV
	 when it is not current, update them now.  */
      if (! NILP (BVAR (old_buf, pt_marker)))
	{
	  Lisp_Object obuf;
	  XSETBUFFER (obuf, old_buf);
	  set_marker_both (BVAR (old_buf, pt_marker), obuf,
			   BUF_PT (old_buf), BUF_PT_BYTE (old_buf));
	}
      if (! NILP (BVAR (old_buf, begv_marker)))
	{
	  Lisp_Object obuf;
	  XSETBUFFER (obuf, old_buf);
	  set_marker_both (BVAR (old_buf, begv_marker), obuf,
			   BUF_BEGV (old_buf), BUF_BEGV_BYTE (old_buf));
	}
      if (! NILP (BVAR (old_buf, zv_marker)))
	{
	  Lisp_Object obuf;
	  XSETBUFFER (obuf, old_buf);
	  set_marker_both (BVAR (old_buf, zv_marker), obuf,
			   BUF_ZV (old_buf), BUF_ZV_BYTE (old_buf));
	}
    }

  /* Get the undo list from the base buffer, so that it appears
     that an indirect buffer shares the undo list of its base.  */
  if (b->base_buffer)
    BVAR (b, undo_list) = BVAR (b->base_buffer, undo_list);

  /* If the new current buffer has markers to record PT, BEGV and ZV
     when it is not current, fetch them now.  */
  if (! NILP (BVAR (b, pt_marker)))
    {
      BUF_PT (b) = marker_position (BVAR (b, pt_marker));
      BUF_PT_BYTE (b) = marker_byte_position (BVAR (b, pt_marker));
    }
  if (! NILP (BVAR (b, begv_marker)))
    {
      BUF_BEGV (b) = marker_position (BVAR (b, begv_marker));
      BUF_BEGV_BYTE (b) = marker_byte_position (BVAR (b, begv_marker));
    }
  if (! NILP (BVAR (b, zv_marker)))
    {
      BUF_ZV (b) = marker_position (BVAR (b, zv_marker));
      BUF_ZV_BYTE (b) = marker_byte_position (BVAR (b, zv_marker));
    }

  /* Look down buffer's list of local Lisp variables
     to find and update any that forward into C variables. */

  do
    {
      for (tail = BVAR (b, local_var_alist); CONSP (tail); tail = XCDR (tail))
	{
	  Lisp_Object var = XCAR (XCAR (tail));
	  struct Lisp_Symbol *sym = XSYMBOL (var);
	  if (sym->redirect == SYMBOL_LOCALIZED /* Just to be sure.  */
	      && SYMBOL_BLV (sym)->fwd)
	    /* Just reference the variable
	       to cause it to become set for this buffer.  */
	    Fsymbol_value (var);
	}
    }
  /* Do the same with any others that were local to the previous buffer */
  while (b != old_buf && (b = old_buf, b));
}

/* Switch to buffer B temporarily for redisplay purposes.
   This avoids certain things that don't need to be done within redisplay.  */

void
set_buffer_temp (struct buffer *b)
{
  register struct buffer *old_buf;

  if (current_buffer == b)
    return;

  old_buf = current_buffer;
  current_buffer = b;

  if (old_buf)
    {
      /* If the old current buffer has markers to record PT, BEGV and ZV
	 when it is not current, update them now.  */
      if (! NILP (BVAR (old_buf, pt_marker)))
	{
	  Lisp_Object obuf;
	  XSETBUFFER (obuf, old_buf);
	  set_marker_both (BVAR (old_buf, pt_marker), obuf,
			   BUF_PT (old_buf), BUF_PT_BYTE (old_buf));
	}
      if (! NILP (BVAR (old_buf, begv_marker)))
	{
	  Lisp_Object obuf;
	  XSETBUFFER (obuf, old_buf);
	  set_marker_both (BVAR (old_buf, begv_marker), obuf,
			   BUF_BEGV (old_buf), BUF_BEGV_BYTE (old_buf));
	}
      if (! NILP (BVAR (old_buf, zv_marker)))
	{
	  Lisp_Object obuf;
	  XSETBUFFER (obuf, old_buf);
	  set_marker_both (BVAR (old_buf, zv_marker), obuf,
			   BUF_ZV (old_buf), BUF_ZV_BYTE (old_buf));
	}
    }

  /* If the new current buffer has markers to record PT, BEGV and ZV
     when it is not current, fetch them now.  */
  if (! NILP (BVAR (b, pt_marker)))
    {
      BUF_PT (b) = marker_position (BVAR (b, pt_marker));
      BUF_PT_BYTE (b) = marker_byte_position (BVAR (b, pt_marker));
    }
  if (! NILP (BVAR (b, begv_marker)))
    {
      BUF_BEGV (b) = marker_position (BVAR (b, begv_marker));
      BUF_BEGV_BYTE (b) = marker_byte_position (BVAR (b, begv_marker));
    }
  if (! NILP (BVAR (b, zv_marker)))
    {
      BUF_ZV (b) = marker_position (BVAR (b, zv_marker));
      BUF_ZV_BYTE (b) = marker_byte_position (BVAR (b, zv_marker));
    }
}

DEFUN ("set-buffer", Fset_buffer, Sset_buffer, 1, 1, 0,
       doc: /* Make buffer BUFFER-OR-NAME current for editing operations.
BUFFER-OR-NAME may be a buffer or the name of an existing buffer.  See
also `save-excursion' when you want to make a buffer current
temporarily.  This function does not display the buffer, so its effect
ends when the current command terminates.  Use `switch-to-buffer' or
`pop-to-buffer' to switch buffers permanently.  */)
  (register Lisp_Object buffer_or_name)
{
  register Lisp_Object buffer;
  buffer = Fget_buffer (buffer_or_name);
  if (NILP (buffer))
    nsberror (buffer_or_name);
  if (NILP (BVAR (XBUFFER (buffer), name)))
    error ("Selecting deleted buffer");
  set_buffer_internal (XBUFFER (buffer));
  return buffer;
}

/* Set the current buffer to BUFFER provided it is alive.  */

Lisp_Object
set_buffer_if_live (Lisp_Object buffer)
{
  if (! NILP (BVAR (XBUFFER (buffer), name)))
    Fset_buffer (buffer);
  return Qnil;
}

DEFUN ("barf-if-buffer-read-only", Fbarf_if_buffer_read_only,
				   Sbarf_if_buffer_read_only, 0, 0, 0,
       doc: /* Signal a `buffer-read-only' error if the current buffer is read-only.  */)
  (void)
{
  if (!NILP (BVAR (current_buffer, read_only))
      && NILP (Vinhibit_read_only))
    xsignal1 (Qbuffer_read_only, Fcurrent_buffer ());
  return Qnil;
}
<<<<<<< HEAD
=======

DEFUN ("bury-buffer", Fbury_buffer, Sbury_buffer, 0, 1, "",
       doc: /* Put BUFFER-OR-NAME at the end of the list of all buffers.
There it is the least likely candidate for `other-buffer' to return;
thus, the least likely buffer for \\[switch-to-buffer] to select by
default.

The argument may be a buffer name or an actual buffer object.  If
BUFFER-OR-NAME is nil or omitted, bury the current buffer and remove it
from the selected window if it is displayed there.  If the selected
window is dedicated to its buffer, delete that window if there are other
windows on the same frame.  If the selected window is the only window on
its frame, iconify that frame.  */)
  (register Lisp_Object buffer_or_name)
{
  Lisp_Object buffer;

  /* Figure out what buffer we're going to bury.  */
  if (NILP (buffer_or_name))
    {
      Lisp_Object tem;
      XSETBUFFER (buffer, current_buffer);

      tem = Fwindow_buffer (selected_window);
      /* If we're burying the current buffer, unshow it.  */
      if (EQ (buffer, tem))
	{
	  if (NILP (Fwindow_dedicated_p (selected_window)))
	    Fswitch_to_buffer (Fother_buffer (buffer, Qnil, Qnil), Qnil);
	  else if (NILP (XWINDOW (selected_window)->parent))
	    Ficonify_frame (Fwindow_frame (selected_window));
	  else
	    Fdelete_window (selected_window);
	}
    }
  else
    {
      buffer = Fget_buffer (buffer_or_name);
      if (NILP (buffer))
	nsberror (buffer_or_name);
    }

  /* Move buffer to the end of the buffer list.  Do nothing if the
     buffer is killed.  */
  if (!NILP (BVAR (XBUFFER (buffer), name)))
    {
      Lisp_Object aelt, link;

      aelt = Frassq (buffer, Vbuffer_alist);
      link = Fmemq (aelt, Vbuffer_alist);
      Vbuffer_alist = Fdelq (aelt, Vbuffer_alist);
      XSETCDR (link, Qnil);
      Vbuffer_alist = nconc2 (Vbuffer_alist, link);

      XFRAME (selected_frame)->buffer_list
        = Fdelq (buffer, XFRAME (selected_frame)->buffer_list);
      XFRAME (selected_frame)->buried_buffer_list
        = Fcons (buffer, Fdelq (buffer, XFRAME (selected_frame)->buried_buffer_list));
    }

  return Qnil;
}
>>>>>>> 06b840e0

DEFUN ("erase-buffer", Ferase_buffer, Serase_buffer, 0, 0, "*",
       doc: /* Delete the entire contents of the current buffer.
Any narrowing restriction in effect (see `narrow-to-region') is removed,
so the buffer is truly empty after this.  */)
  (void)
{
  Fwiden ();

  del_range (BEG, Z);

  current_buffer->last_window_start = 1;
  /* Prevent warnings, or suspension of auto saving, that would happen
     if future size is less than past size.  Use of erase-buffer
     implies that the future text is not really related to the past text.  */
  XSETFASTINT (BVAR (current_buffer, save_length), 0);
  return Qnil;
}

void
validate_region (register Lisp_Object *b, register Lisp_Object *e)
{
  CHECK_NUMBER_COERCE_MARKER (*b);
  CHECK_NUMBER_COERCE_MARKER (*e);

  if (XINT (*b) > XINT (*e))
    {
      Lisp_Object tem;
      tem = *b;  *b = *e;  *e = tem;
    }

  if (!(BEGV <= XINT (*b) && XINT (*b) <= XINT (*e)
        && XINT (*e) <= ZV))
    args_out_of_range (*b, *e);
}

/* Advance BYTE_POS up to a character boundary
   and return the adjusted position.  */

static int
advance_to_char_boundary (EMACS_INT byte_pos)
{
  int c;

  if (byte_pos == BEG)
    /* Beginning of buffer is always a character boundary.  */
    return BEG;

  c = FETCH_BYTE (byte_pos);
  if (! CHAR_HEAD_P (c))
    {
      /* We should advance BYTE_POS only when C is a constituent of a
         multibyte sequence.  */
      EMACS_INT orig_byte_pos = byte_pos;

      do
	{
	  byte_pos--;
	  c = FETCH_BYTE (byte_pos);
	}
      while (! CHAR_HEAD_P (c) && byte_pos > BEG);
      INC_POS (byte_pos);
      if (byte_pos < orig_byte_pos)
	byte_pos = orig_byte_pos;
      /* If C is a constituent of a multibyte sequence, BYTE_POS was
         surely advance to the correct character boundary.  If C is
         not, BYTE_POS was unchanged.  */
    }

  return byte_pos;
}

#ifdef REL_ALLOC
extern void r_alloc_reset_variable (POINTER_TYPE *, POINTER_TYPE *);
#endif /* REL_ALLOC */

DEFUN ("buffer-swap-text", Fbuffer_swap_text, Sbuffer_swap_text,
       1, 1, 0,
       doc: /* Swap the text between current buffer and BUFFER.  */)
  (Lisp_Object buffer)
{
  struct buffer *other_buffer;
  CHECK_BUFFER (buffer);
  other_buffer = XBUFFER (buffer);

  if (NILP (BVAR (other_buffer, name)))
    error ("Cannot swap a dead buffer's text");

  /* Actually, it probably works just fine.
   * if (other_buffer == current_buffer)
   *   error ("Cannot swap a buffer's text with itself"); */

  /* Actually, this may be workable as well, tho probably only if they're
     *both* indirect.  */
  if (other_buffer->base_buffer
      || current_buffer->base_buffer)
    error ("Cannot swap indirect buffers's text");

  { /* This is probably harder to make work.  */
    struct buffer *other;
    for (other = all_buffers; other; other = other->next)
      if (other->base_buffer == other_buffer
	  || other->base_buffer == current_buffer)
	error ("One of the buffers to swap has indirect buffers");
  }

#define swapfield(field, type) \
  do {							\
    type tmp##field = other_buffer->field;		\
    other_buffer->field = current_buffer->field;	\
    current_buffer->field = tmp##field;			\
  } while (0)
#define swapfield_(field, type) \
  do {							\
    type tmp##field = BVAR (other_buffer, field);		\
    BVAR (other_buffer, field) = BVAR (current_buffer, field);	\
    BVAR (current_buffer, field) = tmp##field;			\
  } while (0)

  swapfield (own_text, struct buffer_text);
  eassert (current_buffer->text == &current_buffer->own_text);
  eassert (other_buffer->text == &other_buffer->own_text);
#ifdef REL_ALLOC
  r_alloc_reset_variable ((POINTER_TYPE **) &current_buffer->own_text.beg,
			  (POINTER_TYPE **) &other_buffer->own_text.beg);
  r_alloc_reset_variable ((POINTER_TYPE **) &other_buffer->own_text.beg,
			  (POINTER_TYPE **) &current_buffer->own_text.beg);
#endif /* REL_ALLOC */

  swapfield (pt, EMACS_INT);
  swapfield (pt_byte, EMACS_INT);
  swapfield (begv, EMACS_INT);
  swapfield (begv_byte, EMACS_INT);
  swapfield (zv, EMACS_INT);
  swapfield (zv_byte, EMACS_INT);
  eassert (!current_buffer->base_buffer);
  eassert (!other_buffer->base_buffer);
  current_buffer->clip_changed = 1;	other_buffer->clip_changed = 1;
  swapfield (newline_cache, struct region_cache *);
  swapfield (width_run_cache, struct region_cache *);
  current_buffer->prevent_redisplay_optimizations_p = 1;
  other_buffer->prevent_redisplay_optimizations_p = 1;
  swapfield (overlays_before, struct Lisp_Overlay *);
  swapfield (overlays_after, struct Lisp_Overlay *);
  swapfield (overlay_center, EMACS_INT);
  swapfield_ (undo_list, Lisp_Object);
  swapfield_ (mark, Lisp_Object);
  swapfield_ (enable_multibyte_characters, Lisp_Object);
  swapfield_ (bidi_display_reordering, Lisp_Object);
  swapfield_ (bidi_paragraph_direction, Lisp_Object);
  /* FIXME: Not sure what we should do with these *_marker fields.
     Hopefully they're just nil anyway.  */
  swapfield_ (pt_marker, Lisp_Object);
  swapfield_ (begv_marker, Lisp_Object);
  swapfield_ (zv_marker, Lisp_Object);
  BVAR (current_buffer, point_before_scroll) = Qnil;
  BVAR (other_buffer, point_before_scroll) = Qnil;

  current_buffer->text->modiff++;	  other_buffer->text->modiff++;
  current_buffer->text->chars_modiff++;	  other_buffer->text->chars_modiff++;
  current_buffer->text->overlay_modiff++; other_buffer->text->overlay_modiff++;
  current_buffer->text->beg_unchanged = current_buffer->text->gpt;
  current_buffer->text->end_unchanged = current_buffer->text->gpt;
  other_buffer->text->beg_unchanged = other_buffer->text->gpt;
  other_buffer->text->end_unchanged = other_buffer->text->gpt;
  {
    struct Lisp_Marker *m;
    for (m = BUF_MARKERS (current_buffer); m; m = m->next)
      if (m->buffer == other_buffer)
	m->buffer = current_buffer;
      else
	/* Since there's no indirect buffer in sight, markers on
	   BUF_MARKERS(buf) should either be for `buf' or dead.  */
	eassert (!m->buffer);
    for (m = BUF_MARKERS (other_buffer); m; m = m->next)
      if (m->buffer == current_buffer)
	m->buffer = other_buffer;
      else
	/* Since there's no indirect buffer in sight, markers on
	   BUF_MARKERS(buf) should either be for `buf' or dead.  */
	eassert (!m->buffer);
  }
  { /* Some of the C code expects that w->buffer == w->pointm->buffer.
       So since we just swapped the markers between the two buffers, we need
       to undo the effect of this swap for window markers.  */
    Lisp_Object w = Fselected_window (), ws = Qnil;
    Lisp_Object buf1, buf2;
    XSETBUFFER (buf1, current_buffer); XSETBUFFER (buf2, other_buffer);

    while (NILP (Fmemq (w, ws)))
      {
	ws = Fcons (w, ws);
	if (MARKERP (XWINDOW (w)->pointm)
	    && (EQ (XWINDOW (w)->buffer, buf1)
		|| EQ (XWINDOW (w)->buffer, buf2)))
	  Fset_marker (XWINDOW (w)->pointm,
		       make_number (BUF_BEGV (XBUFFER (XWINDOW (w)->buffer))),
		       XWINDOW (w)->buffer);
	w = Fnext_window (w, Qt, Qt);
      }
  }

  if (current_buffer->text->intervals)
    (eassert (EQ (current_buffer->text->intervals->up.obj, buffer)),
     XSETBUFFER (current_buffer->text->intervals->up.obj, current_buffer));
  if (other_buffer->text->intervals)
    (eassert (EQ (other_buffer->text->intervals->up.obj, Fcurrent_buffer ())),
     XSETBUFFER (other_buffer->text->intervals->up.obj, other_buffer));

  return Qnil;
}

DEFUN ("set-buffer-multibyte", Fset_buffer_multibyte, Sset_buffer_multibyte,
       1, 1, 0,
       doc: /* Set the multibyte flag of the current buffer to FLAG.
If FLAG is t, this makes the buffer a multibyte buffer.
If FLAG is nil, this makes the buffer a single-byte buffer.
In these cases, the buffer contents remain unchanged as a sequence of
bytes but the contents viewed as characters do change.
If FLAG is `to', this makes the buffer a multibyte buffer by changing
all eight-bit bytes to eight-bit characters.
If the multibyte flag was really changed, undo information of the
current buffer is cleared.  */)
  (Lisp_Object flag)
{
  struct Lisp_Marker *tail, *markers;
  struct buffer *other;
  EMACS_INT begv, zv;
  int narrowed = (BEG != BEGV || Z != ZV);
  int modified_p = !NILP (Fbuffer_modified_p (Qnil));
  Lisp_Object old_undo = BVAR (current_buffer, undo_list);
  struct gcpro gcpro1;

  if (current_buffer->base_buffer)
    error ("Cannot do `set-buffer-multibyte' on an indirect buffer");

  /* Do nothing if nothing actually changes.  */
  if (NILP (flag) == NILP (BVAR (current_buffer, enable_multibyte_characters)))
    return flag;

  GCPRO1 (old_undo);

  /* Don't record these buffer changes.  We will put a special undo entry
     instead.  */
  BVAR (current_buffer, undo_list) = Qt;

  /* If the cached position is for this buffer, clear it out.  */
  clear_charpos_cache (current_buffer);

  if (NILP (flag))
    begv = BEGV_BYTE, zv = ZV_BYTE;
  else
    begv = BEGV, zv = ZV;

  if (narrowed)
    Fwiden ();

  if (NILP (flag))
    {
      EMACS_INT pos, stop;
      unsigned char *p;

      /* Do this first, so it can use CHAR_TO_BYTE
	 to calculate the old correspondences.  */
      set_intervals_multibyte (0);

      BVAR (current_buffer, enable_multibyte_characters) = Qnil;

      Z = Z_BYTE;
      BEGV = BEGV_BYTE;
      ZV = ZV_BYTE;
      GPT = GPT_BYTE;
      TEMP_SET_PT_BOTH (PT_BYTE, PT_BYTE);


      for (tail = BUF_MARKERS (current_buffer); tail; tail = tail->next)
	tail->charpos = tail->bytepos;

      /* Convert multibyte form of 8-bit characters to unibyte.  */
      pos = BEG;
      stop = GPT;
      p = BEG_ADDR;
      while (1)
	{
	  int c, bytes;

	  if (pos == stop)
	    {
	      if (pos == Z)
		break;
	      p = GAP_END_ADDR;
	      stop = Z;
	    }
	  if (ASCII_BYTE_P (*p))
	    p++, pos++;
	  else if (CHAR_BYTE8_HEAD_P (*p))
	    {
	      c = STRING_CHAR_AND_LENGTH (p, bytes);
	      /* Delete all bytes for this 8-bit character but the
		 last one, and change the last one to the character
		 code.  */
	      bytes--;
	      del_range_2 (pos, pos, pos + bytes, pos + bytes, 0);
	      p = GAP_END_ADDR;
	      *p++ = c;
	      pos++;
	      if (begv > pos)
		begv -= bytes;
	      if (zv > pos)
		zv -= bytes;
	      stop = Z;
	    }
	  else
	    {
	      bytes = BYTES_BY_CHAR_HEAD (*p);
	      p += bytes, pos += bytes;
	    }
	}
      if (narrowed)
	Fnarrow_to_region (make_number (begv), make_number (zv));
    }
  else
    {
      EMACS_INT pt = PT;
      EMACS_INT pos, stop;
      unsigned char *p, *pend;

      /* Be sure not to have a multibyte sequence striding over the GAP.
	 Ex: We change this: "...abc\302 _GAP_ \241def..."
	     to: "...abc _GAP_ \302\241def..."  */

      if (EQ (flag, Qt)
	  && GPT_BYTE > 1 && GPT_BYTE < Z_BYTE
	  && ! CHAR_HEAD_P (*(GAP_END_ADDR)))
	{
	  unsigned char *p = GPT_ADDR - 1;

	  while (! CHAR_HEAD_P (*p) && p > BEG_ADDR) p--;
	  if (LEADING_CODE_P (*p))
	    {
	      EMACS_INT new_gpt = GPT_BYTE - (GPT_ADDR - p);

	      move_gap_both (new_gpt, new_gpt);
	    }
	}

      /* Make the buffer contents valid as multibyte by converting
	 8-bit characters to multibyte form.  */
      pos = BEG;
      stop = GPT;
      p = BEG_ADDR;
      pend = GPT_ADDR;
      while (1)
	{
	  int bytes;

	  if (pos == stop)
	    {
	      if (pos == Z)
		break;
	      p = GAP_END_ADDR;
	      pend = Z_ADDR;
	      stop = Z;
	    }

	  if (ASCII_BYTE_P (*p))
	    p++, pos++;
	  else if (EQ (flag, Qt)
		   && ! CHAR_BYTE8_HEAD_P (*p)
		   && (bytes = MULTIBYTE_LENGTH (p, pend)) > 0)
	    p += bytes, pos += bytes;
	  else
	    {
	      unsigned char tmp[MAX_MULTIBYTE_LENGTH];
	      int c;

	      c = BYTE8_TO_CHAR (*p);
	      bytes = CHAR_STRING (c, tmp);
	      *p = tmp[0];
	      TEMP_SET_PT_BOTH (pos + 1, pos + 1);
	      bytes--;
	      insert_1_both ((char *) tmp + 1, bytes, bytes, 1, 0, 0);
	      /* Now the gap is after the just inserted data.  */
	      pos = GPT;
	      p = GAP_END_ADDR;
	      if (pos <= begv)
		begv += bytes;
	      if (pos <= zv)
		zv += bytes;
	      if (pos <= pt)
		pt += bytes;
	      pend = Z_ADDR;
	      stop = Z;
	    }
	}

      if (pt != PT)
	TEMP_SET_PT (pt);

      if (narrowed)
	Fnarrow_to_region (make_number (begv), make_number (zv));

      /* Do this first, so that chars_in_text asks the right question.
	 set_intervals_multibyte needs it too.  */
      BVAR (current_buffer, enable_multibyte_characters) = Qt;

      GPT_BYTE = advance_to_char_boundary (GPT_BYTE);
      GPT = chars_in_text (BEG_ADDR, GPT_BYTE - BEG_BYTE) + BEG;

      Z = chars_in_text (GAP_END_ADDR, Z_BYTE - GPT_BYTE) + GPT;

      BEGV_BYTE = advance_to_char_boundary (BEGV_BYTE);
      if (BEGV_BYTE > GPT_BYTE)
	BEGV = chars_in_text (GAP_END_ADDR, BEGV_BYTE - GPT_BYTE) + GPT;
      else
	BEGV = chars_in_text (BEG_ADDR, BEGV_BYTE - BEG_BYTE) + BEG;

      ZV_BYTE = advance_to_char_boundary (ZV_BYTE);
      if (ZV_BYTE > GPT_BYTE)
	ZV = chars_in_text (GAP_END_ADDR, ZV_BYTE - GPT_BYTE) + GPT;
      else
	ZV = chars_in_text (BEG_ADDR, ZV_BYTE - BEG_BYTE) + BEG;

      {
	EMACS_INT pt_byte = advance_to_char_boundary (PT_BYTE);
	EMACS_INT pt;

	if (pt_byte > GPT_BYTE)
	  pt = chars_in_text (GAP_END_ADDR, pt_byte - GPT_BYTE) + GPT;
	else
	  pt = chars_in_text (BEG_ADDR, pt_byte - BEG_BYTE) + BEG;
	TEMP_SET_PT_BOTH (pt, pt_byte);
      }

      tail = markers = BUF_MARKERS (current_buffer);

      /* This prevents BYTE_TO_CHAR (that is, buf_bytepos_to_charpos) from
	 getting confused by the markers that have not yet been updated.
	 It is also a signal that it should never create a marker.  */
      BUF_MARKERS (current_buffer) = NULL;

      for (; tail; tail = tail->next)
	{
	  tail->bytepos = advance_to_char_boundary (tail->bytepos);
	  tail->charpos = BYTE_TO_CHAR (tail->bytepos);
	}

      /* Make sure no markers were put on the chain
	 while the chain value was incorrect.  */
      if (BUF_MARKERS (current_buffer))
	abort ();

      BUF_MARKERS (current_buffer) = markers;

      /* Do this last, so it can calculate the new correspondences
	 between chars and bytes.  */
      set_intervals_multibyte (1);
    }

  if (!EQ (old_undo, Qt))
    {
      /* Represent all the above changes by a special undo entry.  */
      BVAR (current_buffer, undo_list) = Fcons (list3 (Qapply,
						intern ("set-buffer-multibyte"),
						NILP (flag) ? Qt : Qnil),
					 old_undo);
    }

  UNGCPRO;

  /* Changing the multibyteness of a buffer means that all windows
     showing that buffer must be updated thoroughly.  */
  current_buffer->prevent_redisplay_optimizations_p = 1;
  ++windows_or_buffers_changed;

  /* Copy this buffer's new multibyte status
     into all of its indirect buffers.  */
  for (other = all_buffers; other; other = other->next)
    if (other->base_buffer == current_buffer && !NILP (BVAR (other, name)))
      {
	BVAR (other, enable_multibyte_characters)
	  = BVAR (current_buffer, enable_multibyte_characters);
	other->prevent_redisplay_optimizations_p = 1;
      }

  /* Restore the modifiedness of the buffer.  */
  if (!modified_p && !NILP (Fbuffer_modified_p (Qnil)))
    Fset_buffer_modified_p (Qnil);

  /* Update coding systems of this buffer's process (if any).  */
  {
    Lisp_Object process;

    process = Fget_buffer_process (Fcurrent_buffer ());
    if (PROCESSP (process))
      setup_process_coding_systems (process);
  }

  return flag;
}

DEFUN ("kill-all-local-variables", Fkill_all_local_variables, Skill_all_local_variables,
       0, 0, 0,
       doc: /* Switch to Fundamental mode by killing current buffer's local variables.
Most local variable bindings are eliminated so that the default values
become effective once more.  Also, the syntax table is set from
`standard-syntax-table', the local keymap is set to nil,
and the abbrev table from `fundamental-mode-abbrev-table'.
This function also forces redisplay of the mode line.

Every function to select a new major mode starts by
calling this function.

As a special exception, local variables whose names have
a non-nil `permanent-local' property are not eliminated by this function.

The first thing this function does is run
the normal hook `change-major-mode-hook'.  */)
  (void)
{
  if (!NILP (Vrun_hooks))
    call1 (Vrun_hooks, Qchange_major_mode_hook);

  /* Make sure none of the bindings in local_var_alist
     remain swapped in, in their symbols.  */

  swap_out_buffer_local_variables (current_buffer);

  /* Actually eliminate all local bindings of this buffer.  */

  reset_buffer_local_variables (current_buffer, 0);

  /* Force mode-line redisplay.  Useful here because all major mode
     commands call this function.  */
  update_mode_lines++;

  return Qnil;
}

/* Make sure no local variables remain set up with buffer B
   for their current values.  */

static void
swap_out_buffer_local_variables (struct buffer *b)
{
  Lisp_Object oalist, alist, buffer;

  XSETBUFFER (buffer, b);
  oalist = BVAR (b, local_var_alist);

  for (alist = oalist; CONSP (alist); alist = XCDR (alist))
    {
      Lisp_Object sym = XCAR (XCAR (alist));
      eassert (XSYMBOL (sym)->redirect == SYMBOL_LOCALIZED);
      /* Need not do anything if some other buffer's binding is
	 now encached.  */
      if (EQ (SYMBOL_BLV (XSYMBOL (sym))->where, buffer))
	{
	  /* Symbol is set up for this buffer's old local value:
	     swap it out!  */
	  swap_in_global_binding (XSYMBOL (sym));
	}
    }
}

/* Find all the overlays in the current buffer that contain position POS.
   Return the number found, and store them in a vector in *VEC_PTR.
   Store in *LEN_PTR the size allocated for the vector.
   Store in *NEXT_PTR the next position after POS where an overlay starts,
     or ZV if there are no more overlays between POS and ZV.
   Store in *PREV_PTR the previous position before POS where an overlay ends,
     or where an overlay starts which ends at or after POS;
     or BEGV if there are no such overlays from BEGV to POS.
   NEXT_PTR and/or PREV_PTR may be 0, meaning don't store that info.

   *VEC_PTR and *LEN_PTR should contain a valid vector and size
   when this function is called.

   If EXTEND is non-zero, we make the vector bigger if necessary.
   If EXTEND is zero, we never extend the vector,
   and we store only as many overlays as will fit.
   But we still return the total number of overlays.

   If CHANGE_REQ is true, then any position written into *PREV_PTR or
   *NEXT_PTR is guaranteed to be not equal to POS, unless it is the
   default (BEGV or ZV).  */

int
overlays_at (EMACS_INT pos, int extend, Lisp_Object **vec_ptr, int *len_ptr,
	     EMACS_INT *next_ptr, EMACS_INT *prev_ptr, int change_req)
{
  Lisp_Object overlay, start, end;
  struct Lisp_Overlay *tail;
  int idx = 0;
  int len = *len_ptr;
  Lisp_Object *vec = *vec_ptr;
  EMACS_INT next = ZV;
  EMACS_INT prev = BEGV;
  int inhibit_storing = 0;

  for (tail = current_buffer->overlays_before; tail; tail = tail->next)
    {
      EMACS_INT startpos, endpos;

      XSETMISC (overlay, tail);

      start = OVERLAY_START (overlay);
      end = OVERLAY_END (overlay);
      endpos = OVERLAY_POSITION (end);
      if (endpos < pos)
	{
	  if (prev < endpos)
	    prev = endpos;
	  break;
	}
      startpos = OVERLAY_POSITION (start);
      /* This one ends at or after POS
	 so its start counts for PREV_PTR if it's before POS.  */
      if (prev < startpos && startpos < pos)
	prev = startpos;
      if (endpos == pos)
	continue;
      if (startpos <= pos)
	{
	  if (idx == len)
	    {
	      /* The supplied vector is full.
		 Either make it bigger, or don't store any more in it.  */
	      if (extend)
		{
		  /* Make it work with an initial len == 0.  */
		  len *= 2;
		  if (len == 0)
		    len = 4;
		  *len_ptr = len;
		  vec = (Lisp_Object *) xrealloc (vec, len * sizeof (Lisp_Object));
		  *vec_ptr = vec;
		}
	      else
		inhibit_storing = 1;
	    }

	  if (!inhibit_storing)
	    vec[idx] = overlay;
	  /* Keep counting overlays even if we can't return them all.  */
	  idx++;
	}
      else if (startpos < next)
	next = startpos;
    }

  for (tail = current_buffer->overlays_after; tail; tail = tail->next)
    {
      EMACS_INT startpos, endpos;

      XSETMISC (overlay, tail);

      start = OVERLAY_START (overlay);
      end = OVERLAY_END (overlay);
      startpos = OVERLAY_POSITION (start);
      if (pos < startpos)
	{
	  if (startpos < next)
	    next = startpos;
	  break;
	}
      endpos = OVERLAY_POSITION (end);
      if (pos < endpos)
	{
	  if (idx == len)
	    {
	      if (extend)
		{
		  /* Make it work with an initial len == 0.  */
		  len *= 2;
		  if (len == 0)
		    len = 4;
		  *len_ptr = len;
		  vec = (Lisp_Object *) xrealloc (vec, len * sizeof (Lisp_Object));
		  *vec_ptr = vec;
		}
	      else
		inhibit_storing = 1;
	    }

	  if (!inhibit_storing)
	    vec[idx] = overlay;
	  idx++;

	  if (startpos < pos && startpos > prev)
	    prev = startpos;
	}
      else if (endpos < pos && endpos > prev)
	prev = endpos;
      else if (endpos == pos && startpos > prev
	       && (!change_req || startpos < pos))
	prev = startpos;
    }

  if (next_ptr)
    *next_ptr = next;
  if (prev_ptr)
    *prev_ptr = prev;
  return idx;
}

/* Find all the overlays in the current buffer that overlap the range
   BEG-END, or are empty at BEG, or are empty at END provided END
   denotes the position at the end of the current buffer.

   Return the number found, and store them in a vector in *VEC_PTR.
   Store in *LEN_PTR the size allocated for the vector.
   Store in *NEXT_PTR the next position after POS where an overlay starts,
     or ZV if there are no more overlays.
   Store in *PREV_PTR the previous position before POS where an overlay ends,
     or BEGV if there are no previous overlays.
   NEXT_PTR and/or PREV_PTR may be 0, meaning don't store that info.

   *VEC_PTR and *LEN_PTR should contain a valid vector and size
   when this function is called.

   If EXTEND is non-zero, we make the vector bigger if necessary.
   If EXTEND is zero, we never extend the vector,
   and we store only as many overlays as will fit.
   But we still return the total number of overlays.  */

static int
overlays_in (EMACS_INT beg, EMACS_INT end, int extend,
	     Lisp_Object **vec_ptr, int *len_ptr,
	     EMACS_INT *next_ptr, EMACS_INT *prev_ptr)
{
  Lisp_Object overlay, ostart, oend;
  struct Lisp_Overlay *tail;
  int idx = 0;
  int len = *len_ptr;
  Lisp_Object *vec = *vec_ptr;
  EMACS_INT next = ZV;
  EMACS_INT prev = BEGV;
  int inhibit_storing = 0;
  int end_is_Z = end == Z;

  for (tail = current_buffer->overlays_before; tail; tail = tail->next)
    {
      EMACS_INT startpos, endpos;

      XSETMISC (overlay, tail);

      ostart = OVERLAY_START (overlay);
      oend = OVERLAY_END (overlay);
      endpos = OVERLAY_POSITION (oend);
      if (endpos < beg)
	{
	  if (prev < endpos)
	    prev = endpos;
	  break;
	}
      startpos = OVERLAY_POSITION (ostart);
      /* Count an interval if it overlaps the range, is empty at the
	 start of the range, or is empty at END provided END denotes the
	 end of the buffer.  */
      if ((beg < endpos && startpos < end)
	  || (startpos == endpos
	      && (beg == endpos || (end_is_Z && endpos == end))))
	{
	  if (idx == len)
	    {
	      /* The supplied vector is full.
		 Either make it bigger, or don't store any more in it.  */
	      if (extend)
		{
		  /* Make it work with an initial len == 0.  */
		  len *= 2;
		  if (len == 0)
		    len = 4;
		  *len_ptr = len;
		  vec = (Lisp_Object *) xrealloc (vec, len * sizeof (Lisp_Object));
		  *vec_ptr = vec;
		}
	      else
		inhibit_storing = 1;
	    }

	  if (!inhibit_storing)
	    vec[idx] = overlay;
	  /* Keep counting overlays even if we can't return them all.  */
	  idx++;
	}
      else if (startpos < next)
	next = startpos;
    }

  for (tail = current_buffer->overlays_after; tail; tail = tail->next)
    {
      EMACS_INT startpos, endpos;

      XSETMISC (overlay, tail);

      ostart = OVERLAY_START (overlay);
      oend = OVERLAY_END (overlay);
      startpos = OVERLAY_POSITION (ostart);
      if (end < startpos)
	{
	  if (startpos < next)
	    next = startpos;
	  break;
	}
      endpos = OVERLAY_POSITION (oend);
      /* Count an interval if it overlaps the range, is empty at the
	 start of the range, or is empty at END provided END denotes the
	 end of the buffer.  */
      if ((beg < endpos && startpos < end)
	  || (startpos == endpos
	      && (beg == endpos || (end_is_Z && endpos == end))))
	{
	  if (idx == len)
	    {
	      if (extend)
		{
		  /* Make it work with an initial len == 0.  */
		  len *= 2;
		  if (len == 0)
		    len = 4;
		  *len_ptr = len;
		  vec = (Lisp_Object *) xrealloc (vec, len * sizeof (Lisp_Object));
		  *vec_ptr = vec;
		}
	      else
		inhibit_storing = 1;
	    }

	  if (!inhibit_storing)
	    vec[idx] = overlay;
	  idx++;
	}
      else if (endpos < beg && endpos > prev)
	prev = endpos;
    }

  if (next_ptr)
    *next_ptr = next;
  if (prev_ptr)
    *prev_ptr = prev;
  return idx;
}


/* Return non-zero if there exists an overlay with a non-nil
   `mouse-face' property overlapping OVERLAY.  */

int
mouse_face_overlay_overlaps (Lisp_Object overlay)
{
  EMACS_INT start = OVERLAY_POSITION (OVERLAY_START (overlay));
  EMACS_INT end = OVERLAY_POSITION (OVERLAY_END (overlay));
  int n, i, size;
  Lisp_Object *v, tem;

  size = 10;
  v = (Lisp_Object *) alloca (size * sizeof *v);
  n = overlays_in (start, end, 0, &v, &size, NULL, NULL);
  if (n > size)
    {
      v = (Lisp_Object *) alloca (n * sizeof *v);
      overlays_in (start, end, 0, &v, &n, NULL, NULL);
    }

  for (i = 0; i < n; ++i)
    if (!EQ (v[i], overlay)
	&& (tem = Foverlay_get (overlay, Qmouse_face),
	    !NILP (tem)))
      break;

  return i < n;
}



/* Fast function to just test if we're at an overlay boundary.  */
int
overlay_touches_p (EMACS_INT pos)
{
  Lisp_Object overlay;
  struct Lisp_Overlay *tail;

  for (tail = current_buffer->overlays_before; tail; tail = tail->next)
    {
      EMACS_INT endpos;

      XSETMISC (overlay ,tail);
      if (!OVERLAYP (overlay))
	abort ();

      endpos = OVERLAY_POSITION (OVERLAY_END (overlay));
      if (endpos < pos)
	break;
      if (endpos == pos || OVERLAY_POSITION (OVERLAY_START (overlay)) == pos)
	return 1;
    }

  for (tail = current_buffer->overlays_after; tail; tail = tail->next)
    {
      EMACS_INT startpos;

      XSETMISC (overlay, tail);
      if (!OVERLAYP (overlay))
	abort ();

      startpos = OVERLAY_POSITION (OVERLAY_START (overlay));
      if (pos < startpos)
	break;
      if (startpos == pos || OVERLAY_POSITION (OVERLAY_END (overlay)) == pos)
	return 1;
    }
  return 0;
}

struct sortvec
{
  Lisp_Object overlay;
  EMACS_INT beg, end;
  int priority;
};

static int
compare_overlays (const void *v1, const void *v2)
{
  const struct sortvec *s1 = (const struct sortvec *) v1;
  const struct sortvec *s2 = (const struct sortvec *) v2;
  if (s1->priority != s2->priority)
    return s1->priority - s2->priority;
  if (s1->beg != s2->beg)
    return s1->beg - s2->beg;
  if (s1->end != s2->end)
    return s2->end - s1->end;
  return 0;
}

/* Sort an array of overlays by priority.  The array is modified in place.
   The return value is the new size; this may be smaller than the original
   size if some of the overlays were invalid or were window-specific.  */
int
sort_overlays (Lisp_Object *overlay_vec, int noverlays, struct window *w)
{
  int i, j;
  struct sortvec *sortvec;
  sortvec = (struct sortvec *) alloca (noverlays * sizeof (struct sortvec));

  /* Put the valid and relevant overlays into sortvec.  */

  for (i = 0, j = 0; i < noverlays; i++)
    {
      Lisp_Object tem;
      Lisp_Object overlay;

      overlay = overlay_vec[i];
      if (OVERLAY_VALID (overlay)
	  && OVERLAY_POSITION (OVERLAY_START (overlay)) > 0
	  && OVERLAY_POSITION (OVERLAY_END (overlay)) > 0)
	{
	  /* If we're interested in a specific window, then ignore
	     overlays that are limited to some other window.  */
	  if (w)
	    {
	      Lisp_Object window, clone_number;

	      window = Foverlay_get (overlay, Qwindow);
	      clone_number = Foverlay_get (overlay, Qclone_number);
	      if (WINDOWP (window) && XWINDOW (window) != w
		  && (! NUMBERP (clone_number)
		      || XFASTINT (clone_number) != XFASTINT (w->clone_number)))
		continue;
	    }

	  /* This overlay is good and counts: put it into sortvec.  */
	  sortvec[j].overlay = overlay;
	  sortvec[j].beg = OVERLAY_POSITION (OVERLAY_START (overlay));
	  sortvec[j].end = OVERLAY_POSITION (OVERLAY_END (overlay));
	  tem = Foverlay_get (overlay, Qpriority);
	  if (INTEGERP (tem))
	    sortvec[j].priority = XINT (tem);
	  else
	    sortvec[j].priority = 0;
	  j++;
	}
    }
  noverlays = j;

  /* Sort the overlays into the proper order: increasing priority.  */

  if (noverlays > 1)
    qsort (sortvec, noverlays, sizeof (struct sortvec), compare_overlays);

  for (i = 0; i < noverlays; i++)
    overlay_vec[i] = sortvec[i].overlay;
  return (noverlays);
}

struct sortstr
{
  Lisp_Object string, string2;
  int size;
  int priority;
};

struct sortstrlist
{
  struct sortstr *buf;	/* An array that expands as needed; never freed.  */
  int size;		/* Allocated length of that array.  */
  int used;		/* How much of the array is currently in use.  */
  EMACS_INT bytes;		/* Total length of the strings in buf.  */
};

/* Buffers for storing information about the overlays touching a given
   position.  These could be automatic variables in overlay_strings, but
   it's more efficient to hold onto the memory instead of repeatedly
   allocating and freeing it.  */
static struct sortstrlist overlay_heads, overlay_tails;
static unsigned char *overlay_str_buf;

/* Allocated length of overlay_str_buf.  */
static EMACS_INT overlay_str_len;

/* A comparison function suitable for passing to qsort.  */
static int
cmp_for_strings (const void *as1, const void *as2)
{
  struct sortstr *s1 = (struct sortstr *)as1;
  struct sortstr *s2 = (struct sortstr *)as2;
  if (s1->size != s2->size)
    return s2->size - s1->size;
  if (s1->priority != s2->priority)
    return s1->priority - s2->priority;
  return 0;
}

static void
record_overlay_string (struct sortstrlist *ssl, Lisp_Object str, Lisp_Object str2, Lisp_Object pri, int size)
{
  EMACS_INT nbytes;

  if (ssl->used == ssl->size)
    {
      if (ssl->buf)
	ssl->size *= 2;
      else
	ssl->size = 5;
      ssl->buf = ((struct sortstr *)
		  xrealloc (ssl->buf, ssl->size * sizeof (struct sortstr)));
    }
  ssl->buf[ssl->used].string = str;
  ssl->buf[ssl->used].string2 = str2;
  ssl->buf[ssl->used].size = size;
  ssl->buf[ssl->used].priority = (INTEGERP (pri) ? XINT (pri) : 0);
  ssl->used++;

  if (NILP (BVAR (current_buffer, enable_multibyte_characters)))
    nbytes = SCHARS (str);
  else if (! STRING_MULTIBYTE (str))
    nbytes = count_size_as_multibyte (SDATA (str),
				      SBYTES (str));
  else
    nbytes = SBYTES (str);

  ssl->bytes += nbytes;

  if (STRINGP (str2))
    {
      if (NILP (BVAR (current_buffer, enable_multibyte_characters)))
	nbytes = SCHARS (str2);
      else if (! STRING_MULTIBYTE (str2))
	nbytes = count_size_as_multibyte (SDATA (str2),
					  SBYTES (str2));
      else
	nbytes = SBYTES (str2);

      ssl->bytes += nbytes;
    }
}

/* Return the concatenation of the strings associated with overlays that
   begin or end at POS, ignoring overlays that are specific to a window
   other than W.  The strings are concatenated in the appropriate order:
   shorter overlays nest inside longer ones, and higher priority inside
   lower.  Normally all of the after-strings come first, but zero-sized
   overlays have their after-strings ride along with the before-strings
   because it would look strange to print them inside-out.

   Returns the string length, and stores the contents indirectly through
   PSTR, if that variable is non-null.  The string may be overwritten by
   subsequent calls.  */

EMACS_INT
overlay_strings (EMACS_INT pos, struct window *w, unsigned char **pstr)
{
  Lisp_Object overlay, window, clone_number, str;
  struct Lisp_Overlay *ov;
  EMACS_INT startpos, endpos;
  int multibyte = ! NILP (BVAR (current_buffer, enable_multibyte_characters));

  overlay_heads.used = overlay_heads.bytes = 0;
  overlay_tails.used = overlay_tails.bytes = 0;
  for (ov = current_buffer->overlays_before; ov; ov = ov->next)
    {
      XSETMISC (overlay, ov);
      eassert (OVERLAYP (overlay));

      startpos = OVERLAY_POSITION (OVERLAY_START (overlay));
      endpos = OVERLAY_POSITION (OVERLAY_END (overlay));
      if (endpos < pos)
	break;
      if (endpos != pos && startpos != pos)
	continue;
      window = Foverlay_get (overlay, Qwindow);
      clone_number = Foverlay_get (overlay, Qclone_number);
      if (WINDOWP (window) && XWINDOW (window) != w
	  && (! NUMBERP (clone_number)
	      || XFASTINT (clone_number) != XFASTINT (w->clone_number)))
	continue;

      if (startpos == pos
	  && (str = Foverlay_get (overlay, Qbefore_string), STRINGP (str)))
	record_overlay_string (&overlay_heads, str,
			       (startpos == endpos
				? Foverlay_get (overlay, Qafter_string)
				: Qnil),
			       Foverlay_get (overlay, Qpriority),
			       endpos - startpos);
      else if (endpos == pos
	  && (str = Foverlay_get (overlay, Qafter_string), STRINGP (str)))
	record_overlay_string (&overlay_tails, str, Qnil,
			       Foverlay_get (overlay, Qpriority),
			       endpos - startpos);
    }
  for (ov = current_buffer->overlays_after; ov; ov = ov->next)
    {
      XSETMISC (overlay, ov);
      eassert (OVERLAYP (overlay));

      startpos = OVERLAY_POSITION (OVERLAY_START (overlay));
      endpos = OVERLAY_POSITION (OVERLAY_END (overlay));
      if (startpos > pos)
	break;
      if (endpos != pos && startpos != pos)
	continue;
      window = Foverlay_get (overlay, Qwindow);
      clone_number = Foverlay_get (overlay, Qclone_number);
      if (WINDOWP (window) && XWINDOW (window) != w
	  && (! NUMBERP (clone_number)
	      || XFASTINT (clone_number) != XFASTINT (w->clone_number)))
	continue;

      if (startpos == pos
	  && (str = Foverlay_get (overlay, Qbefore_string), STRINGP (str)))
	record_overlay_string (&overlay_heads, str,
			       (startpos == endpos
				? Foverlay_get (overlay, Qafter_string)
				: Qnil),
			       Foverlay_get (overlay, Qpriority),
			       endpos - startpos);
      else if (endpos == pos
	       && (str = Foverlay_get (overlay, Qafter_string), STRINGP (str)))
	record_overlay_string (&overlay_tails, str, Qnil,
			       Foverlay_get (overlay, Qpriority),
			       endpos - startpos);
    }
  if (overlay_tails.used > 1)
    qsort (overlay_tails.buf, overlay_tails.used, sizeof (struct sortstr),
	   cmp_for_strings);
  if (overlay_heads.used > 1)
    qsort (overlay_heads.buf, overlay_heads.used, sizeof (struct sortstr),
	   cmp_for_strings);
  if (overlay_heads.bytes || overlay_tails.bytes)
    {
      Lisp_Object tem;
      EMACS_INT i;
      unsigned char *p;
      EMACS_INT total = overlay_heads.bytes + overlay_tails.bytes;

      if (total > overlay_str_len)
	{
	  overlay_str_len = total;
	  overlay_str_buf = (unsigned char *)xrealloc (overlay_str_buf,
						       total);
	}
      p = overlay_str_buf;
      for (i = overlay_tails.used; --i >= 0;)
	{
	  EMACS_INT nbytes;
	  tem = overlay_tails.buf[i].string;
	  nbytes = copy_text (SDATA (tem), p,
			      SBYTES (tem),
			      STRING_MULTIBYTE (tem), multibyte);
	  p += nbytes;
	}
      for (i = 0; i < overlay_heads.used; ++i)
	{
	  EMACS_INT nbytes;
	  tem = overlay_heads.buf[i].string;
	  nbytes = copy_text (SDATA (tem), p,
			      SBYTES (tem),
			      STRING_MULTIBYTE (tem), multibyte);
	  p += nbytes;
	  tem = overlay_heads.buf[i].string2;
	  if (STRINGP (tem))
	    {
	      nbytes = copy_text (SDATA (tem), p,
				  SBYTES (tem),
				  STRING_MULTIBYTE (tem), multibyte);
	      p += nbytes;
	    }
	}
      if (p != overlay_str_buf + total)
	abort ();
      if (pstr)
	*pstr = overlay_str_buf;
      return total;
    }
  return 0;
}

/* Shift overlays in BUF's overlay lists, to center the lists at POS.  */

void
recenter_overlay_lists (struct buffer *buf, EMACS_INT pos)
{
  Lisp_Object overlay, beg, end;
  struct Lisp_Overlay *prev, *tail, *next;

  /* See if anything in overlays_before should move to overlays_after.  */

  /* We don't strictly need prev in this loop; it should always be nil.
     But we use it for symmetry and in case that should cease to be true
     with some future change.  */
  prev = NULL;
  for (tail = buf->overlays_before; tail; prev = tail, tail = next)
    {
      next = tail->next;
      XSETMISC (overlay, tail);

      /* If the overlay is not valid, get rid of it.  */
      if (!OVERLAY_VALID (overlay))
#if 1
	abort ();
#else
	{
	  /* Splice the cons cell TAIL out of overlays_before.  */
	  if (!NILP (prev))
	    XCDR (prev) = next;
	  else
	    buf->overlays_before = next;
	  tail = prev;
	  continue;
	}
#endif

      beg = OVERLAY_START (overlay);
      end = OVERLAY_END (overlay);

      if (OVERLAY_POSITION (end) > pos)
	{
	  /* OVERLAY needs to be moved.  */
	  EMACS_INT where = OVERLAY_POSITION (beg);
	  struct Lisp_Overlay *other, *other_prev;

	  /* Splice the cons cell TAIL out of overlays_before.  */
	  if (prev)
	    prev->next = next;
	  else
	    buf->overlays_before = next;

	  /* Search thru overlays_after for where to put it.  */
	  other_prev = NULL;
	  for (other = buf->overlays_after; other;
	       other_prev = other, other = other->next)
	    {
	      Lisp_Object otherbeg, otheroverlay;

	      XSETMISC (otheroverlay, other);
	      eassert (OVERLAY_VALID (otheroverlay));

	      otherbeg = OVERLAY_START (otheroverlay);
	      if (OVERLAY_POSITION (otherbeg) >= where)
		break;
	    }

	  /* Add TAIL to overlays_after before OTHER.  */
	  tail->next = other;
	  if (other_prev)
	    other_prev->next = tail;
	  else
	    buf->overlays_after = tail;
	  tail = prev;
	}
      else
	/* We've reached the things that should stay in overlays_before.
	   All the rest of overlays_before must end even earlier,
	   so stop now.  */
	break;
    }

  /* See if anything in overlays_after should be in overlays_before.  */
  prev = NULL;
  for (tail = buf->overlays_after; tail; prev = tail, tail = next)
    {
      next = tail->next;
      XSETMISC (overlay, tail);

      /* If the overlay is not valid, get rid of it.  */
      if (!OVERLAY_VALID (overlay))
#if 1
	abort ();
#else
	{
	  /* Splice the cons cell TAIL out of overlays_after.  */
	  if (!NILP (prev))
	    XCDR (prev) = next;
	  else
	    buf->overlays_after = next;
	  tail = prev;
	  continue;
	}
#endif

      beg = OVERLAY_START (overlay);
      end = OVERLAY_END (overlay);

      /* Stop looking, when we know that nothing further
	 can possibly end before POS.  */
      if (OVERLAY_POSITION (beg) > pos)
	break;

      if (OVERLAY_POSITION (end) <= pos)
	{
	  /* OVERLAY needs to be moved.  */
	  EMACS_INT where = OVERLAY_POSITION (end);
	  struct Lisp_Overlay *other, *other_prev;

	  /* Splice the cons cell TAIL out of overlays_after.  */
	  if (prev)
	    prev->next = next;
	  else
	    buf->overlays_after = next;

	  /* Search thru overlays_before for where to put it.  */
	  other_prev = NULL;
	  for (other = buf->overlays_before; other;
	       other_prev = other, other = other->next)
	    {
	      Lisp_Object otherend, otheroverlay;

	      XSETMISC (otheroverlay, other);
	      eassert (OVERLAY_VALID (otheroverlay));

	      otherend = OVERLAY_END (otheroverlay);
	      if (OVERLAY_POSITION (otherend) <= where)
		break;
	    }

	  /* Add TAIL to overlays_before before OTHER.  */
	  tail->next = other;
	  if (other_prev)
	    other_prev->next = tail;
	  else
	    buf->overlays_before = tail;
	  tail = prev;
	}
    }

  buf->overlay_center = pos;
}

void
adjust_overlays_for_insert (EMACS_INT pos, EMACS_INT length)
{
  /* After an insertion, the lists are still sorted properly,
     but we may need to update the value of the overlay center.  */
  if (current_buffer->overlay_center >= pos)
    current_buffer->overlay_center += length;
}

void
adjust_overlays_for_delete (EMACS_INT pos, EMACS_INT length)
{
  if (current_buffer->overlay_center < pos)
    /* The deletion was to our right.  No change needed; the before- and
       after-lists are still consistent.  */
    ;
  else if (current_buffer->overlay_center > pos + length)
    /* The deletion was to our left.  We need to adjust the center value
       to account for the change in position, but the lists are consistent
       given the new value.  */
    current_buffer->overlay_center -= length;
  else
    /* We're right in the middle.  There might be things on the after-list
       that now belong on the before-list.  Recentering will move them,
       and also update the center point.  */
    recenter_overlay_lists (current_buffer, pos);
}

/* Fix up overlays that were garbled as a result of permuting markers
   in the range START through END.  Any overlay with at least one
   endpoint in this range will need to be unlinked from the overlay
   list and reinserted in its proper place.
   Such an overlay might even have negative size at this point.
   If so, we'll make the overlay empty. */
void
fix_start_end_in_overlays (register EMACS_INT start, register EMACS_INT end)
{
  Lisp_Object overlay;
  struct Lisp_Overlay *before_list, *after_list;
  /* These are either nil, indicating that before_list or after_list
     should be assigned, or the cons cell the cdr of which should be
     assigned.  */
  struct Lisp_Overlay *beforep = NULL, *afterp = NULL;
  /* 'Parent', likewise, indicates a cons cell or
     current_buffer->overlays_before or overlays_after, depending
     which loop we're in.  */
  struct Lisp_Overlay *tail, *parent;
  EMACS_INT startpos, endpos;

  /* This algorithm shifts links around instead of consing and GCing.
     The loop invariant is that before_list (resp. after_list) is a
     well-formed list except that its last element, the CDR of beforep
     (resp. afterp) if beforep (afterp) isn't nil or before_list
     (after_list) if it is, is still uninitialized.  So it's not a bug
     that before_list isn't initialized, although it may look
     strange.  */
  for (parent = NULL, tail = current_buffer->overlays_before; tail;)
    {
      XSETMISC (overlay, tail);

      endpos = OVERLAY_POSITION (OVERLAY_END (overlay));
      startpos = OVERLAY_POSITION (OVERLAY_START (overlay));

      /* If the overlay is backwards, make it empty.  */
      if (endpos < startpos)
	{
	  startpos = endpos;
	  Fset_marker (OVERLAY_START (overlay), make_number (startpos),
		       Qnil);
	}

      if (endpos < start)
	break;

      if (endpos < end
	  || (startpos >= start && startpos < end))
	{
	  /* Add it to the end of the wrong list.  Later on,
	     recenter_overlay_lists will move it to the right place.  */
	  if (endpos < current_buffer->overlay_center)
	    {
	      if (!afterp)
		after_list = tail;
	      else
		afterp->next = tail;
	      afterp = tail;
	    }
	  else
	    {
	      if (!beforep)
		before_list = tail;
	      else
		beforep->next = tail;
	      beforep = tail;
	    }
	  if (!parent)
	    current_buffer->overlays_before = tail->next;
	  else
	    parent->next = tail->next;
	  tail = tail->next;
	}
      else
	parent = tail, tail = parent->next;
    }
  for (parent = NULL, tail = current_buffer->overlays_after; tail;)
    {
      XSETMISC (overlay, tail);

      startpos = OVERLAY_POSITION (OVERLAY_START (overlay));
      endpos = OVERLAY_POSITION (OVERLAY_END (overlay));

      /* If the overlay is backwards, make it empty.  */
      if (endpos < startpos)
	{
	  startpos = endpos;
	  Fset_marker (OVERLAY_START (overlay), make_number (startpos),
		       Qnil);
	}

      if (startpos >= end)
	break;

      if (startpos >= start
	  || (endpos >= start && endpos < end))
	{
	  if (endpos < current_buffer->overlay_center)
	    {
	      if (!afterp)
		after_list = tail;
	      else
		afterp->next = tail;
	      afterp = tail;
	    }
	  else
	    {
	      if (!beforep)
		before_list = tail;
	      else
		beforep->next = tail;
	      beforep = tail;
	    }
	  if (!parent)
	    current_buffer->overlays_after = tail->next;
	  else
	    parent->next = tail->next;
	  tail = tail->next;
	}
      else
	parent = tail, tail = parent->next;
    }

  /* Splice the constructed (wrong) lists into the buffer's lists,
     and let the recenter function make it sane again.  */
  if (beforep)
    {
      beforep->next = current_buffer->overlays_before;
      current_buffer->overlays_before = before_list;
    }
  recenter_overlay_lists (current_buffer, current_buffer->overlay_center);

  if (afterp)
    {
      afterp->next = current_buffer->overlays_after;
      current_buffer->overlays_after = after_list;
    }
  recenter_overlay_lists (current_buffer, current_buffer->overlay_center);
}

/* We have two types of overlay: the one whose ending marker is
   after-insertion-marker (this is the usual case) and the one whose
   ending marker is before-insertion-marker.  When `overlays_before'
   contains overlays of the latter type and the former type in this
   order and both overlays end at inserting position, inserting a text
   increases only the ending marker of the latter type, which results
   in incorrect ordering of `overlays_before'.

   This function fixes ordering of overlays in the slot
   `overlays_before' of the buffer *BP.  Before the insertion, `point'
   was at PREV, and now is at POS.  */

void
fix_overlays_before (struct buffer *bp, EMACS_INT prev, EMACS_INT pos)
{
  /* If parent is nil, replace overlays_before; otherwise, parent->next.  */
  struct Lisp_Overlay *tail = bp->overlays_before, *parent = NULL, *right_pair;
  Lisp_Object tem;
  EMACS_INT end;

  /* After the insertion, the several overlays may be in incorrect
     order.  The possibility is that, in the list `overlays_before',
     an overlay which ends at POS appears after an overlay which ends
     at PREV.  Since POS is greater than PREV, we must fix the
     ordering of these overlays, by moving overlays ends at POS before
     the overlays ends at PREV.  */

  /* At first, find a place where disordered overlays should be linked
     in.  It is where an overlay which end before POS exists. (i.e. an
     overlay whose ending marker is after-insertion-marker if disorder
     exists).  */
  while (tail
	 && (XSETMISC (tem, tail),
	     (end = OVERLAY_POSITION (OVERLAY_END (tem))) >= pos))
    {
      parent = tail;
      tail = tail->next;
    }

  /* If we don't find such an overlay,
     or the found one ends before PREV,
     or the found one is the last one in the list,
     we don't have to fix anything.  */
  if (!tail || end < prev || !tail->next)
    return;

  right_pair = parent;
  parent = tail;
  tail = tail->next;

  /* Now, end position of overlays in the list TAIL should be before
     or equal to PREV.  In the loop, an overlay which ends at POS is
     moved ahead to the place indicated by the CDR of RIGHT_PAIR.  If
     we found an overlay which ends before PREV, the remaining
     overlays are in correct order.  */
  while (tail)
    {
      XSETMISC (tem, tail);
      end = OVERLAY_POSITION (OVERLAY_END (tem));

      if (end == pos)
	{			/* This overlay is disordered. */
	  struct Lisp_Overlay *found = tail;

	  /* Unlink the found overlay.  */
	  tail = found->next;
	  parent->next = tail;
	  /* Move an overlay at RIGHT_PLACE to the next of the found one,
	     and link it into the right place.  */
	  if (!right_pair)
	    {
	      found->next = bp->overlays_before;
	      bp->overlays_before = found;
	    }
	  else
	    {
	      found->next = right_pair->next;
	      right_pair->next = found;
	    }
	}
      else if (end == prev)
	{
	  parent = tail;
	  tail = tail->next;
	}
      else			/* No more disordered overlay. */
	break;
    }
}

DEFUN ("overlayp", Foverlayp, Soverlayp, 1, 1, 0,
       doc: /* Return t if OBJECT is an overlay.  */)
  (Lisp_Object object)
{
  return (OVERLAYP (object) ? Qt : Qnil);
}

DEFUN ("make-overlay", Fmake_overlay, Smake_overlay, 2, 5, 0,
       doc: /* Create a new overlay with range BEG to END in BUFFER.
If omitted, BUFFER defaults to the current buffer.
BEG and END may be integers or markers.
The fourth arg FRONT-ADVANCE, if non-nil, makes the marker
for the front of the overlay advance when text is inserted there
\(which means the text *is not* included in the overlay).
The fifth arg REAR-ADVANCE, if non-nil, makes the marker
for the rear of the overlay advance when text is inserted there
\(which means the text *is* included in the overlay).  */)
  (Lisp_Object beg, Lisp_Object end, Lisp_Object buffer, Lisp_Object front_advance, Lisp_Object rear_advance)
{
  Lisp_Object overlay;
  struct buffer *b;

  if (NILP (buffer))
    XSETBUFFER (buffer, current_buffer);
  else
    CHECK_BUFFER (buffer);
  if (MARKERP (beg)
      && ! EQ (Fmarker_buffer (beg), buffer))
    error ("Marker points into wrong buffer");
  if (MARKERP (end)
      && ! EQ (Fmarker_buffer (end), buffer))
    error ("Marker points into wrong buffer");

  CHECK_NUMBER_COERCE_MARKER (beg);
  CHECK_NUMBER_COERCE_MARKER (end);

  if (XINT (beg) > XINT (end))
    {
      Lisp_Object temp;
      temp = beg; beg = end; end = temp;
    }

  b = XBUFFER (buffer);

  beg = Fset_marker (Fmake_marker (), beg, buffer);
  end = Fset_marker (Fmake_marker (), end, buffer);

  if (!NILP (front_advance))
    XMARKER (beg)->insertion_type = 1;
  if (!NILP (rear_advance))
    XMARKER (end)->insertion_type = 1;

  overlay = allocate_misc ();
  XMISCTYPE (overlay) = Lisp_Misc_Overlay;
  XOVERLAY (overlay)->start = beg;
  XOVERLAY (overlay)->end = end;
  XOVERLAY (overlay)->plist = Qnil;
  XOVERLAY (overlay)->next = NULL;

  /* Put the new overlay on the wrong list.  */
  end = OVERLAY_END (overlay);
  if (OVERLAY_POSITION (end) < b->overlay_center)
    {
      if (b->overlays_after)
	XOVERLAY (overlay)->next = b->overlays_after;
      b->overlays_after = XOVERLAY (overlay);
    }
  else
    {
      if (b->overlays_before)
	XOVERLAY (overlay)->next = b->overlays_before;
      b->overlays_before = XOVERLAY (overlay);
    }

  /* This puts it in the right list, and in the right order.  */
  recenter_overlay_lists (b, b->overlay_center);

  /* We don't need to redisplay the region covered by the overlay, because
     the overlay has no properties at the moment.  */

  return overlay;
}

/* Mark a section of BUF as needing redisplay because of overlays changes.  */

static void
modify_overlay (struct buffer *buf, EMACS_INT start, EMACS_INT end)
{
  if (start > end)
    {
      EMACS_INT temp = start;
      start = end;
      end = temp;
    }

  BUF_COMPUTE_UNCHANGED (buf, start, end);

  /* If this is a buffer not in the selected window,
     we must do other windows.  */
  if (buf != XBUFFER (XWINDOW (selected_window)->buffer))
    windows_or_buffers_changed = 1;
  /* If multiple windows show this buffer, we must do other windows.  */
  else if (buffer_shared > 1)
    windows_or_buffers_changed = 1;
  /* If we modify an overlay at the end of the buffer, we cannot
     be sure that window end is still valid.  */
  else if (end >= ZV && start <= ZV)
    windows_or_buffers_changed = 1;

  ++BUF_OVERLAY_MODIFF (buf);
}


static struct Lisp_Overlay *
unchain_overlay (struct Lisp_Overlay *list, struct Lisp_Overlay *overlay)
{
  struct Lisp_Overlay *tmp, *prev;
  for (tmp = list, prev = NULL; tmp; prev = tmp, tmp = tmp->next)
    if (tmp == overlay)
      {
	if (prev)
	  prev->next = tmp->next;
	else
	  list = tmp->next;
	overlay->next = NULL;
	break;
      }
  return list;
}

DEFUN ("move-overlay", Fmove_overlay, Smove_overlay, 3, 4, 0,
       doc: /* Set the endpoints of OVERLAY to BEG and END in BUFFER.
If BUFFER is omitted, leave OVERLAY in the same buffer it inhabits now.
If BUFFER is omitted, and OVERLAY is in no buffer, put it in the current
buffer.  */)
  (Lisp_Object overlay, Lisp_Object beg, Lisp_Object end, Lisp_Object buffer)
{
  struct buffer *b, *ob;
  Lisp_Object obuffer;
  int count = SPECPDL_INDEX ();

  CHECK_OVERLAY (overlay);
  if (NILP (buffer))
    buffer = Fmarker_buffer (OVERLAY_START (overlay));
  if (NILP (buffer))
    XSETBUFFER (buffer, current_buffer);
  CHECK_BUFFER (buffer);

  if (MARKERP (beg)
      && ! EQ (Fmarker_buffer (beg), buffer))
    error ("Marker points into wrong buffer");
  if (MARKERP (end)
      && ! EQ (Fmarker_buffer (end), buffer))
    error ("Marker points into wrong buffer");

  CHECK_NUMBER_COERCE_MARKER (beg);
  CHECK_NUMBER_COERCE_MARKER (end);

  if (XINT (beg) == XINT (end) && ! NILP (Foverlay_get (overlay, Qevaporate)))
    return Fdelete_overlay (overlay);

  if (XINT (beg) > XINT (end))
    {
      Lisp_Object temp;
      temp = beg; beg = end; end = temp;
    }

  specbind (Qinhibit_quit, Qt);

  obuffer = Fmarker_buffer (OVERLAY_START (overlay));
  b = XBUFFER (buffer);
  ob = BUFFERP (obuffer) ? XBUFFER (obuffer) : (struct buffer *) 0;

  /* If the overlay has changed buffers, do a thorough redisplay.  */
  if (!EQ (buffer, obuffer))
    {
      /* Redisplay where the overlay was.  */
      if (!NILP (obuffer))
	{
	  EMACS_INT o_beg;
	  EMACS_INT o_end;

	  o_beg = OVERLAY_POSITION (OVERLAY_START (overlay));
	  o_end = OVERLAY_POSITION (OVERLAY_END (overlay));

	  modify_overlay (ob, o_beg, o_end);
	}

      /* Redisplay where the overlay is going to be.  */
      modify_overlay (b, XINT (beg), XINT (end));
    }
  else
    /* Redisplay the area the overlay has just left, or just enclosed.  */
    {
      EMACS_INT o_beg, o_end;

      o_beg = OVERLAY_POSITION (OVERLAY_START (overlay));
      o_end = OVERLAY_POSITION (OVERLAY_END (overlay));

      if (o_beg == XINT (beg))
	modify_overlay (b, o_end, XINT (end));
      else if (o_end == XINT (end))
	modify_overlay (b, o_beg, XINT (beg));
      else
	{
	  if (XINT (beg) < o_beg) o_beg = XINT (beg);
	  if (XINT (end) > o_end) o_end = XINT (end);
	  modify_overlay (b, o_beg, o_end);
	}
    }

  if (!NILP (obuffer))
    {
      ob->overlays_before
	= unchain_overlay (ob->overlays_before, XOVERLAY (overlay));
      ob->overlays_after
	= unchain_overlay (ob->overlays_after, XOVERLAY (overlay));
      eassert (XOVERLAY (overlay)->next == NULL);
    }

  Fset_marker (OVERLAY_START (overlay), beg, buffer);
  Fset_marker (OVERLAY_END   (overlay), end, buffer);

  /* Put the overlay on the wrong list.  */
  end = OVERLAY_END (overlay);
  if (OVERLAY_POSITION (end) < b->overlay_center)
    {
      XOVERLAY (overlay)->next = b->overlays_after;
      b->overlays_after = XOVERLAY (overlay);
    }
  else
    {
      XOVERLAY (overlay)->next = b->overlays_before;
      b->overlays_before = XOVERLAY (overlay);
    }

  /* This puts it in the right list, and in the right order.  */
  recenter_overlay_lists (b, b->overlay_center);

  return unbind_to (count, overlay);
}

DEFUN ("delete-overlay", Fdelete_overlay, Sdelete_overlay, 1, 1, 0,
       doc: /* Delete the overlay OVERLAY from its buffer.  */)
  (Lisp_Object overlay)
{
  Lisp_Object buffer;
  struct buffer *b;
  int count = SPECPDL_INDEX ();

  CHECK_OVERLAY (overlay);

  buffer = Fmarker_buffer (OVERLAY_START (overlay));
  if (NILP (buffer))
    return Qnil;

  b = XBUFFER (buffer);
  specbind (Qinhibit_quit, Qt);

  b->overlays_before = unchain_overlay (b->overlays_before,XOVERLAY (overlay));
  b->overlays_after  = unchain_overlay (b->overlays_after, XOVERLAY (overlay));
  eassert (XOVERLAY (overlay)->next == NULL);
  modify_overlay (b,
		  marker_position (OVERLAY_START (overlay)),
		  marker_position (OVERLAY_END   (overlay)));
  Fset_marker (OVERLAY_START (overlay), Qnil, Qnil);
  Fset_marker (OVERLAY_END   (overlay), Qnil, Qnil);

  /* When deleting an overlay with before or after strings, turn off
     display optimizations for the affected buffer, on the basis that
     these strings may contain newlines.  This is easier to do than to
     check for that situation during redisplay.  */
  if (!windows_or_buffers_changed
      && (!NILP (Foverlay_get (overlay, Qbefore_string))
	  || !NILP (Foverlay_get (overlay, Qafter_string))))
    b->prevent_redisplay_optimizations_p = 1;

  return unbind_to (count, Qnil);
}

/* Overlay dissection functions.  */

DEFUN ("overlay-start", Foverlay_start, Soverlay_start, 1, 1, 0,
       doc: /* Return the position at which OVERLAY starts.  */)
  (Lisp_Object overlay)
{
  CHECK_OVERLAY (overlay);

  return (Fmarker_position (OVERLAY_START (overlay)));
}

DEFUN ("overlay-end", Foverlay_end, Soverlay_end, 1, 1, 0,
       doc: /* Return the position at which OVERLAY ends.  */)
  (Lisp_Object overlay)
{
  CHECK_OVERLAY (overlay);

  return (Fmarker_position (OVERLAY_END (overlay)));
}

DEFUN ("overlay-buffer", Foverlay_buffer, Soverlay_buffer, 1, 1, 0,
       doc: /* Return the buffer OVERLAY belongs to.
Return nil if OVERLAY has been deleted.  */)
  (Lisp_Object overlay)
{
  CHECK_OVERLAY (overlay);

  return Fmarker_buffer (OVERLAY_START (overlay));
}

DEFUN ("overlay-properties", Foverlay_properties, Soverlay_properties, 1, 1, 0,
       doc: /* Return a list of the properties on OVERLAY.
This is a copy of OVERLAY's plist; modifying its conses has no effect on
OVERLAY.  */)
  (Lisp_Object overlay)
{
  CHECK_OVERLAY (overlay);

  return Fcopy_sequence (XOVERLAY (overlay)->plist);
}


DEFUN ("overlays-at", Foverlays_at, Soverlays_at, 1, 1, 0,
       doc: /* Return a list of the overlays that contain the character at POS.  */)
  (Lisp_Object pos)
{
  int noverlays;
  Lisp_Object *overlay_vec;
  int len;
  Lisp_Object result;

  CHECK_NUMBER_COERCE_MARKER (pos);

  len = 10;
  /* We can't use alloca here because overlays_at can call xrealloc.  */
  overlay_vec = (Lisp_Object *) xmalloc (len * sizeof (Lisp_Object));

  /* Put all the overlays we want in a vector in overlay_vec.
     Store the length in len.  */
  noverlays = overlays_at (XINT (pos), 1, &overlay_vec, &len,
			   (EMACS_INT *) 0, (EMACS_INT *) 0, 0);

  /* Make a list of them all.  */
  result = Flist (noverlays, overlay_vec);

  xfree (overlay_vec);
  return result;
}

DEFUN ("overlays-in", Foverlays_in, Soverlays_in, 2, 2, 0,
       doc: /* Return a list of the overlays that overlap the region BEG ... END.
Overlap means that at least one character is contained within the overlay
and also contained within the specified region.
Empty overlays are included in the result if they are located at BEG,
between BEG and END, or at END provided END denotes the position at the
end of the buffer.  */)
  (Lisp_Object beg, Lisp_Object end)
{
  int noverlays;
  Lisp_Object *overlay_vec;
  int len;
  Lisp_Object result;

  CHECK_NUMBER_COERCE_MARKER (beg);
  CHECK_NUMBER_COERCE_MARKER (end);

  len = 10;
  overlay_vec = (Lisp_Object *) xmalloc (len * sizeof (Lisp_Object));

  /* Put all the overlays we want in a vector in overlay_vec.
     Store the length in len.  */
  noverlays = overlays_in (XINT (beg), XINT (end), 1, &overlay_vec, &len,
			   NULL, NULL);

  /* Make a list of them all.  */
  result = Flist (noverlays, overlay_vec);

  xfree (overlay_vec);
  return result;
}

DEFUN ("next-overlay-change", Fnext_overlay_change, Snext_overlay_change,
       1, 1, 0,
       doc: /* Return the next position after POS where an overlay starts or ends.
If there are no overlay boundaries from POS to (point-max),
the value is (point-max).  */)
  (Lisp_Object pos)
{
  int noverlays;
  EMACS_INT endpos;
  Lisp_Object *overlay_vec;
  int len;
  int i;

  CHECK_NUMBER_COERCE_MARKER (pos);

  len = 10;
  overlay_vec = (Lisp_Object *) xmalloc (len * sizeof (Lisp_Object));

  /* Put all the overlays we want in a vector in overlay_vec.
     Store the length in len.
     endpos gets the position where the next overlay starts.  */
  noverlays = overlays_at (XINT (pos), 1, &overlay_vec, &len,
			   &endpos, (EMACS_INT *) 0, 1);

  /* If any of these overlays ends before endpos,
     use its ending point instead.  */
  for (i = 0; i < noverlays; i++)
    {
      Lisp_Object oend;
      EMACS_INT oendpos;

      oend = OVERLAY_END (overlay_vec[i]);
      oendpos = OVERLAY_POSITION (oend);
      if (oendpos < endpos)
	endpos = oendpos;
    }

  xfree (overlay_vec);
  return make_number (endpos);
}

DEFUN ("previous-overlay-change", Fprevious_overlay_change,
       Sprevious_overlay_change, 1, 1, 0,
       doc: /* Return the previous position before POS where an overlay starts or ends.
If there are no overlay boundaries from (point-min) to POS,
the value is (point-min).  */)
  (Lisp_Object pos)
{
  int noverlays;
  EMACS_INT prevpos;
  Lisp_Object *overlay_vec;
  int len;

  CHECK_NUMBER_COERCE_MARKER (pos);

  /* At beginning of buffer, we know the answer;
     avoid bug subtracting 1 below.  */
  if (XINT (pos) == BEGV)
    return pos;

  len = 10;
  overlay_vec = (Lisp_Object *) xmalloc (len * sizeof (Lisp_Object));

  /* Put all the overlays we want in a vector in overlay_vec.
     Store the length in len.
     prevpos gets the position of the previous change.  */
  noverlays = overlays_at (XINT (pos), 1, &overlay_vec, &len,
			   (EMACS_INT *) 0, &prevpos, 1);

  xfree (overlay_vec);
  return make_number (prevpos);
}

/* These functions are for debugging overlays.  */

DEFUN ("overlay-lists", Foverlay_lists, Soverlay_lists, 0, 0, 0,
       doc: /* Return a pair of lists giving all the overlays of the current buffer.
The car has all the overlays before the overlay center;
the cdr has all the overlays after the overlay center.
Recentering overlays moves overlays between these lists.
The lists you get are copies, so that changing them has no effect.
However, the overlays you get are the real objects that the buffer uses.  */)
  (void)
{
  struct Lisp_Overlay *ol;
  Lisp_Object before = Qnil, after = Qnil, tmp;
  for (ol = current_buffer->overlays_before; ol; ol = ol->next)
    {
      XSETMISC (tmp, ol);
      before = Fcons (tmp, before);
    }
  for (ol = current_buffer->overlays_after; ol; ol = ol->next)
    {
      XSETMISC (tmp, ol);
      after = Fcons (tmp, after);
    }
  return Fcons (Fnreverse (before), Fnreverse (after));
}

DEFUN ("overlay-recenter", Foverlay_recenter, Soverlay_recenter, 1, 1, 0,
       doc: /* Recenter the overlays of the current buffer around position POS.
That makes overlay lookup faster for positions near POS (but perhaps slower
for positions far away from POS).  */)
  (Lisp_Object pos)
{
  CHECK_NUMBER_COERCE_MARKER (pos);

  recenter_overlay_lists (current_buffer, XINT (pos));
  return Qnil;
}

DEFUN ("overlay-get", Foverlay_get, Soverlay_get, 2, 2, 0,
       doc: /* Get the property of overlay OVERLAY with property name PROP.  */)
  (Lisp_Object overlay, Lisp_Object prop)
{
  CHECK_OVERLAY (overlay);
  return lookup_char_property (XOVERLAY (overlay)->plist, prop, 0);
}

DEFUN ("overlay-put", Foverlay_put, Soverlay_put, 3, 3, 0,
       doc: /* Set one property of overlay OVERLAY: give property PROP value VALUE.  */)
  (Lisp_Object overlay, Lisp_Object prop, Lisp_Object value)
{
  Lisp_Object tail, buffer;
  int changed;

  CHECK_OVERLAY (overlay);

  buffer = Fmarker_buffer (OVERLAY_START (overlay));

  for (tail = XOVERLAY (overlay)->plist;
       CONSP (tail) && CONSP (XCDR (tail));
       tail = XCDR (XCDR (tail)))
    if (EQ (XCAR (tail), prop))
      {
	changed = !EQ (XCAR (XCDR (tail)), value);
	XSETCAR (XCDR (tail), value);
	goto found;
      }
  /* It wasn't in the list, so add it to the front.  */
  changed = !NILP (value);
  XOVERLAY (overlay)->plist
    = Fcons (prop, Fcons (value, XOVERLAY (overlay)->plist));
 found:
  if (! NILP (buffer))
    {
      if (changed)
	modify_overlay (XBUFFER (buffer),
			marker_position (OVERLAY_START (overlay)),
			marker_position (OVERLAY_END   (overlay)));
      if (EQ (prop, Qevaporate) && ! NILP (value)
	  && (OVERLAY_POSITION (OVERLAY_START (overlay))
	      == OVERLAY_POSITION (OVERLAY_END (overlay))))
	Fdelete_overlay (overlay);
    }

  return value;
}

/* Subroutine of report_overlay_modification.  */

/* Lisp vector holding overlay hook functions to call.
   Vector elements come in pairs.
   Each even-index element is a list of hook functions.
   The following odd-index element is the overlay they came from.

   Before the buffer change, we fill in this vector
   as we call overlay hook functions.
   After the buffer change, we get the functions to call from this vector.
   This way we always call the same functions before and after the change.  */
static Lisp_Object last_overlay_modification_hooks;

/* Number of elements actually used in last_overlay_modification_hooks.  */
static int last_overlay_modification_hooks_used;

/* Add one functionlist/overlay pair
   to the end of last_overlay_modification_hooks.  */

static void
add_overlay_mod_hooklist (Lisp_Object functionlist, Lisp_Object overlay)
{
  int oldsize = XVECTOR (last_overlay_modification_hooks)->size;

  if (last_overlay_modification_hooks_used == oldsize)
    last_overlay_modification_hooks = larger_vector
      (last_overlay_modification_hooks, oldsize * 2, Qnil);
  ASET (last_overlay_modification_hooks, last_overlay_modification_hooks_used,
	functionlist); last_overlay_modification_hooks_used++;
  ASET (last_overlay_modification_hooks, last_overlay_modification_hooks_used,
	overlay);      last_overlay_modification_hooks_used++;
}

/* Run the modification-hooks of overlays that include
   any part of the text in START to END.
   If this change is an insertion, also
   run the insert-before-hooks of overlay starting at END,
   and the insert-after-hooks of overlay ending at START.

   This is called both before and after the modification.
   AFTER is nonzero when we call after the modification.

   ARG1, ARG2, ARG3 are arguments to pass to the hook functions.
   When AFTER is nonzero, they are the start position,
   the position after the inserted new text,
   and the length of deleted or replaced old text.  */

void
report_overlay_modification (Lisp_Object start, Lisp_Object end, int after,
			     Lisp_Object arg1, Lisp_Object arg2, Lisp_Object arg3)
{
  Lisp_Object prop, overlay;
  struct Lisp_Overlay *tail;
  /* 1 if this change is an insertion.  */
  int insertion = (after ? XFASTINT (arg3) == 0 : EQ (start, end));
  struct gcpro gcpro1, gcpro2, gcpro3, gcpro4;

  overlay = Qnil;
  tail = NULL;

  /* We used to run the functions as soon as we found them and only register
     them in last_overlay_modification_hooks for the purpose of the `after'
     case.  But running elisp code as we traverse the list of overlays is
     painful because the list can be modified by the elisp code so we had to
     copy at several places.  We now simply do a read-only traversal that
     only collects the functions to run and we run them afterwards.  It's
     simpler, especially since all the code was already there.  -stef  */

  if (!after)
    {
      /* We are being called before a change.
	 Scan the overlays to find the functions to call.  */
      last_overlay_modification_hooks_used = 0;
      for (tail = current_buffer->overlays_before; tail; tail = tail->next)
	{
	  EMACS_INT startpos, endpos;
	  Lisp_Object ostart, oend;

	  XSETMISC (overlay, tail);

	  ostart = OVERLAY_START (overlay);
	  oend = OVERLAY_END (overlay);
	  endpos = OVERLAY_POSITION (oend);
	  if (XFASTINT (start) > endpos)
	    break;
	  startpos = OVERLAY_POSITION (ostart);
	  if (insertion && (XFASTINT (start) == startpos
			    || XFASTINT (end) == startpos))
	    {
	      prop = Foverlay_get (overlay, Qinsert_in_front_hooks);
	      if (!NILP (prop))
		add_overlay_mod_hooklist (prop, overlay);
	    }
	  if (insertion && (XFASTINT (start) == endpos
			    || XFASTINT (end) == endpos))
	    {
	      prop = Foverlay_get (overlay, Qinsert_behind_hooks);
	      if (!NILP (prop))
		add_overlay_mod_hooklist (prop, overlay);
	    }
	  /* Test for intersecting intervals.  This does the right thing
	     for both insertion and deletion.  */
	  if (XFASTINT (end) > startpos && XFASTINT (start) < endpos)
	    {
	      prop = Foverlay_get (overlay, Qmodification_hooks);
	      if (!NILP (prop))
		add_overlay_mod_hooklist (prop, overlay);
	    }
	}

      for (tail = current_buffer->overlays_after; tail; tail = tail->next)
	{
	  EMACS_INT startpos, endpos;
	  Lisp_Object ostart, oend;

	  XSETMISC (overlay, tail);

	  ostart = OVERLAY_START (overlay);
	  oend = OVERLAY_END (overlay);
	  startpos = OVERLAY_POSITION (ostart);
	  endpos = OVERLAY_POSITION (oend);
	  if (XFASTINT (end) < startpos)
	    break;
	  if (insertion && (XFASTINT (start) == startpos
			    || XFASTINT (end) == startpos))
	    {
	      prop = Foverlay_get (overlay, Qinsert_in_front_hooks);
	      if (!NILP (prop))
		add_overlay_mod_hooklist (prop, overlay);
	    }
	  if (insertion && (XFASTINT (start) == endpos
			    || XFASTINT (end) == endpos))
	    {
	      prop = Foverlay_get (overlay, Qinsert_behind_hooks);
	      if (!NILP (prop))
		add_overlay_mod_hooklist (prop, overlay);
	    }
	  /* Test for intersecting intervals.  This does the right thing
	     for both insertion and deletion.  */
	  if (XFASTINT (end) > startpos && XFASTINT (start) < endpos)
	    {
	      prop = Foverlay_get (overlay, Qmodification_hooks);
	      if (!NILP (prop))
		add_overlay_mod_hooklist (prop, overlay);
	    }
	}
    }

  GCPRO4 (overlay, arg1, arg2, arg3);
  {
    /* Call the functions recorded in last_overlay_modification_hooks.
       First copy the vector contents, in case some of these hooks
       do subsequent modification of the buffer.  */
    int size = last_overlay_modification_hooks_used;
    Lisp_Object *copy = (Lisp_Object *) alloca (size * sizeof (Lisp_Object));
    int i;

    memcpy (copy, XVECTOR (last_overlay_modification_hooks)->contents,
	    size * sizeof (Lisp_Object));
    gcpro1.var = copy;
    gcpro1.nvars = size;

    for (i = 0; i < size;)
      {
	Lisp_Object prop, overlay;
	prop = copy[i++];
	overlay = copy[i++];
	call_overlay_mod_hooks (prop, overlay, after, arg1, arg2, arg3);
      }
  }
  UNGCPRO;
}

static void
call_overlay_mod_hooks (Lisp_Object list, Lisp_Object overlay, int after,
			Lisp_Object arg1, Lisp_Object arg2, Lisp_Object arg3)
{
  struct gcpro gcpro1, gcpro2, gcpro3, gcpro4;

  GCPRO4 (list, arg1, arg2, arg3);

  while (CONSP (list))
    {
      if (NILP (arg3))
	call4 (XCAR (list), overlay, after ? Qt : Qnil, arg1, arg2);
      else
	call5 (XCAR (list), overlay, after ? Qt : Qnil, arg1, arg2, arg3);
      list = XCDR (list);
    }
  UNGCPRO;
}

/* Delete any zero-sized overlays at position POS, if the `evaporate'
   property is set.  */
void
evaporate_overlays (EMACS_INT pos)
{
  Lisp_Object overlay, hit_list;
  struct Lisp_Overlay *tail;

  hit_list = Qnil;
  if (pos <= current_buffer->overlay_center)
    for (tail = current_buffer->overlays_before; tail; tail = tail->next)
      {
	EMACS_INT endpos;
	XSETMISC (overlay, tail);
	endpos = OVERLAY_POSITION (OVERLAY_END (overlay));
	if (endpos < pos)
	  break;
	if (endpos == pos && OVERLAY_POSITION (OVERLAY_START (overlay)) == pos
	    && ! NILP (Foverlay_get (overlay, Qevaporate)))
	  hit_list = Fcons (overlay, hit_list);
      }
  else
    for (tail = current_buffer->overlays_after; tail; tail = tail->next)
      {
	EMACS_INT startpos;
	XSETMISC (overlay, tail);
	startpos = OVERLAY_POSITION (OVERLAY_START (overlay));
	if (startpos > pos)
	  break;
	if (startpos == pos && OVERLAY_POSITION (OVERLAY_END (overlay)) == pos
	    && ! NILP (Foverlay_get (overlay, Qevaporate)))
	  hit_list = Fcons (overlay, hit_list);
      }
  for (; CONSP (hit_list); hit_list = XCDR (hit_list))
    Fdelete_overlay (XCAR (hit_list));
}

/* Somebody has tried to store a value with an unacceptable type
   in the slot with offset OFFSET.  */

void
buffer_slot_type_mismatch (Lisp_Object newval, int type)
{
  Lisp_Object predicate;

  switch (type)
    {
    case_Lisp_Int:    predicate = Qintegerp; break;
    case Lisp_String: predicate = Qstringp;  break;
    case Lisp_Symbol: predicate = Qsymbolp;  break;
    default: abort ();
    }

  wrong_type_argument (predicate, newval);
}


/***********************************************************************
			 Allocation with mmap
 ***********************************************************************/

#ifdef USE_MMAP_FOR_BUFFERS

#include <sys/types.h>
#include <sys/mman.h>

#ifndef MAP_ANON
#ifdef MAP_ANONYMOUS
#define MAP_ANON MAP_ANONYMOUS
#else
#define MAP_ANON 0
#endif
#endif

#ifndef MAP_FAILED
#define MAP_FAILED ((void *) -1)
#endif

#include <stdio.h>

#if MAP_ANON == 0
#include <fcntl.h>
#endif

#include "coding.h"


/* Memory is allocated in regions which are mapped using mmap(2).
   The current implementation lets the system select mapped
   addresses;  we're not using MAP_FIXED in general, except when
   trying to enlarge regions.

   Each mapped region starts with a mmap_region structure, the user
   area starts after that structure, aligned to MEM_ALIGN.

	+-----------------------+
	| struct mmap_info +	|
	| padding		|
	+-----------------------+
	| user data		|
	|			|
	|			|
	+-----------------------+  */

struct mmap_region
{
  /* User-specified size.  */
  size_t nbytes_specified;

  /* Number of bytes mapped */
  size_t nbytes_mapped;

  /* Pointer to the location holding the address of the memory
     allocated with the mmap'd block.  The variable actually points
     after this structure.  */
  POINTER_TYPE **var;

  /* Next and previous in list of all mmap'd regions.  */
  struct mmap_region *next, *prev;
};

/* Doubly-linked list of mmap'd regions.  */

static struct mmap_region *mmap_regions;

/* File descriptor for mmap.  If we don't have anonymous mapping,
   /dev/zero will be opened on it.  */

static int mmap_fd;

/* Temporary storage for mmap_set_vars, see there.  */

static struct mmap_region *mmap_regions_1;
static int mmap_fd_1;

/* Page size on this system.  */

static int mmap_page_size;

/* 1 means mmap has been intialized.  */

static int mmap_initialized_p;

/* Value is X rounded up to the next multiple of N.  */

#define ROUND(X, N)	(((X) + (N) - 1) / (N) * (N))

/* Size of mmap_region structure plus padding.  */

#define MMAP_REGION_STRUCT_SIZE	\
     ROUND (sizeof (struct mmap_region), MEM_ALIGN)

/* Given a pointer P to the start of the user-visible part of a mapped
   region, return a pointer to the start of the region.  */

#define MMAP_REGION(P) \
     ((struct mmap_region *) ((char *) (P) - MMAP_REGION_STRUCT_SIZE))

/* Given a pointer P to the start of a mapped region, return a pointer
   to the start of the user-visible part of the region.  */

#define MMAP_USER_AREA(P) \
     ((POINTER_TYPE *) ((char *) (P) + MMAP_REGION_STRUCT_SIZE))

#define MEM_ALIGN	sizeof (double)

/* Predicate returning true if part of the address range [START .. END]
   is currently mapped.  Used to prevent overwriting an existing
   memory mapping.

   Default is to conservativly assume the address range is occupied by
   something else.  This can be overridden by system configuration
   files if system-specific means to determine this exists.  */

#ifndef MMAP_ALLOCATED_P
#define MMAP_ALLOCATED_P(start, end) 1
#endif

/* Function prototypes.  */

static int mmap_free_1 (struct mmap_region *);
static int mmap_enlarge (struct mmap_region *, int);
static struct mmap_region *mmap_find (POINTER_TYPE *, POINTER_TYPE *);
static POINTER_TYPE *mmap_alloc (POINTER_TYPE **, size_t);
static POINTER_TYPE *mmap_realloc (POINTER_TYPE **, size_t);
static void mmap_free (POINTER_TYPE **ptr);
static void mmap_init (void);


/* Return a region overlapping address range START...END, or null if
   none.  END is not including, i.e. the last byte in the range
   is at END - 1.  */

static struct mmap_region *
mmap_find (start, end)
     POINTER_TYPE *start, *end;
{
  struct mmap_region *r;
  char *s = (char *) start, *e = (char *) end;

  for (r = mmap_regions; r; r = r->next)
    {
      char *rstart = (char *) r;
      char *rend   = rstart + r->nbytes_mapped;

      if (/* First byte of range, i.e. START, in this region?  */
	  (s >= rstart && s < rend)
	  /* Last byte of range, i.e. END - 1, in this region?  */
	  || (e > rstart && e <= rend)
	  /* First byte of this region in the range?  */
	  || (rstart >= s && rstart < e)
	  /* Last byte of this region in the range?  */
	  || (rend > s && rend <= e))
	break;
    }

  return r;
}


/* Unmap a region.  P is a pointer to the start of the user-araa of
   the region.  Value is non-zero if successful.  */

static int
mmap_free_1 (r)
     struct mmap_region *r;
{
  if (r->next)
    r->next->prev = r->prev;
  if (r->prev)
    r->prev->next = r->next;
  else
    mmap_regions = r->next;

  if (munmap ((POINTER_TYPE *) r, r->nbytes_mapped) == -1)
    {
      fprintf (stderr, "munmap: %s\n", emacs_strerror (errno));
      return 0;
    }

  return 1;
}


/* Enlarge region R by NPAGES pages.  NPAGES < 0 means shrink R.
   Value is non-zero if successful.  */

static int
mmap_enlarge (r, npages)
     struct mmap_region *r;
     int npages;
{
  char *region_end = (char *) r + r->nbytes_mapped;
  size_t nbytes;
  int success = 0;

  if (npages < 0)
    {
      /* Unmap pages at the end of the region.  */
      nbytes = - npages * mmap_page_size;
      if (munmap (region_end - nbytes, nbytes) == -1)
	fprintf (stderr, "munmap: %s\n", emacs_strerror (errno));
      else
	{
	  r->nbytes_mapped -= nbytes;
	  success = 1;
	}
    }
  else if (npages > 0)
    {
      nbytes = npages * mmap_page_size;

      /* Try to map additional pages at the end of the region.  We
	 cannot do this if the address range is already occupied by
	 something else because mmap deletes any previous mapping.
	 I'm not sure this is worth doing, let's see.  */
      if (!MMAP_ALLOCATED_P (region_end, region_end + nbytes))
	{
	  POINTER_TYPE *p;

	  p = mmap (region_end, nbytes, PROT_READ | PROT_WRITE,
		    MAP_ANON | MAP_PRIVATE | MAP_FIXED, mmap_fd, 0);
	  if (p == MAP_FAILED)
	    ; /* fprintf (stderr, "mmap: %s\n", emacs_strerror (errno)); */
	  else if (p != (POINTER_TYPE *) region_end)
	    {
	      /* Kernels are free to choose a different address.  In
		 that case, unmap what we've mapped above; we have
		 no use for it.  */
	      if (munmap (p, nbytes) == -1)
		fprintf (stderr, "munmap: %s\n", emacs_strerror (errno));
	    }
	  else
	    {
	      r->nbytes_mapped += nbytes;
	      success = 1;
	    }
	}
    }

  return success;
}


/* Set or reset variables holding references to mapped regions.  If
   RESTORE_P is zero, set all variables to null.  If RESTORE_P is
   non-zero, set all variables to the start of the user-areas
   of mapped regions.

   This function is called from Fdump_emacs to ensure that the dumped
   Emacs doesn't contain references to memory that won't be mapped
   when Emacs starts.  */

void
mmap_set_vars (restore_p)
     int restore_p;
{
  struct mmap_region *r;

  if (restore_p)
    {
      mmap_regions = mmap_regions_1;
      mmap_fd = mmap_fd_1;
      for (r = mmap_regions; r; r = r->next)
	*r->var = MMAP_USER_AREA (r);
    }
  else
    {
      for (r = mmap_regions; r; r = r->next)
	*r->var = NULL;
      mmap_regions_1 = mmap_regions;
      mmap_regions = NULL;
      mmap_fd_1 = mmap_fd;
      mmap_fd = -1;
    }
}


/* Allocate a block of storage large enough to hold NBYTES bytes of
   data.  A pointer to the data is returned in *VAR.  VAR is thus the
   address of some variable which will use the data area.

   The allocation of 0 bytes is valid.

   If we can't allocate the necessary memory, set *VAR to null, and
   return null.  */

static POINTER_TYPE *
mmap_alloc (var, nbytes)
     POINTER_TYPE **var;
     size_t nbytes;
{
  void *p;
  size_t map;

  mmap_init ();

  map = ROUND (nbytes + MMAP_REGION_STRUCT_SIZE, mmap_page_size);
  p = mmap (NULL, map, PROT_READ | PROT_WRITE, MAP_ANON | MAP_PRIVATE,
	    mmap_fd, 0);

  if (p == MAP_FAILED)
    {
      if (errno != ENOMEM)
	fprintf (stderr, "mmap: %s\n", emacs_strerror (errno));
      p = NULL;
    }
  else
    {
      struct mmap_region *r = (struct mmap_region *) p;

      r->nbytes_specified = nbytes;
      r->nbytes_mapped = map;
      r->var = var;
      r->prev = NULL;
      r->next = mmap_regions;
      if (r->next)
	r->next->prev = r;
      mmap_regions = r;

      p = MMAP_USER_AREA (p);
    }

  return *var = p;
}


/* Given a pointer at address VAR to data allocated with mmap_alloc,
   resize it to size NBYTES.  Change *VAR to reflect the new block,
   and return this value.  If more memory cannot be allocated, then
   leave *VAR unchanged, and return null.  */

static POINTER_TYPE *
mmap_realloc (var, nbytes)
     POINTER_TYPE **var;
     size_t nbytes;
{
  POINTER_TYPE *result;

  mmap_init ();

  if (*var == NULL)
    result = mmap_alloc (var, nbytes);
  else if (nbytes == 0)
    {
      mmap_free (var);
      result = mmap_alloc (var, nbytes);
    }
  else
    {
      struct mmap_region *r = MMAP_REGION (*var);
      size_t room = r->nbytes_mapped - MMAP_REGION_STRUCT_SIZE;

      if (room < nbytes)
	{
	  /* Must enlarge.  */
	  POINTER_TYPE *old_ptr = *var;

	  /* Try to map additional pages at the end of the region.
	     If that fails, allocate a new region,  copy data
	     from the old region, then free it.  */
	  if (mmap_enlarge (r, (ROUND (nbytes - room, mmap_page_size)
				/ mmap_page_size)))
	    {
	      r->nbytes_specified = nbytes;
	      *var = result = old_ptr;
	    }
	  else if (mmap_alloc (var, nbytes))
	    {
	      memcpy (*var, old_ptr, r->nbytes_specified);
	      mmap_free_1 (MMAP_REGION (old_ptr));
	      result = *var;
	      r = MMAP_REGION (result);
	      r->nbytes_specified = nbytes;
	    }
	  else
	    {
	      *var = old_ptr;
	      result = NULL;
	    }
	}
      else if (room - nbytes >= mmap_page_size)
	{
	  /* Shrinking by at least a page.  Let's give some
	     memory back to the system.

	     The extra parens are to make the division happens first,
	     on positive values, so we know it will round towards
	     zero.  */
	  mmap_enlarge (r, - ((room - nbytes) / mmap_page_size));
	  result = *var;
	  r->nbytes_specified = nbytes;
	}
      else
	{
	  /* Leave it alone.  */
	  result = *var;
	  r->nbytes_specified = nbytes;
	}
    }

  return result;
}


/* Free a block of relocatable storage whose data is pointed to by
   PTR.  Store 0 in *PTR to show there's no block allocated.  */

static void
mmap_free (var)
     POINTER_TYPE **var;
{
  mmap_init ();

  if (*var)
    {
      mmap_free_1 (MMAP_REGION (*var));
      *var = NULL;
    }
}


/* Perform necessary intializations for the use of mmap.  */

static void
mmap_init ()
{
#if MAP_ANON == 0
  /* The value of mmap_fd is initially 0 in temacs, and -1
     in a dumped Emacs.  */
  if (mmap_fd <= 0)
    {
      /* No anonymous mmap -- we need the file descriptor.  */
      mmap_fd = open ("/dev/zero", O_RDONLY);
      if (mmap_fd == -1)
	fatal ("Cannot open /dev/zero: %s", emacs_strerror (errno));
    }
#endif /* MAP_ANON == 0 */

  if (mmap_initialized_p)
    return;
  mmap_initialized_p = 1;

#if MAP_ANON != 0
  mmap_fd = -1;
#endif

  mmap_page_size = getpagesize ();
}

#endif /* USE_MMAP_FOR_BUFFERS */



/***********************************************************************
			    Buffer-text Allocation
 ***********************************************************************/

#ifdef REL_ALLOC
extern POINTER_TYPE *r_alloc (POINTER_TYPE **, size_t);
extern POINTER_TYPE *r_re_alloc (POINTER_TYPE **, size_t);
extern void r_alloc_free (POINTER_TYPE **ptr);
#endif /* REL_ALLOC */


/* Allocate NBYTES bytes for buffer B's text buffer.  */

static void
alloc_buffer_text (struct buffer *b, size_t nbytes)
{
  POINTER_TYPE *p;

  BLOCK_INPUT;
#if defined USE_MMAP_FOR_BUFFERS
  p = mmap_alloc ((POINTER_TYPE **) &b->text->beg, nbytes);
#elif defined REL_ALLOC
  p = r_alloc ((POINTER_TYPE **) &b->text->beg, nbytes);
#else
  p = xmalloc (nbytes);
#endif

  if (p == NULL)
    {
      UNBLOCK_INPUT;
      memory_full ();
    }

  b->text->beg = (unsigned char *) p;
  UNBLOCK_INPUT;
}

/* Enlarge buffer B's text buffer by DELTA bytes.  DELTA < 0 means
   shrink it.  */

void
enlarge_buffer_text (struct buffer *b, EMACS_INT delta)
{
  POINTER_TYPE *p;
  size_t nbytes = (BUF_Z_BYTE (b) - BUF_BEG_BYTE (b) + BUF_GAP_SIZE (b) + 1
		   + delta);
  BLOCK_INPUT;
#if defined USE_MMAP_FOR_BUFFERS
  p = mmap_realloc ((POINTER_TYPE **) &b->text->beg, nbytes);
#elif defined REL_ALLOC
  p = r_re_alloc ((POINTER_TYPE **) &b->text->beg, nbytes);
#else
  p = xrealloc (b->text->beg, nbytes);
#endif

  if (p == NULL)
    {
      UNBLOCK_INPUT;
      memory_full ();
    }

  BUF_BEG_ADDR (b) = (unsigned char *) p;
  UNBLOCK_INPUT;
}


/* Free buffer B's text buffer.  */

static void
free_buffer_text (struct buffer *b)
{
  BLOCK_INPUT;

#if defined USE_MMAP_FOR_BUFFERS
  mmap_free ((POINTER_TYPE **) &b->text->beg);
#elif defined REL_ALLOC
  r_alloc_free ((POINTER_TYPE **) &b->text->beg);
#else
  xfree (b->text->beg);
#endif

  BUF_BEG_ADDR (b) = NULL;
  UNBLOCK_INPUT;
}



/***********************************************************************
			    Initialization
 ***********************************************************************/

void
init_buffer_once (void)
{
  int idx;

  memset (buffer_permanent_local_flags, 0, sizeof buffer_permanent_local_flags);

  /* Make sure all markable slots in buffer_defaults
     are initialized reasonably, so mark_buffer won't choke.  */
  reset_buffer (&buffer_defaults);
  eassert (EQ (BVAR (&buffer_defaults, name), make_number (0)));
  reset_buffer_local_variables (&buffer_defaults, 1);
  eassert (EQ (BVAR (&buffer_local_symbols, name), make_number (0)));
  reset_buffer (&buffer_local_symbols);
  reset_buffer_local_variables (&buffer_local_symbols, 1);
  /* Prevent GC from getting confused.  */
  buffer_defaults.text = &buffer_defaults.own_text;
  buffer_local_symbols.text = &buffer_local_symbols.own_text;
  BUF_INTERVALS (&buffer_defaults) = 0;
  BUF_INTERVALS (&buffer_local_symbols) = 0;
  XSETPVECTYPE (&buffer_defaults, PVEC_BUFFER);
  XSETBUFFER (Vbuffer_defaults, &buffer_defaults);
  XSETPVECTYPE (&buffer_local_symbols, PVEC_BUFFER);
  XSETBUFFER (Vbuffer_local_symbols, &buffer_local_symbols);

  /* Set up the default values of various buffer slots.  */
  /* Must do these before making the first buffer! */

  /* real setup is done in bindings.el */
  BVAR (&buffer_defaults, mode_line_format) = make_pure_c_string ("%-");
  BVAR (&buffer_defaults, header_line_format) = Qnil;
  BVAR (&buffer_defaults, abbrev_mode) = Qnil;
  BVAR (&buffer_defaults, overwrite_mode) = Qnil;
  BVAR (&buffer_defaults, case_fold_search) = Qt;
  BVAR (&buffer_defaults, auto_fill_function) = Qnil;
  BVAR (&buffer_defaults, selective_display) = Qnil;
#ifndef old
  BVAR (&buffer_defaults, selective_display_ellipses) = Qt;
#endif
  BVAR (&buffer_defaults, abbrev_table) = Qnil;
  BVAR (&buffer_defaults, display_table) = Qnil;
  BVAR (&buffer_defaults, undo_list) = Qnil;
  BVAR (&buffer_defaults, mark_active) = Qnil;
  BVAR (&buffer_defaults, file_format) = Qnil;
  BVAR (&buffer_defaults, auto_save_file_format) = Qt;
  buffer_defaults.overlays_before = NULL;
  buffer_defaults.overlays_after = NULL;
  buffer_defaults.overlay_center = BEG;

  XSETFASTINT (BVAR (&buffer_defaults, tab_width), 8);
  BVAR (&buffer_defaults, truncate_lines) = Qnil;
  BVAR (&buffer_defaults, word_wrap) = Qnil;
  BVAR (&buffer_defaults, ctl_arrow) = Qt;
  BVAR (&buffer_defaults, bidi_display_reordering) = Qnil;
  BVAR (&buffer_defaults, bidi_paragraph_direction) = Qnil;
  BVAR (&buffer_defaults, cursor_type) = Qt;
  BVAR (&buffer_defaults, extra_line_spacing) = Qnil;
  BVAR (&buffer_defaults, cursor_in_non_selected_windows) = Qt;

  BVAR (&buffer_defaults, enable_multibyte_characters) = Qt;
  BVAR (&buffer_defaults, buffer_file_coding_system) = Qnil;
  XSETFASTINT (BVAR (&buffer_defaults, fill_column), 70);
  XSETFASTINT (BVAR (&buffer_defaults, left_margin), 0);
  BVAR (&buffer_defaults, cache_long_line_scans) = Qnil;
  BVAR (&buffer_defaults, file_truename) = Qnil;
  XSETFASTINT (BVAR (&buffer_defaults, display_count), 0);
  XSETFASTINT (BVAR (&buffer_defaults, left_margin_cols), 0);
  XSETFASTINT (BVAR (&buffer_defaults, right_margin_cols), 0);
  BVAR (&buffer_defaults, left_fringe_width) = Qnil;
  BVAR (&buffer_defaults, right_fringe_width) = Qnil;
  BVAR (&buffer_defaults, fringes_outside_margins) = Qnil;
  BVAR (&buffer_defaults, scroll_bar_width) = Qnil;
  BVAR (&buffer_defaults, vertical_scroll_bar_type) = Qt;
  BVAR (&buffer_defaults, indicate_empty_lines) = Qnil;
  BVAR (&buffer_defaults, indicate_buffer_boundaries) = Qnil;
  BVAR (&buffer_defaults, fringe_indicator_alist) = Qnil;
  BVAR (&buffer_defaults, fringe_cursor_alist) = Qnil;
  BVAR (&buffer_defaults, scroll_up_aggressively) = Qnil;
  BVAR (&buffer_defaults, scroll_down_aggressively) = Qnil;
  BVAR (&buffer_defaults, display_time) = Qnil;

  /* Assign the local-flags to the slots that have default values.
     The local flag is a bit that is used in the buffer
     to say that it has its own local value for the slot.
     The local flag bits are in the local_var_flags slot of the buffer.  */

  /* Nothing can work if this isn't true */
  if (sizeof (EMACS_INT) != sizeof (Lisp_Object)) abort ();

  /* 0 means not a lisp var, -1 means always local, else mask */
  memset (&buffer_local_flags, 0, sizeof buffer_local_flags);
  XSETINT (BVAR (&buffer_local_flags, filename), -1);
  XSETINT (BVAR (&buffer_local_flags, directory), -1);
  XSETINT (BVAR (&buffer_local_flags, backed_up), -1);
  XSETINT (BVAR (&buffer_local_flags, save_length), -1);
  XSETINT (BVAR (&buffer_local_flags, auto_save_file_name), -1);
  XSETINT (BVAR (&buffer_local_flags, read_only), -1);
  XSETINT (BVAR (&buffer_local_flags, major_mode), -1);
  XSETINT (BVAR (&buffer_local_flags, mode_name), -1);
  XSETINT (BVAR (&buffer_local_flags, undo_list), -1);
  XSETINT (BVAR (&buffer_local_flags, mark_active), -1);
  XSETINT (BVAR (&buffer_local_flags, point_before_scroll), -1);
  XSETINT (BVAR (&buffer_local_flags, file_truename), -1);
  XSETINT (BVAR (&buffer_local_flags, invisibility_spec), -1);
  XSETINT (BVAR (&buffer_local_flags, file_format), -1);
  XSETINT (BVAR (&buffer_local_flags, auto_save_file_format), -1);
  XSETINT (BVAR (&buffer_local_flags, display_count), -1);
  XSETINT (BVAR (&buffer_local_flags, display_time), -1);
  XSETINT (BVAR (&buffer_local_flags, enable_multibyte_characters), -1);

  idx = 1;
  XSETFASTINT (BVAR (&buffer_local_flags, mode_line_format), idx); ++idx;
  XSETFASTINT (BVAR (&buffer_local_flags, abbrev_mode), idx); ++idx;
  XSETFASTINT (BVAR (&buffer_local_flags, overwrite_mode), idx); ++idx;
  XSETFASTINT (BVAR (&buffer_local_flags, case_fold_search), idx); ++idx;
  XSETFASTINT (BVAR (&buffer_local_flags, auto_fill_function), idx); ++idx;
  XSETFASTINT (BVAR (&buffer_local_flags, selective_display), idx); ++idx;
#ifndef old
  XSETFASTINT (BVAR (&buffer_local_flags, selective_display_ellipses), idx); ++idx;
#endif
  XSETFASTINT (BVAR (&buffer_local_flags, tab_width), idx); ++idx;
  XSETFASTINT (BVAR (&buffer_local_flags, truncate_lines), idx); ++idx;
  XSETFASTINT (BVAR (&buffer_local_flags, word_wrap), idx); ++idx;
  XSETFASTINT (BVAR (&buffer_local_flags, ctl_arrow), idx); ++idx;
  XSETFASTINT (BVAR (&buffer_local_flags, fill_column), idx); ++idx;
  XSETFASTINT (BVAR (&buffer_local_flags, left_margin), idx); ++idx;
  XSETFASTINT (BVAR (&buffer_local_flags, abbrev_table), idx); ++idx;
  XSETFASTINT (BVAR (&buffer_local_flags, display_table), idx); ++idx;
  XSETFASTINT (BVAR (&buffer_local_flags, syntax_table), idx); ++idx;
  XSETFASTINT (BVAR (&buffer_local_flags, cache_long_line_scans), idx); ++idx;
  XSETFASTINT (BVAR (&buffer_local_flags, category_table), idx); ++idx;
  XSETFASTINT (BVAR (&buffer_local_flags, bidi_display_reordering), idx); ++idx;
  XSETFASTINT (BVAR (&buffer_local_flags, bidi_paragraph_direction), idx); ++idx;
  XSETFASTINT (BVAR (&buffer_local_flags, buffer_file_coding_system), idx);
  /* Make this one a permanent local.  */
  buffer_permanent_local_flags[idx++] = 1;
  XSETFASTINT (BVAR (&buffer_local_flags, left_margin_cols), idx); ++idx;
  XSETFASTINT (BVAR (&buffer_local_flags, right_margin_cols), idx); ++idx;
  XSETFASTINT (BVAR (&buffer_local_flags, left_fringe_width), idx); ++idx;
  XSETFASTINT (BVAR (&buffer_local_flags, right_fringe_width), idx); ++idx;
  XSETFASTINT (BVAR (&buffer_local_flags, fringes_outside_margins), idx); ++idx;
  XSETFASTINT (BVAR (&buffer_local_flags, scroll_bar_width), idx); ++idx;
  XSETFASTINT (BVAR (&buffer_local_flags, vertical_scroll_bar_type), idx); ++idx;
  XSETFASTINT (BVAR (&buffer_local_flags, indicate_empty_lines), idx); ++idx;
  XSETFASTINT (BVAR (&buffer_local_flags, indicate_buffer_boundaries), idx); ++idx;
  XSETFASTINT (BVAR (&buffer_local_flags, fringe_indicator_alist), idx); ++idx;
  XSETFASTINT (BVAR (&buffer_local_flags, fringe_cursor_alist), idx); ++idx;
  XSETFASTINT (BVAR (&buffer_local_flags, scroll_up_aggressively), idx); ++idx;
  XSETFASTINT (BVAR (&buffer_local_flags, scroll_down_aggressively), idx); ++idx;
  XSETFASTINT (BVAR (&buffer_local_flags, header_line_format), idx); ++idx;
  XSETFASTINT (BVAR (&buffer_local_flags, cursor_type), idx); ++idx;
  XSETFASTINT (BVAR (&buffer_local_flags, extra_line_spacing), idx); ++idx;
  XSETFASTINT (BVAR (&buffer_local_flags, cursor_in_non_selected_windows), idx); ++idx;

  /* Need more room? */
  if (idx >= MAX_PER_BUFFER_VARS)
    abort ();
  last_per_buffer_idx = idx;

  Vbuffer_alist = Qnil;
  current_buffer = 0;
  all_buffers = 0;

  QSFundamental = make_pure_c_string ("Fundamental");

  Qfundamental_mode = intern_c_string ("fundamental-mode");
  BVAR (&buffer_defaults, major_mode) = Qfundamental_mode;

  Qmode_class = intern_c_string ("mode-class");

  Qprotected_field = intern_c_string ("protected-field");

  Qpermanent_local = intern_c_string ("permanent-local");

  Qkill_buffer_hook = intern_c_string ("kill-buffer-hook");
  Fput (Qkill_buffer_hook, Qpermanent_local, Qt);

  Qucs_set_table_for_input = intern_c_string ("ucs-set-table-for-input");

  /* super-magic invisible buffer */
  Vprin1_to_string_buffer = Fget_buffer_create (make_pure_c_string (" prin1"));
  Vbuffer_alist = Qnil;

  Fset_buffer (Fget_buffer_create (make_pure_c_string ("*scratch*")));

  inhibit_modification_hooks = 0;
}

void
init_buffer (void)
{
  char *pwd;
  Lisp_Object temp;
  int len;

#ifdef USE_MMAP_FOR_BUFFERS
 {
   /* When using the ralloc implementation based on mmap(2), buffer
      text pointers will have been set to null in the dumped Emacs.
      Map new memory.  */
   struct buffer *b;

   for (b = all_buffers; b; b = b->next)
     if (b->text->beg == NULL)
       enlarge_buffer_text (b, 0);
 }
#endif /* USE_MMAP_FOR_BUFFERS */

  Fset_buffer (Fget_buffer_create (build_string ("*scratch*")));
  if (NILP (BVAR (&buffer_defaults, enable_multibyte_characters)))
    Fset_buffer_multibyte (Qnil);

  pwd = get_current_dir_name ();

  if (!pwd)
    fatal ("`get_current_dir_name' failed: %s\n", strerror (errno));

  /* Maybe this should really use some standard subroutine
     whose definition is filename syntax dependent.  */
  len = strlen (pwd);
  if (!(IS_DIRECTORY_SEP (pwd[len - 1])))
    {
      /* Grow buffer to add directory separator and '\0'.  */
      pwd = (char *) realloc (pwd, len + 2);
      if (!pwd)
	fatal ("`get_current_dir_name' failed: %s\n", strerror (errno));
      pwd[len] = DIRECTORY_SEP;
      pwd[len + 1] = '\0';
    }

  BVAR (current_buffer, directory) = make_unibyte_string (pwd, strlen (pwd));
  if (! NILP (BVAR (&buffer_defaults, enable_multibyte_characters)))
    /* At this moment, we still don't know how to decode the
       directory name.  So, we keep the bytes in multibyte form so
       that ENCODE_FILE correctly gets the original bytes.  */
    BVAR (current_buffer, directory)
      = string_to_multibyte (BVAR (current_buffer, directory));

  /* Add /: to the front of the name
     if it would otherwise be treated as magic.  */
  temp = Ffind_file_name_handler (BVAR (current_buffer, directory), Qt);
  if (! NILP (temp)
      /* If the default dir is just /, TEMP is non-nil
	 because of the ange-ftp completion handler.
	 However, it is not necessary to turn / into /:/.
	 So avoid doing that.  */
      && strcmp ("/", SSDATA (BVAR (current_buffer, directory))))
    BVAR (current_buffer, directory)
      = concat2 (build_string ("/:"), BVAR (current_buffer, directory));

  temp = get_minibuffer (0);
  BVAR (XBUFFER (temp), directory) = BVAR (current_buffer, directory);

  free (pwd);
}

/* Similar to defvar_lisp but define a variable whose value is the Lisp
   Object stored in the current buffer.  address is the address of the slot
   in the buffer that is current now. */

/* TYPE is nil for a general Lisp variable.
   An integer specifies a type; then only Lisp values
   with that type code are allowed (except that nil is allowed too).
   LNAME is the Lisp-level variable name.
   VNAME is the name of the buffer slot.
   DOC is a dummy where you write the doc string as a comment.  */
#define DEFVAR_PER_BUFFER(lname, vname, type, doc)			\
  do {									\
    static struct Lisp_Buffer_Objfwd bo_fwd;				\
    defvar_per_buffer (&bo_fwd, lname, vname, type, 0);			\
  } while (0)

static void
defvar_per_buffer (struct Lisp_Buffer_Objfwd *bo_fwd, const char *namestring,
		   Lisp_Object *address, Lisp_Object type, char *doc)
{
  struct Lisp_Symbol *sym;
  int offset;

  sym = XSYMBOL (intern (namestring));
  offset = (char *)address - (char *)current_buffer;

  bo_fwd->type = Lisp_Fwd_Buffer_Obj;
  bo_fwd->offset = offset;
  bo_fwd->slottype = type;
  sym->redirect = SYMBOL_FORWARDED;
  {
    /* I tried to do the job without a cast, but it seems impossible.
       union Lisp_Fwd *fwd; &(fwd->u_buffer_objfwd) = bo_fwd;  */
    SET_SYMBOL_FWD (sym, (union Lisp_Fwd *)bo_fwd);
  }
  XSETSYMBOL (PER_BUFFER_SYMBOL (offset), sym);

  if (PER_BUFFER_IDX (offset) == 0)
    /* Did a DEFVAR_PER_BUFFER without initializing the corresponding
       slot of buffer_local_flags */
    abort ();
}


/* initialize the buffer routines */
void
syms_of_buffer (void)
{
  staticpro (&last_overlay_modification_hooks);
  last_overlay_modification_hooks
    = Fmake_vector (make_number (10), Qnil);

  staticpro (&Vbuffer_defaults);
  staticpro (&Vbuffer_local_symbols);
  staticpro (&Qfundamental_mode);
  staticpro (&Qmode_class);
  staticpro (&QSFundamental);
  staticpro (&Vbuffer_alist);
  staticpro (&Qprotected_field);
  staticpro (&Qpermanent_local);
  Qpermanent_local_hook = intern_c_string ("permanent-local-hook");
  staticpro (&Qpermanent_local_hook);
  staticpro (&Qkill_buffer_hook);
  Qoverlayp = intern_c_string ("overlayp");
  staticpro (&Qoverlayp);
  Qevaporate = intern_c_string ("evaporate");
  staticpro (&Qevaporate);
  Qmodification_hooks = intern_c_string ("modification-hooks");
  staticpro (&Qmodification_hooks);
  Qinsert_in_front_hooks = intern_c_string ("insert-in-front-hooks");
  staticpro (&Qinsert_in_front_hooks);
  Qinsert_behind_hooks = intern_c_string ("insert-behind-hooks");
  staticpro (&Qinsert_behind_hooks);
  Qget_file_buffer = intern_c_string ("get-file-buffer");
  staticpro (&Qget_file_buffer);
  Qpriority = intern_c_string ("priority");
  staticpro (&Qpriority);
  Qclone_number = intern_c_string ("clone-number");
  staticpro (&Qclone_number);
  Qbefore_string = intern_c_string ("before-string");
  staticpro (&Qbefore_string);
  Qafter_string = intern_c_string ("after-string");
  staticpro (&Qafter_string);
  Qfirst_change_hook = intern_c_string ("first-change-hook");
  staticpro (&Qfirst_change_hook);
  Qbefore_change_functions = intern_c_string ("before-change-functions");
  staticpro (&Qbefore_change_functions);
  Qafter_change_functions = intern_c_string ("after-change-functions");
  staticpro (&Qafter_change_functions);
  /* The next one is initialized in init_buffer_once.  */
  staticpro (&Qucs_set_table_for_input);

  Qkill_buffer_query_functions = intern_c_string ("kill-buffer-query-functions");
  staticpro (&Qkill_buffer_query_functions);

  Fput (Qprotected_field, Qerror_conditions,
	pure_cons (Qprotected_field, pure_cons (Qerror, Qnil)));
  Fput (Qprotected_field, Qerror_message,
	make_pure_c_string ("Attempt to modify a protected field"));

  /* All these use DEFVAR_LISP_NOPRO because the slots in
     buffer_defaults will all be marked via Vbuffer_defaults.  */

  DEFVAR_BUFFER_DEFAULTS ("default-mode-line-format",
			  mode_line_format,
			  doc: /* Default value of `mode-line-format' for buffers that don't override it.
This is the same as (default-value 'mode-line-format).  */);

  DEFVAR_BUFFER_DEFAULTS ("default-header-line-format",
			  header_line_format,
			  doc: /* Default value of `header-line-format' for buffers that don't override it.
This is the same as (default-value 'header-line-format).  */);

  DEFVAR_BUFFER_DEFAULTS ("default-cursor-type", cursor_type,
			  doc: /* Default value of `cursor-type' for buffers that don't override it.
This is the same as (default-value 'cursor-type).  */);

  DEFVAR_BUFFER_DEFAULTS ("default-line-spacing",
			  extra_line_spacing,
			  doc: /* Default value of `line-spacing' for buffers that don't override it.
This is the same as (default-value 'line-spacing).  */);

  DEFVAR_BUFFER_DEFAULTS ("default-cursor-in-non-selected-windows",
			  cursor_in_non_selected_windows,
			  doc: /* Default value of `cursor-in-non-selected-windows'.
This is the same as (default-value 'cursor-in-non-selected-windows).  */);

  DEFVAR_BUFFER_DEFAULTS ("default-abbrev-mode",
			  abbrev_mode,
			  doc: /* Default value of `abbrev-mode' for buffers that do not override it.
This is the same as (default-value 'abbrev-mode).  */);

  DEFVAR_BUFFER_DEFAULTS ("default-ctl-arrow",
			  ctl_arrow,
			  doc: /* Default value of `ctl-arrow' for buffers that do not override it.
This is the same as (default-value 'ctl-arrow).  */);

  DEFVAR_BUFFER_DEFAULTS ("default-enable-multibyte-characters",
			  enable_multibyte_characters,
			  doc: /* *Default value of `enable-multibyte-characters' for buffers not overriding it.
This is the same as (default-value 'enable-multibyte-characters).  */);

  DEFVAR_BUFFER_DEFAULTS ("default-buffer-file-coding-system",
			  buffer_file_coding_system,
			  doc: /* Default value of `buffer-file-coding-system' for buffers not overriding it.
This is the same as (default-value 'buffer-file-coding-system).  */);

  DEFVAR_BUFFER_DEFAULTS ("default-truncate-lines",
			  truncate_lines,
			  doc: /* Default value of `truncate-lines' for buffers that do not override it.
This is the same as (default-value 'truncate-lines).  */);

  DEFVAR_BUFFER_DEFAULTS ("default-fill-column",
			  fill_column,
			  doc: /* Default value of `fill-column' for buffers that do not override it.
This is the same as (default-value 'fill-column).  */);

  DEFVAR_BUFFER_DEFAULTS ("default-left-margin",
			  left_margin,
			  doc: /* Default value of `left-margin' for buffers that do not override it.
This is the same as (default-value 'left-margin).  */);

  DEFVAR_BUFFER_DEFAULTS ("default-tab-width",
			  tab_width,
			  doc: /* Default value of `tab-width' for buffers that do not override it.
This is the same as (default-value 'tab-width).  */);

  DEFVAR_BUFFER_DEFAULTS ("default-case-fold-search",
			  case_fold_search,
			  doc: /* Default value of `case-fold-search' for buffers that don't override it.
This is the same as (default-value 'case-fold-search).  */);

  DEFVAR_BUFFER_DEFAULTS ("default-left-margin-width",
			  left_margin_cols,
			  doc: /* Default value of `left-margin-width' for buffers that don't override it.
This is the same as (default-value 'left-margin-width).  */);

  DEFVAR_BUFFER_DEFAULTS ("default-right-margin-width",
			  right_margin_cols,
			  doc: /* Default value of `right-margin-width' for buffers that don't override it.
This is the same as (default-value 'right-margin-width).  */);

  DEFVAR_BUFFER_DEFAULTS ("default-left-fringe-width",
			  left_fringe_width,
			  doc: /* Default value of `left-fringe-width' for buffers that don't override it.
This is the same as (default-value 'left-fringe-width).  */);

  DEFVAR_BUFFER_DEFAULTS ("default-right-fringe-width",
			  right_fringe_width,
			  doc: /* Default value of `right-fringe-width' for buffers that don't override it.
This is the same as (default-value 'right-fringe-width).  */);

  DEFVAR_BUFFER_DEFAULTS ("default-fringes-outside-margins",
			  fringes_outside_margins,
			  doc: /* Default value of `fringes-outside-margins' for buffers that don't override it.
This is the same as (default-value 'fringes-outside-margins).  */);

  DEFVAR_BUFFER_DEFAULTS ("default-scroll-bar-width",
			  scroll_bar_width,
			  doc: /* Default value of `scroll-bar-width' for buffers that don't override it.
This is the same as (default-value 'scroll-bar-width).  */);

  DEFVAR_BUFFER_DEFAULTS ("default-vertical-scroll-bar",
			  vertical_scroll_bar_type,
			  doc: /* Default value of `vertical-scroll-bar' for buffers that don't override it.
This is the same as (default-value 'vertical-scroll-bar).  */);

  DEFVAR_BUFFER_DEFAULTS ("default-indicate-empty-lines",
			  indicate_empty_lines,
			  doc: /* Default value of `indicate-empty-lines' for buffers that don't override it.
This is the same as (default-value 'indicate-empty-lines).  */);

  DEFVAR_BUFFER_DEFAULTS ("default-indicate-buffer-boundaries",
			  indicate_buffer_boundaries,
			  doc: /* Default value of `indicate-buffer-boundaries' for buffers that don't override it.
This is the same as (default-value 'indicate-buffer-boundaries).  */);

  DEFVAR_BUFFER_DEFAULTS ("default-fringe-indicator-alist",
			  fringe_indicator_alist,
			  doc: /* Default value of `fringe-indicator-alist' for buffers that don't override it.
This is the same as (default-value 'fringe-indicator-alist').  */);

  DEFVAR_BUFFER_DEFAULTS ("default-fringe-cursor-alist",
			  fringe_cursor_alist,
			  doc: /* Default value of `fringe-cursor-alist' for buffers that don't override it.
This is the same as (default-value 'fringe-cursor-alist').  */);

  DEFVAR_BUFFER_DEFAULTS ("default-scroll-up-aggressively",
			  scroll_up_aggressively,
			  doc: /* Default value of `scroll-up-aggressively'.
This value applies in buffers that don't have their own local values.
This is the same as (default-value 'scroll-up-aggressively).  */);

  DEFVAR_BUFFER_DEFAULTS ("default-scroll-down-aggressively",
			  scroll_down_aggressively,
			  doc: /* Default value of `scroll-down-aggressively'.
This value applies in buffers that don't have their own local values.
This is the same as (default-value 'scroll-down-aggressively).  */);

  DEFVAR_PER_BUFFER ("header-line-format",
		     &BVAR (current_buffer, header_line_format),
		     Qnil,
		     doc: /* Analogous to `mode-line-format', but controls the header line.
The header line appears, optionally, at the top of a window;
the mode line appears at the bottom.  */);

  DEFVAR_PER_BUFFER ("mode-line-format", &BVAR (current_buffer, mode_line_format),
		     Qnil,
		     doc: /* Template for displaying mode line for current buffer.
Each buffer has its own value of this variable.
Value may be nil, a string, a symbol or a list or cons cell.
A value of nil means don't display a mode line.
For a symbol, its value is used (but it is ignored if t or nil).
 A string appearing directly as the value of a symbol is processed verbatim
 in that the %-constructs below are not recognized.
 Note that unless the symbol is marked as a `risky-local-variable', all
 properties in any strings, as well as all :eval and :propertize forms
 in the value of that symbol will be ignored.
For a list of the form `(:eval FORM)', FORM is evaluated and the result
 is used as a mode line element.  Be careful--FORM should not load any files,
 because that can cause an infinite recursion.
For a list of the form `(:propertize ELT PROPS...)', ELT is displayed
 with the specified properties PROPS applied.
For a list whose car is a symbol, the symbol's value is taken,
 and if that is non-nil, the cadr of the list is processed recursively.
 Otherwise, the caddr of the list (if there is one) is processed.
For a list whose car is a string or list, each element is processed
 recursively and the results are effectively concatenated.
For a list whose car is an integer, the cdr of the list is processed
  and padded (if the number is positive) or truncated (if negative)
  to the width specified by that number.
A string is printed verbatim in the mode line except for %-constructs:
  (%-constructs are allowed when the string is the entire mode-line-format
   or when it is found in a cons-cell or a list)
  %b -- print buffer name.      %f -- print visited file name.
  %F -- print frame name.
  %* -- print %, * or hyphen.   %+ -- print *, % or hyphen.
	%& is like %*, but ignore read-only-ness.
	% means buffer is read-only and * means it is modified.
	For a modified read-only buffer, %* gives % and %+ gives *.
  %s -- print process status.   %l -- print the current line number.
  %c -- print the current column number (this makes editing slower).
        To make the column number update correctly in all cases,
	`column-number-mode' must be non-nil.
  %i -- print the size of the buffer.
  %I -- like %i, but use k, M, G, etc., to abbreviate.
  %p -- print percent of buffer above top of window, or Top, Bot or All.
  %P -- print percent of buffer above bottom of window, perhaps plus Top,
        or print Bottom or All.
  %n -- print Narrow if appropriate.
  %t -- visited file is text or binary (if OS supports this distinction).
  %z -- print mnemonics of keyboard, terminal, and buffer coding systems.
  %Z -- like %z, but including the end-of-line format.
  %e -- print error message about full memory.
  %@ -- print @ or hyphen.  @ means that default-directory is on a
        remote machine.
  %[ -- print one [ for each recursive editing level.  %] similar.
  %% -- print %.   %- -- print infinitely many dashes.
Decimal digits after the % specify field width to which to pad.  */);

  DEFVAR_BUFFER_DEFAULTS ("default-major-mode", major_mode,
			  doc: /* *Value of `major-mode' for new buffers.  */);

  DEFVAR_PER_BUFFER ("major-mode", &BVAR (current_buffer, major_mode),
		     make_number (Lisp_Symbol),
		     doc: /* Symbol for current buffer's major mode.
The default value (normally `fundamental-mode') affects new buffers.
A value of nil means to use the current buffer's major mode, provided
it is not marked as "special".

When a mode is used by default, `find-file' switches to it before it
reads the contents into the buffer and before it finishes setting up
the buffer.  Thus, the mode and its hooks should not expect certain
variables such as `buffer-read-only' and `buffer-file-coding-system'
to be set up.  */);

  DEFVAR_PER_BUFFER ("mode-name", &BVAR (current_buffer, mode_name),
                     Qnil,
		     doc: /* Pretty name of current buffer's major mode.
Usually a string, but can use any of the constructs for `mode-line-format',
which see.
Format with `format-mode-line' to produce a string value.  */);

  DEFVAR_PER_BUFFER ("local-abbrev-table", &BVAR (current_buffer, abbrev_table), Qnil,
		     doc: /* Local (mode-specific) abbrev table of current buffer.  */);

  DEFVAR_PER_BUFFER ("abbrev-mode", &BVAR (current_buffer, abbrev_mode), Qnil,
		     doc: /*  Non-nil if Abbrev mode is enabled.
Use the command `abbrev-mode' to change this variable.  */);

  DEFVAR_PER_BUFFER ("case-fold-search", &BVAR (current_buffer, case_fold_search),
		     Qnil,
		     doc: /* *Non-nil if searches and matches should ignore case.  */);

  DEFVAR_PER_BUFFER ("fill-column", &BVAR (current_buffer, fill_column),
		     make_number (LISP_INT_TAG),
		     doc: /* *Column beyond which automatic line-wrapping should happen.
Interactively, you can set the buffer local value using \\[set-fill-column].  */);

  DEFVAR_PER_BUFFER ("left-margin", &BVAR (current_buffer, left_margin),
		     make_number (LISP_INT_TAG),
		     doc: /* *Column for the default `indent-line-function' to indent to.
Linefeed indents to this column in Fundamental mode.  */);

  DEFVAR_PER_BUFFER ("tab-width", &BVAR (current_buffer, tab_width),
		     make_number (LISP_INT_TAG),
		     doc: /* *Distance between tab stops (for display of tab characters), in columns.  */);

  DEFVAR_PER_BUFFER ("ctl-arrow", &BVAR (current_buffer, ctl_arrow), Qnil,
		     doc: /* *Non-nil means display control chars with uparrow.
A value of nil means use backslash and octal digits.
This variable does not apply to characters whose display is specified
in the current display table (if there is one).  */);

  DEFVAR_PER_BUFFER ("enable-multibyte-characters",
		     &BVAR (current_buffer, enable_multibyte_characters),
		     Qnil,
		     doc: /* Non-nil means the buffer contents are regarded as multi-byte characters.
Otherwise they are regarded as unibyte.  This affects the display,
file I/O and the behavior of various editing commands.

This variable is buffer-local but you cannot set it directly;
use the function `set-buffer-multibyte' to change a buffer's representation.
Changing its default value with `setq-default' is supported.
See also variable `default-enable-multibyte-characters' and Info node
`(elisp)Text Representations'.  */);
  XSYMBOL (intern_c_string ("enable-multibyte-characters"))->constant = 1;

  DEFVAR_PER_BUFFER ("buffer-file-coding-system",
		     &BVAR (current_buffer, buffer_file_coding_system), Qnil,
		     doc: /* Coding system to be used for encoding the buffer contents on saving.
This variable applies to saving the buffer, and also to `write-region'
and other functions that use `write-region'.
It does not apply to sending output to subprocesses, however.

If this is nil, the buffer is saved without any code conversion
unless some coding system is specified in `file-coding-system-alist'
for the buffer file.

If the text to be saved cannot be encoded as specified by this variable,
an alternative encoding is selected by `select-safe-coding-system', which see.

The variable `coding-system-for-write', if non-nil, overrides this variable.

This variable is never applied to a way of decoding a file while reading it.  */);

  DEFVAR_PER_BUFFER ("bidi-display-reordering",
		     &BVAR (current_buffer, bidi_display_reordering), Qnil,
		     doc: /* Non-nil means reorder bidirectional text for display in the visual order.  */);

  DEFVAR_PER_BUFFER ("bidi-paragraph-direction",
		     &BVAR (current_buffer, bidi_paragraph_direction), Qnil,
		     doc: /* *If non-nil, forces directionality of text paragraphs in the buffer.

If this is nil (the default), the direction of each paragraph is
determined by the first strong directional character of its text.
The values of `right-to-left' and `left-to-right' override that.
Any other value is treated as nil.

This variable has no effect unless the buffer's value of
\`bidi-display-reordering' is non-nil.  */);

 DEFVAR_PER_BUFFER ("truncate-lines", &BVAR (current_buffer, truncate_lines), Qnil,
		     doc: /* *Non-nil means do not display continuation lines.
Instead, give each line of text just one screen line.

Note that this is overridden by the variable
`truncate-partial-width-windows' if that variable is non-nil
and this buffer is not full-frame width.  */);

  DEFVAR_PER_BUFFER ("word-wrap", &BVAR (current_buffer, word_wrap), Qnil,
		     doc: /* *Non-nil means to use word-wrapping for continuation lines.
When word-wrapping is on, continuation lines are wrapped at the space
or tab character nearest to the right window edge.
If nil, continuation lines are wrapped at the right screen edge.

This variable has no effect if long lines are truncated (see
`truncate-lines' and `truncate-partial-width-windows').  If you use
word-wrapping, you might want to reduce the value of
`truncate-partial-width-windows', since wrapping can make text readable
in narrower windows.  */);

  DEFVAR_PER_BUFFER ("default-directory", &BVAR (current_buffer, directory),
		     make_number (Lisp_String),
		     doc: /* Name of default directory of current buffer.  Should end with slash.
To interactively change the default directory, use command `cd'.  */);

  DEFVAR_PER_BUFFER ("auto-fill-function", &BVAR (current_buffer, auto_fill_function),
		     Qnil,
		     doc: /* Function called (if non-nil) to perform auto-fill.
It is called after self-inserting any character specified in
the `auto-fill-chars' table.
NOTE: This variable is not a hook;
its value may not be a list of functions.  */);

  DEFVAR_PER_BUFFER ("buffer-file-name", &BVAR (current_buffer, filename),
		     make_number (Lisp_String),
		     doc: /* Name of file visited in current buffer, or nil if not visiting a file.  */);

  DEFVAR_PER_BUFFER ("buffer-file-truename", &BVAR (current_buffer, file_truename),
		     make_number (Lisp_String),
		     doc: /* Abbreviated truename of file visited in current buffer, or nil if none.
The truename of a file is calculated by `file-truename'
and then abbreviated with `abbreviate-file-name'.  */);

  DEFVAR_PER_BUFFER ("buffer-auto-save-file-name",
		     &BVAR (current_buffer, auto_save_file_name),
		     make_number (Lisp_String),
		     doc: /* Name of file for auto-saving current buffer.
If it is nil, that means don't auto-save this buffer.  */);

  DEFVAR_PER_BUFFER ("buffer-read-only", &BVAR (current_buffer, read_only), Qnil,
		     doc: /* Non-nil if this buffer is read-only.  */);

  DEFVAR_PER_BUFFER ("buffer-backed-up", &BVAR (current_buffer, backed_up), Qnil,
		     doc: /* Non-nil if this buffer's file has been backed up.
Backing up is done before the first time the file is saved.  */);

  DEFVAR_PER_BUFFER ("buffer-saved-size", &BVAR (current_buffer, save_length),
		     make_number (LISP_INT_TAG),
		     doc: /* Length of current buffer when last read in, saved or auto-saved.
0 initially.
-1 means auto-saving turned off until next real save.

If you set this to -2, that means don't turn off auto-saving in this buffer
if its text size shrinks.   If you use `buffer-swap-text' on a buffer,
you probably should set this to -2 in that buffer.  */);

  DEFVAR_PER_BUFFER ("selective-display", &BVAR (current_buffer, selective_display),
		     Qnil,
		     doc: /* Non-nil enables selective display.
An integer N as value means display only lines
that start with less than N columns of space.
A value of t means that the character ^M makes itself and
all the rest of the line invisible; also, when saving the buffer
in a file, save the ^M as a newline.  */);

#ifndef old
  DEFVAR_PER_BUFFER ("selective-display-ellipses",
		     &BVAR (current_buffer, selective_display_ellipses),
		     Qnil,
		     doc: /* Non-nil means display ... on previous line when a line is invisible.  */);
#endif

  DEFVAR_PER_BUFFER ("overwrite-mode", &BVAR (current_buffer, overwrite_mode), Qnil,
		     doc: /* Non-nil if self-insertion should replace existing text.
The value should be one of `overwrite-mode-textual',
`overwrite-mode-binary', or nil.
If it is `overwrite-mode-textual', self-insertion still
inserts at the end of a line, and inserts when point is before a tab,
until the tab is filled in.
If `overwrite-mode-binary', self-insertion replaces newlines and tabs too.  */);

  DEFVAR_PER_BUFFER ("buffer-display-table", &BVAR (current_buffer, display_table),
		     Qnil,
		     doc: /* Display table that controls display of the contents of current buffer.

If this variable is nil, the value of `standard-display-table' is used.
Each window can have its own, overriding display table, see
`set-window-display-table' and `window-display-table'.

The display table is a char-table created with `make-display-table'.
A char-table is an array indexed by character codes.  Normal array
primitives `aref' and `aset' can be used to access elements of a char-table.

Each of the char-table elements control how to display the corresponding
text character: the element at index C in the table says how to display
the character whose code is C.  Each element should be a vector of
characters or nil.  The value nil means display the character in the
default fashion; otherwise, the characters from the vector are delivered
to the screen instead of the original character.

For example, (aset buffer-display-table ?X [?Y]) tells Emacs
to display a capital Y instead of each X character.

In addition, a char-table has six extra slots to control the display of:

  the end of a truncated screen line (extra-slot 0, a single character);
  the end of a continued line (extra-slot 1, a single character);
  the escape character used to display character codes in octal
    (extra-slot 2, a single character);
  the character used as an arrow for control characters (extra-slot 3,
    a single character);
  the decoration indicating the presence of invisible lines (extra-slot 4,
    a vector of characters);
  the character used to draw the border between side-by-side windows
    (extra-slot 5, a single character).

See also the functions `display-table-slot' and `set-display-table-slot'.  */);

  DEFVAR_PER_BUFFER ("left-margin-width", &BVAR (current_buffer, left_margin_cols),
		     Qnil,
		     doc: /* *Width of left marginal area for display of a buffer.
A value of nil means no marginal area.  */);

  DEFVAR_PER_BUFFER ("right-margin-width", &BVAR (current_buffer, right_margin_cols),
		     Qnil,
		     doc: /* *Width of right marginal area for display of a buffer.
A value of nil means no marginal area.  */);

  DEFVAR_PER_BUFFER ("left-fringe-width", &BVAR (current_buffer, left_fringe_width),
		     Qnil,
		     doc: /* *Width of this buffer's left fringe (in pixels).
A value of 0 means no left fringe is shown in this buffer's window.
A value of nil means to use the left fringe width from the window's frame.  */);

  DEFVAR_PER_BUFFER ("right-fringe-width", &BVAR (current_buffer, right_fringe_width),
		     Qnil,
		     doc: /* *Width of this buffer's right fringe (in pixels).
A value of 0 means no right fringe is shown in this buffer's window.
A value of nil means to use the right fringe width from the window's frame.  */);

  DEFVAR_PER_BUFFER ("fringes-outside-margins", &BVAR (current_buffer, fringes_outside_margins),
		     Qnil,
		     doc: /* *Non-nil means to display fringes outside display margins.
A value of nil means to display fringes between margins and buffer text.  */);

  DEFVAR_PER_BUFFER ("scroll-bar-width", &BVAR (current_buffer, scroll_bar_width),
		     Qnil,
		     doc: /* *Width of this buffer's scroll bars in pixels.
A value of nil means to use the scroll bar width from the window's frame.  */);

  DEFVAR_PER_BUFFER ("vertical-scroll-bar", &BVAR (current_buffer, vertical_scroll_bar_type),
		     Qnil,
		     doc: /* *Position of this buffer's vertical scroll bar.
The value takes effect whenever you tell a window to display this buffer;
for instance, with `set-window-buffer' or when `display-buffer' displays it.

A value of `left' or `right' means put the vertical scroll bar at that side
of the window; a value of nil means don't show any vertical scroll bars.
A value of t (the default) means do whatever the window's frame specifies.  */);

  DEFVAR_PER_BUFFER ("indicate-empty-lines",
		     &BVAR (current_buffer, indicate_empty_lines), Qnil,
		     doc: /* *Visually indicate empty lines after the buffer end.
If non-nil, a bitmap is displayed in the left fringe of a window on
window-systems.  */);

  DEFVAR_PER_BUFFER ("indicate-buffer-boundaries",
		     &BVAR (current_buffer, indicate_buffer_boundaries), Qnil,
		     doc: /* *Visually indicate buffer boundaries and scrolling.
If non-nil, the first and last line of the buffer are marked in the fringe
of a window on window-systems with angle bitmaps, or if the window can be
scrolled, the top and bottom line of the window are marked with up and down
arrow bitmaps.

If value is a symbol `left' or `right', both angle and arrow bitmaps
are displayed in the left or right fringe, resp.  Any other value
that doesn't look like an alist means display the angle bitmaps in
the left fringe but no arrows.

You can exercise more precise control by using an alist as the
value.  Each alist element (INDICATOR . POSITION) specifies
where to show one of the indicators.  INDICATOR is one of `top',
`bottom', `up', `down', or t, which specifies the default position,
and POSITION is one of `left', `right', or nil, meaning do not show
this indicator.

For example, ((top . left) (t . right)) places the top angle bitmap in
left fringe, the bottom angle bitmap in right fringe, and both arrow
bitmaps in right fringe.  To show just the angle bitmaps in the left
fringe, but no arrow bitmaps, use ((top .  left) (bottom . left)).  */);

  DEFVAR_PER_BUFFER ("fringe-indicator-alist",
		     &BVAR (current_buffer, fringe_indicator_alist), Qnil,
		     doc: /* *Mapping from logical to physical fringe indicator bitmaps.
The value is an alist where each element (INDICATOR . BITMAPS)
specifies the fringe bitmaps used to display a specific logical
fringe indicator.

INDICATOR specifies the logical indicator type which is one of the
following symbols: `truncation' , `continuation', `overlay-arrow',
`top', `bottom', `top-bottom', `up', `down', empty-line', or `unknown'.

BITMAPS is a list of symbols (LEFT RIGHT [LEFT1 RIGHT1]) which specifies
the actual bitmap shown in the left or right fringe for the logical
indicator.  LEFT and RIGHT are the bitmaps shown in the left and/or
right fringe for the specific indicator.  The LEFT1 or RIGHT1 bitmaps
are used only for the `bottom' and `top-bottom' indicators when the
last (only) line has no final newline.  BITMAPS may also be a single
symbol which is used in both left and right fringes.  */);

  DEFVAR_PER_BUFFER ("fringe-cursor-alist",
		     &BVAR (current_buffer, fringe_cursor_alist), Qnil,
		     doc: /* *Mapping from logical to physical fringe cursor bitmaps.
The value is an alist where each element (CURSOR . BITMAP)
specifies the fringe bitmaps used to display a specific logical
cursor type in the fringe.

CURSOR specifies the logical cursor type which is one of the following
symbols: `box' , `hollow', `bar', `hbar', or `hollow-small'.  The last
one is used to show a hollow cursor on narrow lines display lines
where the normal hollow cursor will not fit.

BITMAP is the corresponding fringe bitmap shown for the logical
cursor type.  */);

  DEFVAR_PER_BUFFER ("scroll-up-aggressively",
		     &BVAR (current_buffer, scroll_up_aggressively), Qnil,
		     doc: /* How far to scroll windows upward.
If you move point off the bottom, the window scrolls automatically.
This variable controls how far it scrolls.  The value nil, the default,
means scroll to center point.  A fraction means scroll to put point
that fraction of the window's height from the bottom of the window.
When the value is 0.0, point goes at the bottom line, which in the
simple case that you moved off with C-f means scrolling just one line.
1.0 means point goes at the top, so that in that simple case, the
window scrolls by a full window height.  Meaningful values are
between 0.0 and 1.0, inclusive.  */);

  DEFVAR_PER_BUFFER ("scroll-down-aggressively",
		     &BVAR (current_buffer, scroll_down_aggressively), Qnil,
		     doc: /* How far to scroll windows downward.
If you move point off the top, the window scrolls automatically.
This variable controls how far it scrolls.  The value nil, the default,
means scroll to center point.  A fraction means scroll to put point
that fraction of the window's height from the top of the window.
When the value is 0.0, point goes at the top line, which in the
simple case that you moved off with C-b means scrolling just one line.
1.0 means point goes at the bottom, so that in that simple case, the
window scrolls by a full window height.  Meaningful values are
between 0.0 and 1.0, inclusive.  */);

/*DEFVAR_LISP ("debug-check-symbol", &Vcheck_symbol,
    "Don't ask.");
*/

  DEFVAR_LISP ("before-change-functions", Vbefore_change_functions,
	       doc: /* List of functions to call before each text change.
Two arguments are passed to each function: the positions of
the beginning and end of the range of old text to be changed.
\(For an insertion, the beginning and end are at the same place.)
No information is given about the length of the text after the change.

Buffer changes made while executing the `before-change-functions'
don't call any before-change or after-change functions.
That's because `inhibit-modification-hooks' is temporarily set non-nil.

If an unhandled error happens in running these functions,
the variable's value remains nil.  That prevents the error
from happening repeatedly and making Emacs nonfunctional.  */);
  Vbefore_change_functions = Qnil;

  DEFVAR_LISP ("after-change-functions", Vafter_change_functions,
	       doc: /* List of functions to call after each text change.
Three arguments are passed to each function: the positions of
the beginning and end of the range of changed text,
and the length in bytes of the pre-change text replaced by that range.
\(For an insertion, the pre-change length is zero;
for a deletion, that length is the number of bytes deleted,
and the post-change beginning and end are at the same place.)

Buffer changes made while executing the `after-change-functions'
don't call any before-change or after-change functions.
That's because `inhibit-modification-hooks' is temporarily set non-nil.

If an unhandled error happens in running these functions,
the variable's value remains nil.  That prevents the error
from happening repeatedly and making Emacs nonfunctional.  */);
  Vafter_change_functions = Qnil;

  DEFVAR_LISP ("first-change-hook", Vfirst_change_hook,
	       doc: /* A list of functions to call before changing a buffer which is unmodified.
The functions are run using the `run-hooks' function.  */);
  Vfirst_change_hook = Qnil;

  DEFVAR_PER_BUFFER ("buffer-undo-list", &BVAR (current_buffer, undo_list), Qnil,
		     doc: /* List of undo entries in current buffer.
Recent changes come first; older changes follow newer.

An entry (BEG . END) represents an insertion which begins at
position BEG and ends at position END.

An entry (TEXT . POSITION) represents the deletion of the string TEXT
from (abs POSITION).  If POSITION is positive, point was at the front
of the text being deleted; if negative, point was at the end.

An entry (t HIGH . LOW) indicates that the buffer previously had
\"unmodified\" status.  HIGH and LOW are the high and low 16-bit portions
of the visited file's modification time, as of that time.  If the
modification time of the most recent save is different, this entry is
obsolete.

An entry (nil PROPERTY VALUE BEG . END) indicates that a text property
was modified between BEG and END.  PROPERTY is the property name,
and VALUE is the old value.

An entry (apply FUN-NAME . ARGS) means undo the change with
\(apply FUN-NAME ARGS).

An entry (apply DELTA BEG END FUN-NAME . ARGS) supports selective undo
in the active region.  BEG and END is the range affected by this entry
and DELTA is the number of bytes added or deleted in that range by
this change.

An entry (MARKER . DISTANCE) indicates that the marker MARKER
was adjusted in position by the offset DISTANCE (an integer).

An entry of the form POSITION indicates that point was at the buffer
location given by the integer.  Undoing an entry of this form places
point at POSITION.

Entries with value `nil' mark undo boundaries.  The undo command treats
the changes between two undo boundaries as a single step to be undone.

If the value of the variable is t, undo information is not recorded.  */);

  DEFVAR_PER_BUFFER ("mark-active", &BVAR (current_buffer, mark_active), Qnil,
		     doc: /* Non-nil means the mark and region are currently active in this buffer.  */);

  DEFVAR_PER_BUFFER ("cache-long-line-scans", &BVAR (current_buffer, cache_long_line_scans), Qnil,
		     doc: /* Non-nil means that Emacs should use caches to handle long lines more quickly.

Normally, the line-motion functions work by scanning the buffer for
newlines.  Columnar operations (like `move-to-column' and
`compute-motion') also work by scanning the buffer, summing character
widths as they go.  This works well for ordinary text, but if the
buffer's lines are very long (say, more than 500 characters), these
motion functions will take longer to execute.  Emacs may also take
longer to update the display.

If `cache-long-line-scans' is non-nil, these motion functions cache the
results of their scans, and consult the cache to avoid rescanning
regions of the buffer until the text is modified.  The caches are most
beneficial when they prevent the most searching---that is, when the
buffer contains long lines and large regions of characters with the
same, fixed screen width.

When `cache-long-line-scans' is non-nil, processing short lines will
become slightly slower (because of the overhead of consulting the
cache), and the caches will use memory roughly proportional to the
number of newlines and characters whose screen width varies.

The caches require no explicit maintenance; their accuracy is
maintained internally by the Emacs primitives.  Enabling or disabling
the cache should not affect the behavior of any of the motion
functions; it should only affect their performance.  */);

  DEFVAR_PER_BUFFER ("point-before-scroll", &BVAR (current_buffer, point_before_scroll), Qnil,
		     doc: /* Value of point before the last series of scroll operations, or nil.  */);

  DEFVAR_PER_BUFFER ("buffer-file-format", &BVAR (current_buffer, file_format), Qnil,
		     doc: /* List of formats to use when saving this buffer.
Formats are defined by `format-alist'.  This variable is
set when a file is visited.  */);

  DEFVAR_PER_BUFFER ("buffer-auto-save-file-format",
		     &BVAR (current_buffer, auto_save_file_format), Qnil,
		     doc: /* *Format in which to write auto-save files.
Should be a list of symbols naming formats that are defined in `format-alist'.
If it is t, which is the default, auto-save files are written in the
same format as a regular save would use.  */);

  DEFVAR_PER_BUFFER ("buffer-invisibility-spec",
		     &BVAR (current_buffer, invisibility_spec), Qnil,
		     doc: /* Invisibility spec of this buffer.
The default is t, which means that text is invisible
if it has a non-nil `invisible' property.
If the value is a list, a text character is invisible if its `invisible'
property is an element in that list (or is a list with members in common).
If an element is a cons cell of the form (PROP . ELLIPSIS),
then characters with property value PROP are invisible,
and they have an ellipsis as well if ELLIPSIS is non-nil.  */);

  DEFVAR_PER_BUFFER ("buffer-display-count",
		     &BVAR (current_buffer, display_count), Qnil,
		     doc: /* A number incremented each time this buffer is displayed in a window.
The function `set-window-buffer' increments it.  */);

  DEFVAR_PER_BUFFER ("buffer-display-time",
		     &BVAR (current_buffer, display_time), Qnil,
		     doc: /* Time stamp updated each time this buffer is displayed in a window.
The function `set-window-buffer' updates this variable
to the value obtained by calling `current-time'.
If the buffer has never been shown in a window, the value is nil.  */);

  DEFVAR_LISP ("transient-mark-mode", Vtransient_mark_mode,
	       doc: /*  Non-nil if Transient Mark mode is enabled.
See the command `transient-mark-mode' for a description of this minor mode.

Non-nil also enables highlighting of the region whenever the mark is active.
The variable `highlight-nonselected-windows' controls whether to highlight
all windows or just the selected window.

Lisp programs may give this variable certain special values:

- A value of `lambda' enables Transient Mark mode temporarily.
  It is disabled again after any subsequent action that would
  normally deactivate the mark (e.g. buffer modification).

- A value of (only . OLDVAL) enables Transient Mark mode
  temporarily.  After any subsequent point motion command that is
  not shift-translated, or any other action that would normally
  deactivate the mark (e.g. buffer modification), the value of
  `transient-mark-mode' is set to OLDVAL.  */);
  Vtransient_mark_mode = Qnil;

  DEFVAR_LISP ("inhibit-read-only", Vinhibit_read_only,
	       doc: /* *Non-nil means disregard read-only status of buffers or characters.
If the value is t, disregard `buffer-read-only' and all `read-only'
text properties.  If the value is a list, disregard `buffer-read-only'
and disregard a `read-only' text property if the property value
is a member of the list.  */);
  Vinhibit_read_only = Qnil;

  DEFVAR_PER_BUFFER ("cursor-type", &BVAR (current_buffer, cursor_type), Qnil,
		     doc: /* Cursor to use when this buffer is in the selected window.
Values are interpreted as follows:

  t 		  use the cursor specified for the frame
  nil		  don't display a cursor
  box		  display a filled box cursor
  hollow	  display a hollow box cursor
  bar		  display a vertical bar cursor with default width
  (bar . WIDTH)	  display a vertical bar cursor with width WIDTH
  hbar		  display a horizontal bar cursor with default height
  (hbar . HEIGHT) display a horizontal bar cursor with height HEIGHT
  ANYTHING ELSE	  display a hollow box cursor

When the buffer is displayed in a non-selected window, the
cursor's appearance is instead controlled by the variable
`cursor-in-non-selected-windows'.  */);

  DEFVAR_PER_BUFFER ("line-spacing",
		     &BVAR (current_buffer, extra_line_spacing), Qnil,
		     doc: /* Additional space to put between lines when displaying a buffer.
The space is measured in pixels, and put below lines on graphic displays,
see `display-graphic-p'.
If value is a floating point number, it specifies the spacing relative
to the default frame line height.  A value of nil means add no extra space.  */);

  DEFVAR_PER_BUFFER ("cursor-in-non-selected-windows",
		     &BVAR (current_buffer, cursor_in_non_selected_windows), Qnil,
		     doc: /* *Non-nil means show a cursor in non-selected windows.
If nil, only shows a cursor in the selected window.
If t, displays a cursor related to the usual cursor type
\(a solid box becomes hollow, a bar becomes a narrower bar).
You can also specify the cursor type as in the `cursor-type' variable.
Use Custom to set this variable and update the display."  */);

  DEFVAR_LISP ("kill-buffer-query-functions", Vkill_buffer_query_functions,
	       doc: /* List of functions called with no args to query before killing a buffer.
The buffer being killed will be current while the functions are running.
If any of them returns nil, the buffer is not killed.  */);
  Vkill_buffer_query_functions = Qnil;

  DEFVAR_LISP ("change-major-mode-hook", Vchange_major_mode_hook,
	       doc: /* Normal hook run before changing the major mode of a buffer.
The function `kill-all-local-variables' runs this before doing anything else.  */);
  Vchange_major_mode_hook = Qnil;
  Qchange_major_mode_hook = intern_c_string ("change-major-mode-hook");
  staticpro (&Qchange_major_mode_hook);

  defsubr (&Sbuffer_live_p);
  defsubr (&Sbuffer_list);
  defsubr (&Sget_buffer);
  defsubr (&Sget_file_buffer);
  defsubr (&Sget_buffer_create);
  defsubr (&Smake_indirect_buffer);
  defsubr (&Sgenerate_new_buffer_name);
  defsubr (&Sbuffer_name);
/*defsubr (&Sbuffer_number);*/
  defsubr (&Sbuffer_file_name);
  defsubr (&Sbuffer_base_buffer);
  defsubr (&Sbuffer_local_value);
  defsubr (&Sbuffer_local_variables);
  defsubr (&Sbuffer_modified_p);
  defsubr (&Sset_buffer_modified_p);
  defsubr (&Sbuffer_modified_tick);
  defsubr (&Sbuffer_chars_modified_tick);
  defsubr (&Srename_buffer);
  defsubr (&Sother_buffer);
  defsubr (&Sbuffer_enable_undo);
  defsubr (&Skill_buffer);
  defsubr (&Srecord_buffer);
  defsubr (&Sunrecord_buffer);
  defsubr (&Sset_buffer_major_mode);
  defsubr (&Scurrent_buffer);
  defsubr (&Sset_buffer);
  defsubr (&Sbarf_if_buffer_read_only);
  defsubr (&Serase_buffer);
  defsubr (&Sbuffer_swap_text);
  defsubr (&Sset_buffer_multibyte);
  defsubr (&Skill_all_local_variables);

  defsubr (&Soverlayp);
  defsubr (&Smake_overlay);
  defsubr (&Sdelete_overlay);
  defsubr (&Smove_overlay);
  defsubr (&Soverlay_start);
  defsubr (&Soverlay_end);
  defsubr (&Soverlay_buffer);
  defsubr (&Soverlay_properties);
  defsubr (&Soverlays_at);
  defsubr (&Soverlays_in);
  defsubr (&Snext_overlay_change);
  defsubr (&Sprevious_overlay_change);
  defsubr (&Soverlay_recenter);
  defsubr (&Soverlay_lists);
  defsubr (&Soverlay_get);
  defsubr (&Soverlay_put);
  defsubr (&Srestore_buffer_modified_p);
}

void
keys_of_buffer (void)
{
  initial_define_key (control_x_map, 'b', "switch-to-buffer");
  initial_define_key (control_x_map, 'k', "kill-buffer");

  /* This must not be in syms_of_buffer, because Qdisabled is not
     initialized when that function gets called.  */
  Fput (intern_c_string ("erase-buffer"), Qdisabled, Qt);
}<|MERGE_RESOLUTION|>--- conflicted
+++ resolved
@@ -1251,8 +1251,8 @@
     {
       buf = XCAR (tail);
       if (BUFFERP (buf) && !EQ (buf, buffer)
-	  && !NILP (XBUFFER (buf)->name)
-	  && (SREF (XBUFFER (buf)->name, 0) != ' ')
+	  && !NILP (BVAR (XBUFFER (buf), name))
+	  && (SREF (BVAR (XBUFFER (buf), name), 0) != ' ')
 	  /* If the frame has a buffer_predicate, disregard buffers that
 	     don't fit the predicate.  */
 	  && (NILP (pred) || !NILP (call1 (pred, buf))))
@@ -1270,26 +1270,12 @@
   for (; CONSP (tail); tail = XCDR (tail))
     {
       buf = Fcdr (XCAR (tail));
-<<<<<<< HEAD
       if (BUFFERP (buf) && !EQ (buf, buffer)
-	  && !NILP (XBUFFER (buf)->name)
-	  && (SREF (XBUFFER (buf)->name, 0) != ' ')
+	  && !NILP (BVAR (XBUFFER (buf), name))
+	  && (SREF (BVAR (XBUFFER (buf), name), 0) != ' ')
 	  /* If the frame has a buffer_predicate, disregard buffers that
 	     don't fit the predicate.  */
 	  && (NILP (pred) || !NILP (call1 (pred, buf))))
-=======
-      if (EQ (buf, buffer))
-	continue;
-      if (NILP (buf))
-	continue;
-      if (NILP (BVAR (XBUFFER (buf), name)))
-	continue;
-      if (SREF (BVAR (XBUFFER (buf), name), 0) == ' ')
-	continue;
-      /* If the selected frame has a buffer_predicate,
-	 disregard buffers that don't fit the predicate.  */
-      if (!NILP (pred))
->>>>>>> 06b840e0
 	{
 	  if (!NILP (visible_ok)
 	      || NILP (Fget_buffer_window (buf, Qvisible)))
@@ -1910,71 +1896,6 @@
     xsignal1 (Qbuffer_read_only, Fcurrent_buffer ());
   return Qnil;
 }
-<<<<<<< HEAD
-=======
-
-DEFUN ("bury-buffer", Fbury_buffer, Sbury_buffer, 0, 1, "",
-       doc: /* Put BUFFER-OR-NAME at the end of the list of all buffers.
-There it is the least likely candidate for `other-buffer' to return;
-thus, the least likely buffer for \\[switch-to-buffer] to select by
-default.
-
-The argument may be a buffer name or an actual buffer object.  If
-BUFFER-OR-NAME is nil or omitted, bury the current buffer and remove it
-from the selected window if it is displayed there.  If the selected
-window is dedicated to its buffer, delete that window if there are other
-windows on the same frame.  If the selected window is the only window on
-its frame, iconify that frame.  */)
-  (register Lisp_Object buffer_or_name)
-{
-  Lisp_Object buffer;
-
-  /* Figure out what buffer we're going to bury.  */
-  if (NILP (buffer_or_name))
-    {
-      Lisp_Object tem;
-      XSETBUFFER (buffer, current_buffer);
-
-      tem = Fwindow_buffer (selected_window);
-      /* If we're burying the current buffer, unshow it.  */
-      if (EQ (buffer, tem))
-	{
-	  if (NILP (Fwindow_dedicated_p (selected_window)))
-	    Fswitch_to_buffer (Fother_buffer (buffer, Qnil, Qnil), Qnil);
-	  else if (NILP (XWINDOW (selected_window)->parent))
-	    Ficonify_frame (Fwindow_frame (selected_window));
-	  else
-	    Fdelete_window (selected_window);
-	}
-    }
-  else
-    {
-      buffer = Fget_buffer (buffer_or_name);
-      if (NILP (buffer))
-	nsberror (buffer_or_name);
-    }
-
-  /* Move buffer to the end of the buffer list.  Do nothing if the
-     buffer is killed.  */
-  if (!NILP (BVAR (XBUFFER (buffer), name)))
-    {
-      Lisp_Object aelt, link;
-
-      aelt = Frassq (buffer, Vbuffer_alist);
-      link = Fmemq (aelt, Vbuffer_alist);
-      Vbuffer_alist = Fdelq (aelt, Vbuffer_alist);
-      XSETCDR (link, Qnil);
-      Vbuffer_alist = nconc2 (Vbuffer_alist, link);
-
-      XFRAME (selected_frame)->buffer_list
-        = Fdelq (buffer, XFRAME (selected_frame)->buffer_list);
-      XFRAME (selected_frame)->buried_buffer_list
-        = Fcons (buffer, Fdelq (buffer, XFRAME (selected_frame)->buried_buffer_list));
-    }
-
-  return Qnil;
-}
->>>>>>> 06b840e0
  
 DEFUN ("erase-buffer", Ferase_buffer, Serase_buffer, 0, 0, "*",
