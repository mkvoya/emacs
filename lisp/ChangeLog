<<<<<<< HEAD
2013-09-12  Kenichi Handa  <handa@gnu.org>

	* composite.el (compose-gstring-for-graphic): Handle enclosing
	mark.
=======
2013-09-12  Glenn Morris  <rgm@gnu.org>

	* vc/vc-svn.el (vc-svn-dir-status-files, vc-svn-dir-extra-headers)
	(vc-svn-ignore, vc-svn-retrieve-tag): Mark unused arguments.

	* subr.el (do-after-load-evaluation): Also give compiler warnings
	when obsolete files are used (except by obsolete files).

	* vc/vc-svn.el (vc-svn-parse-status): If there are multiple files
	in the status output, assume `filename' is the first.  (Bug#15322)

	* vc/vc.el (vc-deduce-fileset): Doc fix.

	* calc/calc-help.el (Info-goto-node):
	* progmodes/cperl-mode.el (Info-find-node):
	* vc/ediff.el (Info-goto-node): Update declarations.

	* vc/vc-dispatcher.el (vc-dir-refresh): Declare.

	* vc/vc-bzr.el (vc-compilation-mode): Declare.
	(vc-bzr-pull): Require vc-dispatcher.
	* vc/vc-git.el (vc-compilation-mode): Declare.
	(vc-git-pull): Require vc-dispatcher.

	* progmodes/ruby-mode.el (ruby-syntax-propertize-function): Declare.

	* progmodes/octave.el (help-button-action): Declare.

	* shell.el (shell-directory-tracker): Output error as a message
	rather than just returning it as a string.
	(shell-process-pushd): Remove useless use of message.

	* dframe.el (dframe-timer-fn):
	* files.el (dir-locals-read-from-file):
	* mpc.el (mpc--status-timer-run, mpc--status-idle-timer-run)
	(mpc-format):
	* reveal.el (reveal-post-command):
	* saveplace.el (load-save-place-alist-from-file):
	* shell.el (shell-resync-dirs):
	* w32-common-fns.el (x-get-selection-value):
	* emacs-lisp/copyright.el (copyright-find-copyright):
	* emacs-lisp/eldoc.el (eldoc-print-current-symbol-info):
	* emulation/tpu-edt.el (tpu-copy-keyfile):
	* play/bubbles.el (bubbles--mark-neighbourhood):
	* progmodes/executable.el
	(executable-make-buffer-file-executable-if-script-p):
	* term/pc-win.el (x-get-selection-value): Use with-demoted-errors.

2013-09-12  Stefan Monnier  <monnier@iro.umontreal.ca>

	Cleanup Eshell to rely less on dynamic scoping.
	* eshell/esh-opt.el (eshell-eval-using-options): Don't bind usage-msg,
	last-value, and ext-command here.  Bind `args' closer to `body'.
	(temp-args, last-value, usage-msg, ext-command, args): Don't defvar.
	(eshell--args): Declare new dynamic var.
	(eshell-do-opt): Add argument `args'.  Bind our own usage-msg,
	last-value, and ext-command.  Pass `args' to `body'.
	(eshell-process-args): Bind eshell--args.
	(eshell-set-option): Use eshell--args.
	* eshell/eshell.el (eshell): Use derived-mode-p.
	* eshell/esh-var.el (eshell-parse-variable): Use backquote.
	(eshell-parse-variable-ref): Remove unused vars `end' and `err'.
	(eshell-glob-function): Declare.
	* eshell/esh-util.el: Require cl-lib.
	(eshell-read-hosts-file): Avoid add-to-list.
	* eshell/esh-cmd.el (eshell-parse-lisp-argument): Remove unused var
	`err'.
	* eshell/em-unix.el (compilation-scroll-output, locate-history-list):
	Declare.
	(eshell/diff): Remove unused var `err'.
	* eshell/em-rebind.el (eshell-delete-backward-char): Remove unused arg
	`killflag'.
	* eshell/em-pred.el (eshell-parse-modifiers): Remove unused var `err'.
	* eshell/em-ls.el (eshell-ls-highlight-alist): Move defvars before
	first use.
	* eshell/em-glob.el (eshell-glob-matches, message-shown):
	Move declaration before first use.
	* eshell/em-alias.el (eshell-maybe-replace-by-alias): Use backquotes.
	* autorevert.el (auto-revert-notify-handler): Use `cl-dolist' since we
	rely on cl-return.

2013-09-12  Glenn Morris  <rgm@gnu.org>

	* term/ns-win.el (global-map): Remove binding for ispell-next,
	deleted 1999-05-29.  (Bug#15357)

2013-09-11  Glenn Morris  <rgm@gnu.org>

	* echistory.el (electric-command-history): Remove call to deleted func.

	* play/landmark.el (landmark-mode): Fix typos.

	* vc/vc-cvs.el (cvs-append-to-ignore): Fix arg spec.
	Check cvs-sort-ignore-file is bound.

	* savehist.el: No need for cl when compiling on Emacs.

2013-09-11  Stefan Monnier  <monnier@iro.umontreal.ca>

	* eshell/esh-mode.el (eshell-mode-syntax-table): Fix up initialization
	(bug#15338).
	(eshell-self-insert-command, eshell-send-invisible):
	Remove unused argument.
	(eshell-handle-control-codes): Remove unused var `orig'.
	Avoid delete-backward-char.

	* files.el (set-auto-mode): Simplify a bit further.

2013-09-11  Glenn Morris  <rgm@gnu.org>

	* files.el (interpreter-mode-alist): Remove \\` \\' parts.
	(set-auto-mode): Don't regexp-quote elements.
	* progmodes/python.el (interpreter-mode-alist): Remove \\` \\'.
	* progmodes/cc-mode.el (interpreter-mode-alist):
	* progmodes/ruby-mode.el (interpreter-mode-alist):
	Revert previous change.

2013-09-11  Stefan Monnier  <monnier@iro.umontreal.ca>

	* play/snake.el (snake-mode):
	* play/mpuz.el (mpuz-mode):
	* play/landmark.el (lm-mode):
	* play/blackbox.el (blackbox-mode):
	* play/5x5.el (5x5-mode):
	* obsolete/options.el (Edit-options-mode):
	* net/quickurl.el (quickurl-list-mode):
	* net/newst-treeview.el (newsticker-treeview-mode):
	* mail/rmailsum.el (rmail-summary-mode):
	* mail/mspools.el (mspools-mode):
	* locate.el (locate-mode):
	* ibuffer.el (ibuffer-mode):
	* emulation/ws-mode.el (wordstar-mode):
	* emacs-lisp/debug.el (debugger-mode):
	* array.el (array-mode):
	* net/eudc.el (eudc-mode): Use define-derived-mode.
	* net/mairix.el (mairix-searches-mode-font-lock-keywords):
	Move initialization into declaration.
	(mairix-searches-mode): Use define-derived-mode.
	* net/eudc-hotlist.el (eudc-hotlist-mode): Use define-derived-mode.
	(eudc-edit-hotlist): Use dolist.
	* man.el (Man-mode-syntax-table): Rename from man-mode-syntax-table.
	(Man-mode): Use define-derived-mode.
	* info.el (Info-edit-mode-map): Rename from Info-edit-map.
	(Info-edit-mode): Use define-derived-mode.
	(Info-cease-edit): Use Info-mode.
	* eshell/esh-mode.el (eshell-mode-syntax-table): Move initialization
	into declaration.
	(eshell-mode): Use define-derived-mode.
	* chistory.el (command-history-mode-map): Rename from
	command-history-map.
	(command-history-mode): Use define-derived-mode.
	(Command-history-setup): Remove function.
	* calc/calc.el (calc-trail-mode-map): New var.
	(calc-trail-mode): Use define-derived-mode.
	(calc-trail-buffer): Set calc-main-buffer manually.
	* bookmark.el (bookmark-insert-annotation): New function.
	(bookmark-edit-annotation): Use it.
	(bookmark-edit-annotation-mode): Make it a proper major mode.
	(bookmark-send-edited-annotation): Use derived-mode-p.
	* arc-mode.el (archive-mode): Move kill-all-local-variables a tiny bit
	closer to its ideal place.  Use \' to match EOS.

	* profiler.el (profiler-calltree-find): Use function-equal.

2013-09-10  Glenn Morris  <rgm@gnu.org>

	* files.el (interpreter-mode-alist): Convert to regexps.
	(set-auto-mode): Adapt for this.  (Bug#15306)
	* progmodes/cperl-mode.el (cperl-clobber-mode-lists):
	Comment out unused variable.
	* progmodes/cc-mode.el (interpreter-mode-alist):
	* progmodes/python.el (interpreter-mode-alist):
	* progmodes/ruby-mode.el (interpreter-mode-alist): Convert to regexps.
	* progmodes/sh-script.el (sh-set-shell):
	No longer use interpreter-mode-alist to get list of shells.

	* progmodes/cc-mode.el (awk-mode): Remove duplicate autoload.

2013-09-10  Stefan Monnier  <monnier@iro.umontreal.ca>

	* simple.el: Use set-temporary-overlay-map for universal-argument.
	(universal-argument-map): Don't use default-bindings (bug#15317).
	Bind switch-frame explicitly.  Replace universal-argument-minus with
	a conditional binding.
	(universal-argument-num-events, saved-overriding-map): Remove.
	(restore-overriding-map): Remove.
	(universal-argument--mode): Rename from save&set-overriding-map,
	and rewrite.
	(universal-argument, universal-argument-more, negative-argument)
	(digit-argument): Adjust accordingly.
	(universal-argument-minus): Remove.
	(universal-argument-other-key): Remove.

	* subr.el (with-demoted-errors): Add `format' argument.

2013-09-10  Michael Albinus  <michael.albinus@gmx.de>

	* net/tramp.el (tramp-cleanup): Remove.  Functionality added to
	`tramp-cleanup-connection'.

	* net/tramp-cmds.el (tramp-cleanup-connection): Add optional
	parameters KEEP-DEBUG and KEEP-PASSWORD.

	* net/tramp.el (tramp-file-name-handler):
	* net/tramp-adb.el (tramp-adb-maybe-open-connection):
	* net/tramp-sh.el (tramp-open-connection-setup-interactive-shell)
	(tramp-maybe-open-connection):
	* net/tramp-smb.el (tramp-smb-maybe-open-connection):
	Use `tramp-cleanup-connection'.

	* net/tramp-sh.el (tramp-maybe-open-connection):
	Catch 'uname-changed inside the progress reporter.

2013-09-10  Glenn Morris  <rgm@gnu.org>

	* simple.el (read-minibuffer): Unbreak it.  (Bug#15318)

	* dired-x.el (dired-mark-sexp): Unbreak for systems where ls
	returns "alternate access method" in mode (eg "-rw-r--r--.").

2013-09-08  Glenn Morris  <rgm@gnu.org>

	* saveplace.el (load-save-place-alist-from-file):
	Demote errors.  (Bug#15305)

2013-09-08  Michael Albinus  <michael.albinus@gmx.de>

	Improve compatibility with older Emacsen, and XEmacs.

	* net/tramp.el (tramp-find-method, tramp-find-user): Call `propertize'
	only if it is bound.  It isn't for XEmacs.
	(with-tramp-progress-reporter): Do not let-bind `result'.
	This yields to scoping errors in XEmacs.
	(tramp-handle-make-auto-save-file-name): New function, moved from
	tramp-sh.el.

	* net/tramp-adb.el (tramp-adb-file-name-handler-alist): Add handler
	for `make-auto-save-file-name'.
	(tramp-adb--gnu-switches-to-ash):
	Use `tramp-compat-replace-regexp-in-string'.

	* net/tramp-cache.el (tramp-cache-print): Call
	`substring-no-properties' only if it is bound.  It isn't for XEmacs.

	* net/tramp-cmds.el (tramp-bug): Call `propertize' only if it is
	bound.  It isn't for XEmacs.

	* net/tramp-compat.el (tramp-compat-copy-file):
	Catch `wrong-number-of-arguments' error.
	(tramp-compat-replace-regexp-in-string): New defun.

	* net/tramp-gvfs.el (tramp-gvfs-file-name-handler-alist): Add handler
	for `make-auto-save-file-name'.
	(tramp-gvfs-handle-copy-file): Use `tramp-compat-funcall' for
	`copy-file'.
	(tramp-gvfs-file-gvfs-monitor-file-process-filter)
	(tramp-gvfs-file-name): Use `tramp-compat-replace-regexp-in-string'.
	(tramp-synce-list-devices): Use `push' instead of `pushnew'.

	* net/tramp-gw.el (tramp-gw-open-network-stream):
	Use `tramp-compat-replace-regexp-in-string'.

	* net/tramp-sh.el (tramp-sh-file-name-handler-alist):
	Call `tramp-handle-make-auto-save-file-name'.
	(tramp-sh-handle-make-auto-save-file-name): Move to tramp.el.
	(tramp-sh-file-gvfs-monitor-dir-process-filter)
	(tramp-sh-file-inotifywait-process-filter):
	Use `tramp-compat-replace-regexp-in-string'.
	(tramp-compute-multi-hops): Use `push' instead of `pushnew'.

	* net/tramp-smb.el (tramp-smb-file-name-handler-alist): Add handler
	for `make-auto-save-file-name'.
	(tramp-smb-handle-copy-directory):
	Call `tramp-compat-replace-regexp-in-string'.
	(tramp-smb-get-file-entries): Use `push' instead of `pushnew'.
	(tramp-smb-handle-copy-file): Improve error message.
	(tramp-smb-handle-rename-file): Rename directly only in case
	`newname' does not exist yet.  This is a restriction of smbclient.
	(tramp-smb-maybe-open-connection): Rerun the function only when
	`auth-sources' is non-nil.
>>>>>>> 4dfa4b9b

2013-09-08  Kenichi Handa  <handa@gnu.org>

	* international/characters.el: Set category "^"	(Combining) for
	more characters.

2013-09-07  Alan Mackenzie  <acm@muc.de>

	Correctly fontify Java class constructors.
	* progmodes/cc-langs.el (c-type-decl-suffix-key): Now matches ")"
	in Java Mode.
	(c-recognize-typeless-decls): Set the Java value to t.
	* progmodes/cc-engine.el (c-forward-decl-or-cast-1):
	While handling a "(", add a check for, effectively, Java, and handle a
	"typeless" declaration there.

2013-09-07  Roland Winkler  <winkler@gnu.org>

	* textmodes/bibtex.el (bibtex-biblatex-entry-alist): Add optional
	field subtitle for entry type book.

2013-09-06  Stefan Monnier  <monnier@iro.umontreal.ca>

	* minibuffer.el: Make minibuffer-complete call completion-in-region
	rather than other way around.
	(completion--some, completion-pcm--find-all-completions):
	Don't delay signals when debugging.
	(minibuffer-completion-contents): Beware fields within the
	minibuffer contents.
	(completion-all-sorted-completions): Use defvar-local.
	(completion--do-completion, completion--cache-all-sorted-completions)
	(completion-all-sorted-completions, minibuffer-force-complete):
	Add args `beg' and `end'.
	(completion--in-region-1): New fun, extracted from minibuffer-complete.
	(minibuffer-complete): Use completion-in-region.
	(completion-complete-and-exit): New fun, extracted from
	minibuffer-complete-and-exit.
	(minibuffer-complete-and-exit): Use it.
	(completion--complete-and-exit): Rename from
	minibuffer--complete-and-exit.
	(completion-in-region--single-word): New function, extracted from
	minibuffer-complete-word.
	(minibuffer-complete-word): Use it.
	(display-completion-list): Make `common-substring' argument obsolete.
	(completion--in-region): Call completion--in-region-1 instead of
	minibuffer-complete.
	(completion-help-at-point): Pass boundaries to
	minibuffer-completion-help as args rather than via an overlay.
	(completion-pcm--string->pattern): Use `any-delim'.
	(completion-pcm--optimize-pattern): New function.
	(completion-pcm--pattern->regex): Handle `any-delim'.
	* icomplete.el (icomplete-forward-completions)
	(icomplete-backward-completions, icomplete-completions):
	Adjust calls to completion-all-sorted-completions and
	completion--cache-all-sorted-completions.
	(icomplete-with-completion-tables): Default to t.
	* emacs-lisp/crm.el (crm--current-element): Rename from
	crm--select-current-element.  Don't put an overlay but return the
	boundaries instead.
	(crm--completion-command): Take two new args to bind to the boundaries.
	(crm-completion-help): Adjust accordingly.
	(crm-complete): Use completion-in-region.
	(crm-complete-word): Use completion-in-region--single-word.
	(crm-complete-and-exit): Use completion-complete-and-exit.

2013-09-06  Stefan Monnier  <monnier@iro.umontreal.ca>

	* dired-x.el (dired-mark-sexp): Bind the vars lexically rather
	than dynamically.

2013-09-06  Juri Linkov  <juri@jurta.org>

	* info.el (Info-display-images-node): When image file doesn't exist
	display text version of the image if it's provided in the Info file.
	Otherwise, display the location of missing image from SRC attribute.
	Add help-echo text property from ALT attribute.  (Bug#15279)

2013-09-06  Stefan Monnier  <monnier@iro.umontreal.ca>

	* abbrev.el (edit-abbrevs-mode-map): Rename from edit-abbrevs-map.
	(edit-abbrevs-mode): Use define-derived-mode.

	* epa.el (epa--encode-coding-string, epa--decode-coding-string)
	(epa--select-safe-coding-system, epa--derived-mode-p): Make it obvious
	that it's defined.
	(epa-key-list-mode, epa-key-mode, epa-info-mode):
	Use define-derived-mode.

	* epg.el (epg-start-encrypt): Minor CSE simplification.

2013-09-06  William Xu  <william.xwl@gmail.com>

	* arc-mode.el: Add support for 7za (bug#15264).
	(archive-7z-program): New var.
	(archive-zip-extract, archive-zip-expunge, archive-zip-update)
	(archive-zip-update-case, archive-7z-extract, archive-7z-expunge)
	(archive-7z-update, archive-zip-extract, archive-7z-summarize): Use it.

2013-09-06  Michael Albinus  <michael.albinus@gmx.de>

	Remove URL syntax.

	* net/tramp.el (tramp-syntax, tramp-prefix-format)
	(tramp-postfix-method-format, tramp-prefix-ipv6-format)
	(tramp-postfix-ipv6-format, tramp-prefix-port-format)
	(tramp-postfix-host-format, tramp-file-name-regexp)
	(tramp-completion-file-name-regexp)
	(tramp-completion-dissect-file-name)
	(tramp-handle-substitute-in-file-name): Remove 'url case.
	(tramp-file-name-regexp-url)
	(tramp-completion-file-name-regexp-url): Remove constants.

2013-09-06  Glenn Morris  <rgm@gnu.org>

	* replace.el (replace-string): Doc fix re start/end.  (Bug#15275)

2013-09-05  Dmitry Gutov  <dgutov@yandex.ru>

	* progmodes/ruby-mode.el (ruby-font-lock-keywords): Move "Perl-ish
	keywords" below "here-doc beginnings" (Bug#15270).

2013-09-05  Stefan Monnier  <monnier@iro.umontreal.ca>

	* subr.el (pop): Use `car-safe'.
	* emacs-lisp/byte-opt.el (byte-optimize-form-code-walker): Remove hack
	to detect unused `pop' return value.

	* progmodes/python.el (python-nav-beginning-of-block): Remove unused
	var `block-regexp'.
	(python-nav--forward-sexp): Remove unused var `re-search-fn'.
	(python-fill-string): Remove unused var `marker'.
	(python-skeleton-add-menu-items): Remove unused var `items'.

	* international/mule-cmds.el: Require CL.
	(find-coding-systems-for-charsets): Avoid add-to-list.
	(sanitize-coding-system-list): New function, extracted from
	select-safe-coding-system-interactively.
	(select-safe-coding-system-interactively): Use it.
	(read-input-method-name): Accept symbols for `default'.

	* emacs-lisp/advice.el (defadvice): Add indent rule.

2013-09-05  Daniel Hackney  <dan@haxney.org>

	* dired-x.el:
	* net/ange-ftp.el:
	* net/browse-url.el:
	* net/dbus.el:
	* net/eudc.el:
	* net/eudcb-ldap.el:
	* net/eww.el:
	* net/imap.el:
	* printing.el:
	* vc/ediff-diff.el:
	* vc/ediff-init.el:
	* vc/ediff-merg.el:
	* vc/ediff-mult.el:
	* vc/ediff-util.el:
	* vc/ediff-wind.el:
	* vc/ediff.el:
	* vc/emerge.el:
	* vc/pcvs.el:
	* vc/vc-annotate.el: Prefix unused arguments with `_' to silence
	byte compiler.  Remove some unused let-bound variables.

2013-09-05  Stefan Monnier  <monnier@iro.umontreal.ca>

	* emacs-lisp/cconv.el: Use `car-safe' rather than `car' to access
	a "ref-cell", since it gets better optimized (bug#14883).

2013-09-05  Glenn Morris  <rgm@gnu.org>

	* progmodes/cc-awk.el (c-forward-sws): Declare.

2013-09-04  Glenn Morris  <rgm@gnu.org>

	* generic-x.el [rul-generic-mode]: Require cc-mode.
	(c++-mode-syntax-table): Declare.
	(rul-generic-mode-syntax-table): Init in the defvar.

2013-09-04  Stefan Monnier  <monnier@iro.umontreal.ca>

	* vc/vc-dispatcher.el (vc-run-delayed): New macro.
	(vc-do-command, vc-set-async-update):
	* vc/vc-mtn.el (vc-mtn-dir-status):
	* vc/vc-hg.el (vc-hg-dir-status, vc-hg-dir-status-files)
	(vc-hg-pull, vc-hg-merge-branch):
	* vc/vc-git.el (vc-git-dir-status-goto-stage, vc-git-pull)
	(vc-git-merge-branch):
	* vc/vc-cvs.el (vc-cvs-print-log, vc-cvs-dir-status)
	(vc-cvs-dir-status-files):
	* vc/vc-bzr.el (vc-bzr-pull, vc-bzr-merge-branch, vc-bzr-dir-status)
	(vc-bzr-dir-status-files):
	* vc/vc-arch.el (vc-arch-dir-status): Use vc-run-delayed.
	* vc/vc-annotate.el: Use lexical-binding.
	(vc-annotate-display-select, vc-annotate): Use vc-run-delayed.
	(vc-sentinel-movepoint): Declare.
	(vc-annotate): Don't use `goto-line'.
	* vc/vc.el (vc-diff-internal): Prefer a closure to `(lambda...).
	(vc-diff-internal, vc-log-internal-common): Use vc-run-delayed.
	(vc-sentinel-movepoint): Declare.
	* vc/vc-svn.el: Use lexical-binding.
	(vc-svn-dir-status, vc-svn-dir-status-files): Use vc-run-delayed.
	* vc/vc-sccs.el:
	* vc/vc-rcs.el: Use lexical-binding.

	* autorevert.el (auto-revert-notify-handler): Explicitly ignore
	`deleted'.  Don't drop errors silently.

	* emacs-lisp/gv.el (gv-get): Warn about CL-compiled places.

2013-09-04  Xue Fuqiao  <xfq.free@gmail.com>

	* vc/vc.el (vc-ignore): Rewrite.
	(vc-default-ignore): New function.
	(vc-default-ignore-completion-table): Use find-ignore-file.

	* vc/vc-bzr.el (vc-bzr-ignore, vc-bzr-ignore-completion-table):
	* vc/vc-git.el (vc-git-ignore, vc-git-ignore-completion-table):
	* vc/vc-hg.el (vc-hg-ignore, vc-hg-ignore-completion-table):
	Remove.  Most code moved to vc.el.

2013-09-03  Stefan Monnier  <monnier@iro.umontreal.ca>

	* net/tramp-gvfs.el (tramp-gvfs-mount-spec, tramp-synce-list-devices):
	* net/tramp-smb.el (tramp-smb-get-file-entries):
	* net/tramp-sh.el (tramp-sh-handle-insert-directory)
	(tramp-compute-multi-hops): Fix misuses of `add-to-list'.

	* net/eww.el (eww-display-raw): Remove unused argument `charset'.
	Update call to it.
	(eww-change-select): Remove unused var `properties'.
	(eww-make-unique-file-name): Remove unused var `base'.

	* finder.el (finder-compile-keywords): Don't mess with windows.

	* calculator.el (calculator-funcall): Fix typo in last change.

	* vc/vc-git.el (vc-git-checkin): Make it possible to commit a merge.

	* emacs-lisp/package.el (package-activate-1): Don't let a missing
	<pkg>-autoloads.el file stop us.

	* net/tramp.el (with-parsed-tramp-file-name): Silence compiler
	warnings, and factor out common code.

2013-09-03  Dmitry Gutov  <dgutov@yandex.ru>

	* progmodes/ruby-mode.el (ruby-calculate-indent): Consider
	two-character operators and whether the character preceding them
	changes their meaning (Bug#15208).

2013-09-02  Fabián Ezequiel Gallina  <fgallina@gnu.org>

	Format code sent to Python shell for robustness.
	* progmodes/python.el (python-shell-buffer-substring):
	New function.
	(python-shell-send-region, python-shell-send-buffer): Use it.

2013-09-02  Michael Albinus  <michael.albinus@gmx.de>

	* net/tramp-compat.el (tramp-compat-user-error): Move it ...
	* net/tramp.el (tramp-user-error): ... here.
	(tramp-find-method, tramp-check-proper-host)
	(tramp-dissect-file-name, tramp-debug-message)
	(tramp-handle-shell-command):
	* net/tramp-adb.el (tramp-adb-handle-shell-command):
	* net/tramp-gvfs.el (tramp-gvfs-file-name-handler): Adapt callees.

	* net/tramp-cache.el (tramp-cache-print): Don't print text properties.

2013-09-02  Martin Rudalics  <rudalics@gmx.at>

	* avoid.el (mouse-avoidance-point-position)
	(mouse-avoidance-too-close-p): Handle case where posn-at-point
	returns nil.

2013-09-02  Fabián Ezequiel Gallina  <fgallina@gnu.org>

	* progmodes/python.el (python-shell-completion-get-completions):
	Drop use of deleted `comint-last-prompt-overlay'.
	(python-nav-if-name-main): New command.

2013-09-01  Glenn Morris  <rgm@gnu.org>

	* Makefile.in (setwins, setwins_almost, setwins_for_subdirs):
	Avoid leading space in $wins.  Otherwise the sed command used by
	eg compile-main ends up containing "/*.el".  (Bug#15170)

	* frame.el (frame-background-mode): Doc fix.  (Bug#15226)

2013-08-30  Glenn Morris  <rgm@gnu.org>

	* emacs-lisp/bytecomp.el (byte-recompile-directory):
	Fix is-this-a-directory logic.  (Bug#15220)

2013-08-29  Stefan Monnier  <monnier@iro.umontreal.ca>

	* textmodes/css-mode.el: Use SMIE.
	(css-smie-grammar): New var.
	(css-smie--forward-token, css-smie--backward-token)
	(css-smie-rules): New functions.
	(css-mode): Use them.
	(css-navigation-syntax-table): Remove var.
	(css-backward-sexp, css-forward-sexp, css-indent-calculate-virtual)
	(css-indent-calculate, css-indent-line): Remove functions.

	Misc changes to reduce use of `(lambda...); and other cleanups.
	* cus-edit.el: Use lexical-binding.
	(customize-push-and-save, customize-apropos)
	(custom-buffer-create-internal): Use closures.
	* progmodes/bat-mode.el (bat-mode-syntax-table): "..." are strings.
	* progmodes/ada-xref.el: Use setq.
	* net/tramp.el (with-tramp-progress-reporter): Avoid setq.
	* dframe.el: Use lexical-binding.
	(dframe-frame-mode): Fix calling convention for hooks.  Use a closure.
	* speedbar.el (speedbar-frame-mode): Adjust call accordingly.
	* descr-text.el: Use lexical-binding.
	(describe-text-widget, describe-text-sexp, describe-property-list):
	Use closures.
	* comint.el (comint-history-isearch-push-state): Use a closure.
	* calculator.el: Use lexical-binding.
	(calculator-number-to-string): Make it work with lexical-binding.
	(calculator-funcall): Same and use cl-letf.

	* emacs-lisp/lisp.el (lisp--company-doc-buffer)
	(lisp--company-doc-string, lisp--company-location): New functions.
	(lisp-completion-at-point): Use them to improve Company support.

	* progmodes/ruby-mode.el (ruby-smie-grammar): Add rule for formal
	params of lambda expressions.
	(ruby-smie--implicit-semi-p): Refine rule (bug#15208).
	(ruby-smie--opening-pipe-p): New function.
	(ruby-smie--forward-token, ruby-smie--backward-token): Handle Ruby
	symbols and matched |...| for formal params.
	(ruby-smie-rules): Don't let the formal params of a "do" prevent it
	from being treated as hanging.  Handle "rescue".

2013-08-29  Glenn Morris  <rgm@gnu.org>

	* progmodes/cc-engine.el (c-pull-open-brace):
	Move definition before use.

2013-08-29  Stefan Monnier  <monnier@iro.umontreal.ca>

	* emacs-lisp/cl-macs.el (cl-defsubst): Make it clear that args
	are immutable.  Don't use `unsafe' any more.
	(cl--defsubst-expand): Don't substitute at the same time as keeping
	a residual unused let-binding.  Don't use `unsafe' any more.

2013-08-29  Glenn Morris  <rgm@gnu.org>

	* calendar/cal-china.el (calendar-chinese-year-cache):
	Recenter on 2015.

	* nxml/nxml-util.el (nxml-debug-clear-inside):
	Use cl-loop rather than loop.

	* net/eww.el (eww-mode-map): Lower-case menu bar entries look bad.

	* progmodes/sh-script.el (sh-builtins) <bash>: Add some bash4-isms.

2013-08-28  Glenn Morris  <rgm@gnu.org>

	* progmodes/antlr-mode.el: No need to require cc-mode twice.

	* progmodes/cc-bytecomp.el (cc-require): Handle uncompiled case.

	* progmodes/cc-mode.el (c-define-abbrev-table): Handle NAME unbound.

2013-08-28  Stefan Monnier  <monnier@iro.umontreal.ca>

	* simple.el (repeat-complex-command--called-interactively-skip):
	New function.
	(repeat-complex-command): Use it (bug#14136).

	* progmodes/cc-mode.el: Minor cleanup of var declarations.
	(c-define-abbrev-table): Add `doc' argument.
	(c-mode-abbrev-table, c++-mode-abbrev-table)
	(objc-mode-abbrev-table, java-mode-abbrev-table)
	(idl-mode-abbrev-table, pike-mode-abbrev-table)
	(awk-mode-abbrev-table): Use it.
	(c-mode-syntax-table, c-mode-map, c++-mode-syntax-table)
	(c++-mode-map, objc-mode-syntax-table, objc-mode-map)
	(java-mode-syntax-table, java-mode-map, idl-mode-syntax-table)
	(idl-mode-map, pike-mode-syntax-table, pike-mode-map, awk-mode-map):
	Move initialization into the declaration; and remove any
	autoload cookie.

	* epg.el (epg--process-filter): Use with-current-buffer, save-excursion
	and dynamic let binding.

	* vc/smerge-mode.el: Remove redundant :group args.

	* emacs-lisp/package.el (package-activate-1): Don't add unnecessarily
	to load-path.

2013-08-28  Juri Linkov  <juri@jurta.org>

	* isearch.el (isearch-reread-key-sequence-naturally): Use non-nil
	arg DONT-DOWNCASE-LAST of `read-key-sequence'.
	(isearch-other-meta-char): Handle an undefined shifted printing
	character by downshifting it.  (Bug#15200)

2013-08-28  Juri Linkov  <juri@jurta.org>

	* isearch.el (isearch-search): Change regexp error message for
	non-regexp searches.  (Bug#15166)

2013-08-28  Paul Eggert  <eggert@cs.ucla.edu>

	* Makefile.in (SHELL): Now @SHELL@, not /bin/sh,
	for portability to hosts where /bin/sh has problems.

2013-08-28  Stefan Monnier  <monnier@iro.umontreal.ca>

	* emacs-lisp/cconv.el (cconv--analyse-function): Improve warning.

2013-08-27  Juri Linkov  <juri@jurta.org>

	* isearch.el (isearch-other-meta-char): Don't store kmacro commands
	in the keyboard macro.  (Bug#15126)

2013-08-27  Juri Linkov  <juri@jurta.org>

	* isearch.el (isearch-quote-char): Comment out converting unibyte
	to multibyte, thus syncing with its `quoted-insert' counterpart.
	(Bug#15166)

2013-08-27  Martin Rudalics  <rudalics@gmx.at>

	* window.el (display-buffer-use-some-window): Add missing
	argument in call of get-largest-window (Bug#15185).
	Reported by Stephen Leake.

2013-08-27  Glenn Morris  <rgm@gnu.org>

	* emacs-lisp/package.el (package-buffer-info): Fix message typo.

2013-08-27  Stefan Monnier  <monnier@iro.umontreal.ca>

	* progmodes/python.el (python-font-lock-keywords): Don't return nil
	from a matcher-function unless there's no more matches (bug#15161).

2013-08-26  Michael Albinus  <michael.albinus@gmx.de>

	* minibuffer.el: Revert change from 2013-08-20.

	* net/tramp.el (tramp-find-method, tramp-find-user): Mark result
	with text property `tramp-default', if appropriate.
	(tramp-check-proper-host): New defun.
	(tramp-dissect-file-name): Do not check hostname.  Revert change
	of 2013-03-18.
	(tramp-backtrace): Make VEC-OR-PROC optional.

	* net/tramp-adb.el (tramp-adb-maybe-open-connection):
	* net/tramp-gvfs.el (tramp-gvfs-maybe-open-connection):
	* net/tramp-sh.el (tramp-maybe-open-connection):
	* net/tramp-smb.el (tramp-smb-maybe-open-connection):
	Apply `tramp-check-proper-host'.

2013-08-26  Tassilo Horn  <tsdh@gnu.org>

	* epa-hook.el (epa-file-encrypt-to): Quote `safe-local-variable'
	lambda expression in order to have `describe-variable' display it.

2013-08-26  Michael Albinus  <michael.albinus@gmx.de>

	* net/tramp-sh.el (tramp-sh-handle-verify-visited-file-modtime):
	BUF can be optional.  (Bug#15186)

2013-08-25  Xue Fuqiao  <xfq.free@gmail.com>

	* progmodes/flymake.el (flymake-get-real-file-name-function):
	Fix broken customization.  (Bug#15184)

2013-08-25  Alan Mackenzie  <acm@muc.de>

	Improve indentation of bracelists defined by macros (without "=").

	* progmodes/cc-engine.el (c-inside-bracelist-p): When a macro
	expansion begins with "{", regard it as bracelist when it doesn't
	contain a ";".

	Parse C++ inher-intro when there's a template split over 2 lines.

	* progmodes/cc-engine.el (c-guess-basic-syntax CASE 5C): Code more
	rigorously the search for "class" etc. followed by ":".

	* progmodes/cc-langs.el (c-opt-<>-sexp-key): Make the value for
	random languages a regexp which never matches rather than nil.

	Handle "/"s more accurately in test for virtual semicolons (AWK Mode).

	* progmodes/cc-awk.el (c-awk-one-line-possibly-open-string-re)
	(c-awk-regexp-one-line-possibly-open-char-list-re)
	(c-awk-one-line-possibly-open-regexp-re)
	(c-awk-one-line-non-syn-ws*-re): Remove.
	(c-awk-possibly-open-string-re, c-awk-non-/-syn-ws*-re)
	(c-awk-space*-/-re, c-awk-space*-regexp-/-re)
	(c-awk-space*-unclosed-regexp-/-re): New constants.
	(c-awk-at-vsemi-p): Reformulate better to recognize "/"s which
	aren't regexp delimiters.

	* progmodes/cc-engine.el (c-crosses-statement-barrier-p): Add in
	handling for a rare situation in AWK Mode involving unterminated
	strings/regexps.

2013-08-23  Glenn Morris  <rgm@gnu.org>

	* files.el (auto-mode-alist): Use sh-mode for .bash_history.

	* files.el (interpreter-mode-alist): Use tcl-mode for expect scripts.

	* files.el (create-file-buffer): If the result would begin with
	spaces, prepend a "|" instead of removing them.  (Bug#15162)

2013-08-23  Stefan Monnier  <monnier@iro.umontreal.ca>

	* textmodes/fill.el (fill-match-adaptive-prefix): Don't throw away
	text-properties (bug#15155).

	* calc/calc-keypd.el (calc-keypad-execute): `x-flush-mouse-queue' doesn't
	exist any more.
	(calc-keypad-redraw): Remove unused var `pad'.
	(calc-keypad-press): Remove unused var `menu'.

2013-08-23  Martin Rudalics  <rudalics@gmx.at>

	* window.el (display-buffer-pop-up-frame):
	Call pop-up-frame-function with BUFFER current so `make-frame' will
	use it as the new frame's buffer (Bug#15133).

2013-08-22  Stefan Monnier  <monnier@iro.umontreal.ca>

	* calendar/timeclock.el: Minor cleanups.
	(timeclock-ask-before-exiting, timeclock-use-display-time):
	Use `symbol'.
	(timeclock-modeline-display): Define as alias before the
	actual definition.
	(timeclock-mode-line-display): Use define-minor-mode.
	(timeclock-day-list-template): Make it a function, add an argument.
	(timeclock-day-list-required, timeclock-day-list-length)
	(timeclock-day-list-debt, timeclock-day-list-span)
	(timeclock-day-list-break): Adjust calls accordingly.

2013-08-21  Stefan Monnier  <monnier@iro.umontreal.ca>

	* emacs-lisp/pp.el (pp-eval-expression, pp-macroexpand-expression):
	Use read--expression so that completion works again.

2013-08-21  Sam Steingold  <sds@gnu.org>

	Add rudimentary inferior shell interaction
	* progmodes/sh-script.el (sh-shell-process): New buffer-local variable.
	(sh-set-shell): Reset it.
	(sh-show-shell, sh-cd-here, sh-send-line-or-region-and-step):
	New commands (bound to C-c C-z, C-c C-d, and C-c C-n).

2013-08-20  Stefan Monnier  <monnier@iro.umontreal.ca>

	* align.el: Use lexical-binding.
	(align-region): Simplify accordingly.

2013-08-20  Michael Albinus  <michael.albinus@gmx.de>

	* minibuffer.el (completion--sifn-requote): Bind `non-essential'.

	* rfn-eshadow.el (rfn-eshadow-update-overlay): Move binding of
	`non-essential' up.

2013-08-17  Michael Albinus  <michael.albinus@gmx.de>

	* net/tramp.el:
	* net/tramp-adb.el:
	* net/tramp-cmds.el:
	* net/tramp-ftp.el:
	* net/tramp-gvfs.el:
	* net/tramp-gw.el:
	* net/tramp-sh.el: Don't wrap external variable declarations by
	`eval-when-compile'.

2013-08-16  Lars Magne Ingebrigtsen  <larsi@gnus.org>

	* net/shr.el (shr-rescale-image): Use ImageMagick even for GIFs
	now that Emacs supports ImageMagick animations.

2013-08-16  Michael Albinus  <michael.albinus@gmx.de>

	* net/tramp-cmds.el (top): Don't declare `buffer-name'.
	(tramp-append-tramp-buffers): Rewrite buffer local variables part.

2013-08-16  Martin Rudalics  <rudalics@gmx.at>

	* window.el (mouse-autoselect-window-select): Do autoselect when
	mouse pointer is on margin.

2013-08-16  William Parsons  <wbparsons@alum.mit.edu>  (tiny change)

	* net/ange-ftp.el (ange-ftp-skip-msgs): Add 500 EPSV.  (Bug#1972)

2013-08-16  Glenn Morris  <rgm@gnu.org>

	* net/ange-ftp.el (ange-ftp-good-msgs, ange-ftp-get-pwd):
	Handle "Remote Directory" response of some clients.  (Bug#15058)

	* emacs-lisp/bytecomp.el (byte-compile-make-variable-buffer-local):
	Tweak warning.  (Bug#14926)

	* menu-bar.el (send-mail-item-name, read-mail-item-name): Remove.
	(menu-bar-tools-menu): Simplify news and mail items.  (Bug#15095)

	* image-mode.el (image-mode-map): Add menu items to reverse,
	increase, decrease, reset animation speed.
	(image--set-speed, image-increase-speed, image-decrease-speed)
	(image-reverse-speed, image-reset-speed): New functions.
	(image-mode-map): Add bindings for speed commands.

	* image.el (image-animate-get-speed, image-animate-set-speed):
	New functions.
	(image-animate-timeout): Respect image :speed property.

2013-08-15  Stefan Monnier  <monnier@iro.umontreal.ca>

	* emacs-lisp/debug.el (debugger-setup-buffer): Put point on the
	previous line (bug#15101).
	(debugger-eval-expression, debugger-record-expression):
	Use read--expression (bug#15102).

2013-08-15  Michael Albinus  <michael.albinus@gmx.de>

	Remove byte compiler warnings, visible when compiling with
	`byte-compile-force-lexical-warnings' set to t.

	* net/tramp.el (tramp-debug-message, tramp-message, tramp-error)
	(tramp-error-with-buffer): Rename ARGS to ARGUMENTS and BUFFER to BUF.
	(tramp-handle-unhandled-file-name-directory)
	(tramp-handle-file-notify-add-watch, tramp-action-login)
	(tramp-action-succeed, tramp-action-permission-denied)
	(tramp-action-terminal, tramp-action-process-alive): Prefix unused
	arguments with "_".

	* net/tramp-adb.el (tramp-adb-parse-device-names)
	(tramp-adb-handle-insert-directory, tramp-adb-handle-delete-file)
	(tramp-adb-handle-copy-file): Prefix unused arguments with "_".
	(tramp-adb-handle-file-truename): Remove unused arguments.

	* net/tramp-cache.el (tramp-flush-directory-property)
	(tramp-flush-connection-property, tramp-list-connections)
	(tramp-parse-connection-properties): Prefix unused arguments with "_".

	* net/tramp-compat.el (tramp-compat-make-temp-file):
	Rename FILENAME to F.

	* net/tramp-gvfs.el (tramp-gvfs-handle-file-notify-add-watch)
	(tramp-gvfs-handle-write-region, tramp-bluez-parse-device-names)
	(tramp-zeroconf-parse-workstation-device-names)
	(tramp-zeroconf-parse-webdav-device-names)
	(tramp-synce-parse-device-names): Prefix unused arguments with "_".

	* net/tramp-gw.el (tramp-gw-gw-proc-sentinel)
	(tramp-gw-aux-proc-sentinel): Prefix unused arguments with "_".

	* net/tramp-sh.el (tramp-sh-handle-file-truename): Remove unused
	arguments.
	(tramp-sh-handle-copy-file, tramp-sh-handle-dired-compress-file)
	(tramp-sh-handle-insert-file-contents-literally)
	(tramp-sh-handle-file-notify-add-watch): Prefix unused arguments
	with "_".
	(tramp-do-copy-or-rename-file, tramp-barf-if-no-shell-prompt):
	Remove unused variables.

	* net/tramp-smb.el (tramp-smb-handle-copy-directory)
	(tramp-smb-handle-copy-file, tramp-smb-handle-delete-file)
	(tramp-smb-read-file-entry): Prefix unused arguments with "_".

	* net/tramp-uu.el (tramp-uu-b64-alphabet, tramp-uu-b64-char-to-byte):
	Make them a defconst.
	(tramp-uuencode-region): Remove unused variable.

2013-08-14  Juanma Barranquero  <lekktu@gmail.com>

	* frameset.el (frameset--prop-setter): New function.
	(frameset-prop): Add gv-setter declaration.
	(frameset-filter-minibuffer): Deal with the case that the minibuffer
	parameter was already set in FILTERED.  Doc fix.
	(frameset--record-minibuffer-relationships): Allow saving a
	minibufferless frame without its corresponding minibuffer frame.
	(frameset--reuse-frame): Accept a match from an orphaned minibufferless
	frame, if the frame id matches.
	(frameset--minibufferless-last-p): Sort non-orphaned minibufferless
	frames before orphaned ones.
	(frameset-restore): Warn about orphaned windows, instead of error out.

2013-08-14  Martin Rudalics  <rudalics@gmx.at>

	* window.el (window-make-atom): Don't overwrite parameter
	already present.
	(display-buffer-in-atom-window): Handle special case where we
	split an already atomic window.
	(window--major-non-side-window, display-buffer-in-side-window)
	(window--side-check): Ignore minibuffer window when walking
	window tree.
	(window-deletable-p): Return 'frame only if no other frame uses
	our minibuffer window.
	(record-window-buffer): Run buffer-list-update-hook.
	(split-window): Make sure window--check-frame won't destroy an
	existing atomic window in case the new window gets nested
	inside.
	(display-buffer-at-bottom): Ignore minibuffer window when
	walking window tree.  Don't split a side window.
	(pop-to-buffer): Don't set-buffer here, the select-window call
	should do that.
	(mouse-autoselect-window-select): Autoselect only if we are in the
	text portion of the window.

2013-08-13  Lars Magne Ingebrigtsen  <larsi@gnus.org>

	* net/shr.el (shr-parse-image-data): New function to grab both the
	data itself and the Content-Type.
	(shr-put-image): Use it.

	* net/eww.el (eww-display-image): Ditto.

	* image.el (image-content-type-suffixes): New variable.

2013-08-13  Fabián Ezequiel Gallina  <fgallina@gnu.org>

	* progmodes/python.el (python-imenu--build-tree)
	(python-imenu--put-parent): Simplify and Fix (GH bug 146).

2013-08-13  Xue Fuqiao  <xfq.free@gmail.com>

	* simple.el (backward-word): Mention the optional argument.

2013-08-13  Stefan Monnier  <monnier@iro.umontreal.ca>

	* frameset.el (frameset--make): Rename constructor from make-frameset.
	(frameset-p, frameset-valid-p): Don't autoload.
	(frameset-valid-p): Use normal accessors.

2013-08-13  Glenn Morris  <rgm@gnu.org>

	* progmodes/compile.el (compile-command): Tweak example in doc.
	* obsolete/scribe.el (scribe-mode):
	* progmodes/mixal-mode.el (mixal-mode): Quote buffer name.  (Bug#15053)

	* mail/feedmail.el (feedmail-confirm-outgoing)
	(feedmail-display-full-frame, feedmail-deduce-bcc-where): Fix types.

	* cus-start.el (truncate-partial-width-windows): Fix type.

	* emulation/viper-init.el (viper-search-scroll-threshold): Fix type.

	* net/shr.el (shr-table-horizontal-line): Fix custom type.

2013-08-13  Stefan Monnier  <monnier@iro.umontreal.ca>

	* emacs-lisp/timer.el (timer--time-setter): New function.
	(timer--time): Use it as gv-setter.

	* emacs-lisp/gv.el (gv-define-simple-setter): Output warning when
	setter is not a symbol.

2013-08-12  Grégoire Jadi  <daimrod@gmail.com>

	* mail/sendmail.el (sendmail-send-it): Don't kill the error buffer
	if sending fails.  This makes debugging easier.

2013-08-12  Juanma Barranquero  <lekktu@gmail.com>

	* xml.el (xml-parse-tag-1): Use looking-at (this reverts change in
	2013-08-11T00:07:48Z!lekktu@gmail.com, which breaks the test suite).
	https://lists.gnu.org/archive/html/emacs-devel/2013-08/msg00263.html

2013-08-12  Eli Zaretskii  <eliz@gnu.org>

	* term/w32-win.el (dynamic-library-alist): Add DLLs for zlib.

2013-08-12  Glenn Morris  <rgm@gnu.org>

	* format.el (format-annotate-function):
	Handle read-only text properties in the source.  (Bug#14887)

2013-08-11  Lars Magne Ingebrigtsen  <larsi@gnus.org>

	* net/eww.el (eww-display-html): Ignore coding system errors.
	One web site uses "utf-8lias" as the coding system.

2013-08-11  Juanma Barranquero  <lekktu@gmail.com>

	* frameset.el (frameset-valid-p): Fix check; STATES can indeed be nil.

2013-08-10  Juanma Barranquero  <lekktu@gmail.com>

	* tutorial.el (tutorial--describe-nonstandard-key): Use string-match-p.
	(tutorial--detailed-help): Remove unused local variables.
	(tutorial--save-tutorial-to): Use ignore-errors.
	(help-with-tutorial): Use looking-at-p.

	* view.el (view-buffer-other-window, view-buffer-other-frame):
	Mark unused arguments.

	* woman.el (woman-parse-colon-path, woman-parse-colon-path)
	(woman-select-symbol-fonts, woman, woman-find-file)
	(woman-insert-file-contents, woman-non-underline-faces):
	Use string-match-p.
	(woman1-unquote): Move declaration.

	* xml.el (xml-parse-tag-1, xml-parse-string): Use looking-at-p.
	(xml-parse-dtd): Use looking-at-p, string-match-p.  Mark unused
	argument.  Remove unused local variable.
	(xml-parse-elem-type): Use string-match-p.
	(xml-substitute-numeric-entities): Use ignore-errors.

	* calculator.el (calculator): Mark unused argument.
	(calculator-paste, calculator-quit, calculator-integer-p):
	Use ignore-errors.
	(calculator-string-to-number, calculator-decimal, calculator-exp)
	(calculator-op-or-exp): Use string-match-p.

	* dired.el (dired-buffer-more-recently-used-p): Declare.
	(dired-insert-set-properties, dired-insert-old-subdirs):
	Use ignore-errors.

	* dired-aux.el (dired-compress): Use ignore-errors.
	(dired-do-chxxx, dired-do-chmod, dired-trample-file-versions)
	(dired-do-async-shell-command, dired-do-shell-command)
	(dired-shell-stuff-it, dired-compress-file, dired-insert-subdir)
	(dired-insert-subdir-validate): Use string-match-p.
	(dired-map-dired-file-lines, dired-subdir-hidden-p): Use looking-at-p.
	(dired-add-entry): Use string-match-p, looking-at-p.
	(dired-insert-subdir-newpos): Remove unused local variable.

	* filenotify.el (file-notify-callback): Remove unused local variable.

	* filesets.el (filesets-error): Mark unused argument.
	(filesets-which-command-p, filesets-filter-dir-names)
	(filesets-directory-files, filesets-get-external-viewer)
	(filesets-ingroup-get-data): Use string-match-p.

	* find-file.el (ff-other-file-name, ff-other-file-name)
	(ff-find-the-other-file, ff-cc-hh-converter):
	Remove unused local variables.
	(ff-get-file-name): Use string-match-p.
	(ff-all-dirs-under): Use ignore-errors.

	* follow.el (follow-comint-scroll-to-bottom): Mark unused argument.
	(follow-select-if-visible): Remove unused local variable.

	* forms.el (read-file-filter): Move declaration.
	(forms--make-format, forms--make-parser, forms-insert-record):
	Quote function with #'.
	(forms--update): Use string-match-p.  Quote function with #'.

	* help-mode.el (help-dir-local-var-def): Mark unused argument.
	(help-make-xrefs): Use looking-at-p.
	(help-xref-on-pp): Use looking-at-p, ignore-errors.

	* ibuffer.el (ibuffer-ext-visible-p): Declare.
	(ibuffer-confirm-operation-on): Use string-match-p.

	* msb.el (msb-item-handler, msb-dired-item-handler):
	Mark unused arguments.

	* ses.el (ses-decode-cell-symbol)
	(ses-kill-override): Remove unused local variable.
	(ses-create-cell-variable, ses-relocate-formula): Use string-match-p.
	(ses-load): Use ignore-errors, looking-at-p.
	(ses-jump-safe): Use ignore-errors.
	(ses-export-tsv, ses-export-tsf, ses-unsafe): Mark unused arguments.

	* tabify.el (untabify, tabify): Mark unused arguments.

	* thingatpt.el (thing-at-point--bounds-of-well-formed-url):
	Mark unused argument.
	(bounds-of-thing-at-point, thing-at-point-bounds-of-list-at-point)
	(thing-at-point-newsgroup-p, form-at-point): Use ignore-errors.

	* emacs-lisp/timer.el (timer--time): Define setter with
	gv-define-setter to avoid deprecation warning.

	* completion.el: Remove stuff unused since revno:3176 (1993-05-27).
	(*record-cmpl-statistics-p*): Remove (was commented out).
	(cmpl-statistics-block): Remove (body was commented out).
	All callers changed.
	(add-completions-from-buffer, load-completions-from-file):
	Remove unused variables.

2013-08-09  Juanma Barranquero  <lekktu@gmail.com>

	* filecache.el (file-cache-delete-file-list):
	Print message only when told so.
	(file-cache-files-matching): Use #' in mapconcat argument.

	* ffap.el (ffap-url-at-point): Fix reference to variable
	thing-at-point-default-mail-uri-scheme.

2013-08-09  Stefan Monnier  <monnier@iro.umontreal.ca>

	* subr.el (define-error): New function.
	* progmodes/ada-xref.el (ada-error-file-not-found): Rename from
	error-file-not-found and define with define-error.
	* emacs-lisp/cl-lib.el (cl-assertion-failed): Move here from subr.el
	and define with define-error.
	* userlock.el (file-locked, file-supersession):
	* simple.el (mark-inactive):
	* progmodes/js.el (js-moz-bad-rpc, js-js-error):
	* progmodes/ada-mode.el (ada-mode-errors):
	* play/life.el (life-extinct):
	* nxml/xsd-regexp.el (xsdre-invalid-regexp, xsdre-parse-error):
	* nxml/xmltok.el (xmltok-markup-declaration-parse-error):
	* nxml/rng-util.el (rng-error):
	* nxml/rng-uri.el (rng-uri-error):
	* nxml/rng-match.el (rng-compile-error):
	* nxml/rng-cmpct.el (rng-c-incorrect-schema):
	* nxml/nxml-util.el (nxml-error, nxml-file-parse-error):
	* nxml/nxml-rap.el (nxml-scan-error):
	* nxml/nxml-outln.el (nxml-outline-error):
	* net/soap-client.el (soap-error):
	* net/gnutls.el (gnutls-error):
	* net/ange-ftp.el (ftp-error):
	* mpc.el (mpc-proc-error):
	* json.el (json-error, json-readtable-error, json-unknown-keyword)
	(json-number-format, json-string-escape, json-string-format)
	(json-key-format, json-object-format):
	* jka-compr.el (compression-error):
	* international/quail.el (quail-error):
	* international/kkc.el (kkc-error):
	* emacs-lisp/ert.el (ert-test-failed):
	* calc/calc.el (calc-error, inexact-result, math-overflow)
	(math-underflow):
	* bookmark.el (bookmark-error-no-filename):
	* epg.el (epg-error): Define with define-error.

	* time.el (display-time-event-handler)
	(display-time-next-load-average): Don't call sit-for since it seems
	unnecessary (bug#15045).

	* emacs-lisp/checkdoc.el: Remove redundant :group keywords.
	Use #' instead of ' to quote functions.
	(checkdoc-output-mode): Use setq-local.
	(checkdoc-spellcheck-documentation-flag, checkdoc-ispell-lisp-words)
	(checkdoc-verb-check-experimental-flag, checkdoc-proper-noun-regexp)
	(checkdoc-common-verbs-regexp): Mark safe-local-variable (bug#15010).
	(checkdoc-ispell, checkdoc-ispell-current-buffer)
	(checkdoc-ispell-interactive, checkdoc-ispell-message-interactive)
	(checkdoc-ispell-message-text, checkdoc-ispell-start)
	(checkdoc-ispell-continue, checkdoc-ispell-comments)
	(checkdoc-ispell-defun): Remove unused arg `take-notes'.

	* ido.el (ido-completion-help): Fix up compiler warning.

2013-08-09  Juanma Barranquero  <lekktu@gmail.com>

	* frameset.el (frameset-p): Add autoload cookie.
	(frameset--jump-to-register): New function, based on code moved from
	register.el.
	(frameset-to-register): Move from register.el.  Adapt to `registerv'.

	* register.el (frameset-frame-id, frameset-frame-with-id, frameset-p)
	(frameset-restore, frameset-save, frameset-session-filter-alist):
	Remove declarations.
	(register-alist): Doc fix.
	(frameset-to-register): Move to frameset.el.
	(jump-to-register, describe-register-1): Remove frameset-specific code.

2013-08-08  Juanma Barranquero  <lekktu@gmail.com>

	* allout-widgets.el (allout-widgets-pre-command-business)
	(allout-widgets-post-command-business)
	(allout-widgets-after-change-handler)
	(allout-decorate-item-and-context, allout-set-boundary-marker)
	(allout-body-modification-handler)
	(allout-graphics-modification-handler): Mark ignored arguments.
	(allout-widgets-post-command-business)
	(allout-widgets-exposure-change-processor)
	(allout-widgets-exposure-undo-processor)
	(allout-decorate-item-and-context, allout-redecorate-visible-subtree)
	(allout-parse-item-at-point, allout-decorate-item-guides)
	(allout-decorate-item-cue, allout-item-span): Remove unused variables.
	* allout.el (epa-passphrase-callback-function): Declare.
	(allout-overlay-insert-in-front-handler)
	(allout-overlay-interior-modification-handler)
	(allout-isearch-end-handler, allout-chart-siblings)
	(allout-up-current-level, allout-end-of-level, allout-reindent-body)
	(allout-yank-processing, allout-process-exposed)
	(allout-latex-verb-quote, allout-latexify-one-item, outlineify-sticky)
	(allout-latex-verbatim-quote-curr-line): Remove unused variables.
	* emacs-lisp/lisp-mode.el (lisp-eval-defun, last-sexp-toggle-display)
	(lisp-indent-defform): Mark ignored arguments.
	(lisp-indent-line): Mark ignored arguments.  Remove unused variables.
	(calculate-lisp-indent): Remove unused variables.
	* international/characters.el (indian-2-column, arabic-2-column)
	(tibetan): Mark ignored arguments.
	(use-cjk-char-width-table): Mark ignored arguments.
	Remove unused variables.
	* international/fontset.el (build-default-fontset-data)
	(x-compose-font-name, create-fontset-from-fontset-spec):
	Mark ignored arguments.
	(fontset-plain-name): Remove unused variables.
	* international/mule.el (charset-id, charset-bytes, generic-char-p)
	(keyboard-coding-system): Mark ignored arguments.
	(find-auto-coding): Remove unused variables.  Use `ignore-errors'.
	* help.el (resize-temp-buffer-window):
	* window.el (display-buffer-in-major-side-window)
	(display-buffer-in-side-window, display-buffer-in-previous-window):
	Remove unused variables.
	* isearch.el (isearch-forward-symbol):
	* version.el (emacs-bzr-version-bzr):
	* international/mule-cmds.el (current-language-environment):
	* term/common-win.el (x-handle-iconic, x-handle-geometry)
	(x-handle-display):
	* term/pc-win.el (x-list-fonts, x-display-planes)
	(x-display-color-cells, x-server-max-request-size, x-server-vendor)
	(x-server-version, x-display-screens, x-display-mm-height)
	(x-display-mm-width, x-display-backing-store, x-display-visual-class)
	(x-selection-owner-p, x-own-selection-internal)
	(x-disown-selection-internal, x-get-selection-internal)
	(msdos-initialize-window-system):
	* term/tty-colors.el (tty-color-alist, tty-color-clear):
	* term/x-win.el (x-handle-no-bitmap-icon):
	* vc/vc-hooks.el (vc-mode, vc-default-make-version-backups-p)
	(vc-default-find-file-hook, vc-default-extra-menu):
	Mark ignored arguments.

2013-08-08  Stefan Monnier  <monnier@iro.umontreal.ca>

	* emacs-lisp/edebug.el (edebug-debugger): Use edebug-eval to run the
	break-condition in the context of the debugged code (bug#12685).

2013-08-08  Christopher Schmidt  <christopher@ch.ristopher.com>

	* comint.el:
	Do not use an overlay to highlight the last prompt.  (Bug#14744)
	(comint-mode): Make comint-last-prompt buffer local.
	(comint-last-prompt): New variable.
	(comint-last-prompt-overlay): Remove.  Superseded by
	comint-last-prompt.
	(comint-snapshot-last-prompt, comint-output-filter):
	Use comint-last-prompt.

2013-08-08  Juanma Barranquero  <lekktu@gmail.com>

	* frameset.el (frameset-valid-p): Check vector length.  Doc fix.
	(frameset-save): Check validity of the resulting frameset.

2013-08-08  Xue Fuqiao  <xfq.free@gmail.com>

	* ido.el (ido-record-command): Add doc string.

2013-08-08  Juanma Barranquero  <lekktu@gmail.com>

	* frameset.el (frameset): Do not disable creation of the default
	frameset-p predicate.  Doc fix.
	(frameset-valid-p): New function, copied from the old predicate-p.
	Add additional checks.
	(frameset-restore): Check with frameset-valid-p.
	(frameset-p, frameset-version, frameset-timestamp, frameset-app)
	(frameset-name, frameset-description, frameset-properties)
	(frameset-states): Add docstring.
	(frameset-session-filter-alist, frameset-persistent-filter-alist)
	(frameset-filter-alist): Doc fixes.

2013-08-08  Juanma Barranquero  <lekktu@gmail.com>

	* frameset.el (frameset-p, frameset-prop): Doc fixes.

2013-08-08  Stefan Monnier  <monnier@iro.umontreal.ca>

	* emacs-lisp/bytecomp.el (byte-compile-function-warn): New function,
	extracted from byte-compile-callargs-warn and byte-compile-normal-call.
	(byte-compile-callargs-warn, byte-compile-function-form): Use it.
	(byte-compile-normal-call): Remove obsolescence check.

2013-08-08  Juanma Barranquero  <lekktu@gmail.com>

	* frameset.el (frameset-restore): Doc fix.

	* register.el (frameset-frame-id, frameset-frame-with-id)
	(frameset-p, frameset-restore, frameset-save): Declare.
	(register-alist): Document framesets.
	(frameset-session-filter-alist): Declare.
	(frameset-to-register): New function.
	(jump-to-register): Implement jumping to framesets.  Doc fix.
	(describe-register-1): Describe framesets.

	* bindings.el (ctl-x-r-map): Bind ?f to frameset-to-register.

2013-08-07  Juanma Barranquero  <lekktu@gmail.com>

	* desktop.el (desktop-save-frameset): Use new frameset-save args.
	Use lexical-binding.

	* frameset.el (frameset): Use type vector, not list (incompatible
	change).  Do not declare a new constructor, use the default one.
	Upgrade suggested properties `app', `name' and `desc' to slots `app',
	`name' and `description', respectively, and add read-only slot
	`timestamp'.  Doc fixes.
	(frameset-copy, frameset-persistent-filter-alist)
	(frameset-filter-alist, frameset-switch-to-gui-p)
	(frameset-switch-to-tty-p, frameset-filter-tty-to-GUI)
	(frameset-filter-sanitize-color, frameset-filter-minibuffer)
	(frameset-filter-iconified, frameset-keep-original-display-p):
	Doc fixes.
	(frameset-filter-shelve-param, frameset-filter-unshelve-param):
	Rename from frameset-filter-(save|restore)-param.  All callers changed.
	Doc fix.
	(frameset-p): Adapt to change to vector and be more thorough.
	Change arg name to OBJECT.  Doc fix.
	(frameset-prop): Rename arg PROP to PROPERTY.  Doc fix.
	(frameset-session-filter-alist): Rename from frameset-live-filter-alist.
	All callers changed.
	(frameset-frame-with-id): Rename from frameset-locate-frame-id.
	All callers changed.
	(frameset--record-minibuffer-relationships): Rename from
	frameset--process-minibuffer-frames.  All callers changed.
	(frameset-save): Add new keyword arguments APP, NAME and DESCRIPTION.
	Use new default constructor (again).  Doc fix.
	(frameset--find-frame-if): Rename from `frameset--find-frame.
	All callers changed.
	(frameset--reuse-frame): Rename arg FRAME-CFG to PARAMETERS.
	(frameset--initial-params): Rename arg FRAME-CFG to PARAMETERS.
	Doc fix.
	(frameset--restore-frame): Rename args FRAME-CFG and WINDOW-CFG to
	PARAMETERS and WINDOW-STATE, respectively.
	(frameset-restore): Add new keyword argument PREDICATE.
	Reset frameset--target-display to nil.  Doc fix.

2013-08-07  Stefan Monnier  <monnier@iro.umontreal.ca>

	* progmodes/bat-mode.el (bat--syntax-propertize): New var.
	(bat-mode): Use it.
	(bat-mode-syntax-table): Mark \n as end-of-comment.
	(bat-font-lock-keywords): Remove comment rule.

	* progmodes/bat-mode.el: Rename from dos.el.  Use "bat-" prefix.
	(dos-mode-help): Remove.  Use describe-mode (C-h m) instead.

	* emacs-lisp/bytecomp.el: Check existence of f in #'f.
	(byte-compile-callargs-warn): Use `push'.
	(byte-compile-arglist-warn): Ignore higher-order "calls".
	(byte-compile-file-form-autoload): Use `pcase'.
	(byte-compile-function-form): If quoting a symbol, check that it exists.

2013-08-07  Eli Zaretskii  <eliz@gnu.org>

	* progmodes/dos.el (dos-font-lock-keywords): Rename LINUX to UNIX
	and add a few popular commands found in batch files.
	(dos, dos-label-face, dos-cmd-help, dos-run, dos-run-args)
	(dos-mode): Doc fixes.

2013-08-07  Stefan Monnier  <monnier@iro.umontreal.ca>

	* progmodes/dos.el (auto-mode-alist): Add entries for dos-mode.
	(dos-mode): Use setq-local.  Add space after "rem".
	(dos-mode-syntax-table): Don't use "w" for symbol chars.
	(dos-font-lock-keywords): Try to adjust font-lock rules accordingly.

2013-08-07  Arni Magnusson  <arnima@hafro.is>

	* progmodes/dos.el: New file.
	* generic-x.el (bat-generic-mode): Redefine as an obsolete alias to
	dos-mode.

2013-08-06  Glenn Morris  <rgm@gnu.org>

	* calendar/calendar.el: Add new faces, and day-header-array.
	(calendar-weekday-header, calendar-weekend-header)
	(calendar-month-header): New faces.
	(calendar-day-header-construct): New function.
	(calendar-day-header-width): Also :set calendar-day-header-array.
	(calendar-american-month-header, calendar-european-month-header)
	(calendar-iso-month-header): Use calendar- faces.
	(calendar-generate-month):
	Use calendar-day-header-array for day headers; apply faces to them.
	(calendar-mode): Check calendar-font-lock-keywords non-nil.
	(calendar-abbrev-construct): Add optional maxlen argument.
	(calendar-day-name-array): Doc fix.
	(calendar-day-name-array, calendar-abbrev-length)
	(calendar-day-abbrev-array):
	Also :set calendar-day-header-array, and maybe redraw.
	(calendar-day-header-array): New option.  (Bug#15007)
	(calendar-font-lock-keywords): Set to nil and make obsolete.
	(calendar-day-name): Add option to use header array.

2013-08-06  Lars Magne Ingebrigtsen  <larsi@gnus.org>

	* net/shr.el (shr-render-td): Remove debugging.
	(shr-render-td): Make width computation consistent by defaulting
	all zero-width columns to 10 characters.  This may not be optimal,
	but it's at least consistent.
	(shr-make-table-1): Redo last change to fix the real problem in
	colspan handling.

2013-08-06  Dmitry Antipov  <dmantipov@yandex.ru>

	* files.el (cache-long-line-scans):
	Make obsolete alias to `cache-long-scans'.

2013-08-06  Juanma Barranquero  <lekktu@gmail.com>

	* frameset.el (frameset, frameset-filter-alist)
	(frameset-filter-params, frameset-save, frameset--reuse-frame)
	(frameset--minibufferless-last-p, frameset-restore): Doc fixes.
	(frameset-compute-pos): Rename from frameset--compute-pos,
	and add docstring.
	(frameset-move-onscreen): Use frameset-compute-pos.
	Most changes suggested by Drew Adams <drew.adams@oracle.com>.

	* find-lisp.el (find-lisp-line-indent, find-lisp-find-dired-filter):
	Fix typos in docstrings.

2013-08-06  Dmitry Antipov  <dmantipov@yandex.ru>

	* frame.el (get-other-frame): Tiny cleanup.

2013-08-06  Juanma Barranquero  <lekktu@gmail.com>

	* vc/vc.el (vc-default-ignore-completion-table):
	Silence byte-compiler warning.

	* frameset.el (frameset-p): Don't check non-nullness of the `properties'
	slot , which can indeed be nil.
	(frameset-live-filter-alist, frameset-persistent-filter-alist):
	Move entry for `left' from persistent to live filter alist.
	(frameset-filter-alist, frameset--minibufferless-last-p, frameset-save):
	Doc fixes.
	(frameset-filter-params): When restoring a frame, copy items added to
	`filtered', to avoid unwittingly modifying the original parameters.
	(frameset-move-onscreen): Rename from frameset--move-onscreen.  Doc fix.
	(frameset--restore-frame): Fix reference to frameset-move-onscreen.

	* dired.el (dired-insert-directory): Revert change in 2013-06-21T12:24:37Z!lekktu@gmail.com
	to use looking-at-p instead of looking-at.  (Bug#15028)

2013-08-05  Stefan Monnier  <monnier@iro.umontreal.ca>

	Revert introduction of isearch-filter-predicates (bug#14714).
	Rely on add-function instead.
	* isearch.el (isearch-filter-predicates): Rename it back to
	isearch-filter-predicate.
	(isearch-message-prefix): Use advice-function-mapc and advice
	properties to get the isearch-message-prefix.
	(isearch-search, isearch-lazy-highlight-search): Revert to funcall
	instead of run-hook-with-args-until-failure.
	(isearch-filter-visible): Not obsolete any more.
	* loadup.el: Preload nadvice.
	* replace.el (perform-replace): Revert to funcall
	instead of run-hook-with-args-until-failure.
	* wdired.el (wdired-change-to-wdired-mode): Use add-function.
	* dired-aux.el (dired-isearch-filenames-mode): Rename from
	dired-isearch-filenames-toggle; make it into a proper minor mode.
	Use add/remove-function.
	(dired-isearch-filenames-setup, dired-isearch-filenames-end):
	Call the minor-mode rather than add/remove-hook.
	(dired-isearch-filter-filenames):
	Remove isearch-message-prefix property.
	* info.el (Info--search-loop): New function, extracted from Info-search.
	Funcall isearch-filter-predicate instead of
	run-hook-with-args-until-failure isearch-filter-predicates.
	(Info-search): Use it.
	(Info-mode): Use isearch-filter-predicate instead of
	isearch-filter-predicates.

2013-08-05  Dmitry Antipov  <dmantipov@yandex.ru>

	Do not call to `selected-window' where it is assumed by default.
	Affected functions are `window-minibuffer-p', `window-dedicated-p',
	`window-hscroll', `window-width', `window-height', `window-buffer',
	`window-frame', `window-start', `window-point', `next-window'
	and `window-display-table'.
	* abbrev.el (abbrev--default-expand):
	* bs.el (bs--show-with-configuration):
	* buff-menu.el (Buffer-menu-mouse-select):
	* calc/calc.el (calc):
	* calendar/calendar.el (calendar-generate-window):
	* calendar/diary-lib.el (diary-simple-display, diary-show-all-entries)
	(diary-make-entry):
	* comint.el (send-invisible, comint-dynamic-complete-filename)
	(comint-dynamic-simple-complete, comint-dynamic-list-completions):
	* completion.el (complete):
	* dabbrev.el (dabbrev-expand, dabbrev--make-friend-buffer-list):
	* disp-table.el (describe-current-display-table):
	* doc-view.el (doc-view-insert-image):
	* ebuff-menu.el (Electric-buffer-menu-mouse-select):
	* ehelp.el (with-electric-help):
	* emacs-lisp/easy-mmode.el (easy-mmode-define-navigation):
	* emacs-lisp/edebug.el (edebug-two-window-p, edebug-pop-to-buffer):
	* emacs-lisp/helper.el (Helper-help-scroller):
	* emulation/cua-base.el (cua--post-command-handler-1):
	* eshell/esh-mode.el (eshell-output-filter):
	* ffap.el (ffap-gnus-wrapper):
	* help-macro.el (make-help-screen):
	* hilit-chg.el (highlight-compare-buffers):
	* hippie-exp.el (hippie-expand, try-expand-dabbrev-visible):
	* hl-line.el (global-hl-line-highlight):
	* icomplete.el (icomplete-simple-completing-p):
	* isearch.el (isearch-done):
	* jit-lock.el (jit-lock-stealth-fontify):
	* mail/rmailsum.el (rmail-summary-scroll-msg-up):
	* lisp/mouse-drag.el (mouse-drag-should-do-col-scrolling):
	* mpc.el (mpc-tagbrowser, mpc):
	* net/rcirc.el (rcirc-any-buffer):
	* play/gomoku.el (gomoku-max-width, gomoku-max-height):
	* play/landmark.el (landmark-max-width, landmark-max-height):
	* play/zone.el (zone):
	* progmodes/compile.el (compilation-goto-locus):
	* progmodes/ebrowse.el (ebrowse-view/find-file-and-search-pattern):
	* progmodes/etags.el (find-tag-other-window):
	* progmodes/fortran.el (fortran-column-ruler):
	* progmodes/gdb-mi.el (gdb-mouse-toggle-breakpoint-fringe):
	* progmodes/verilog-mode.el (verilog-point-text):
	* reposition.el (reposition-window):
	* rot13.el (toggle-rot13-mode):
	* server.el (server-switch-buffer):
	* shell.el (shell-dynamic-complete-command)
	(shell-dynamic-complete-environment-variable):
	* simple.el (insert-buffer, set-selective-display)
	(delete-completion-window):
	* speedbar.el (speedbar-timer-fn, speedbar-center-buffer-smartly)
	(speedbar-recenter):
	* startup.el (fancy-splash-head):
	* textmodes/ispell.el (ispell-command-loop):
	* textmodes/makeinfo.el (makeinfo-compilation-sentinel-region):
	* tutorial.el (help-with-tutorial):
	* vc/add-log.el (add-change-log-entry):
	* vc/compare-w.el (compare-windows):
	* vc/ediff-help.el (ediff-indent-help-message):
	* vc/ediff-util.el (ediff-setup-control-buffer, ediff-position-region):
	* vc/ediff-wind.el (ediff-skip-unsuitable-frames)
	(ediff-setup-control-frame):
	* vc/emerge.el (emerge-position-region):
	* vc/pcvs-util.el (cvs-bury-buffer):
	* window.el (walk-windows, mouse-autoselect-window-select):
	* winner.el (winner-set-conf, winner-undo): Related users changed.

2013-08-05  Juanma Barranquero  <lekktu@gmail.com>

	* frameset.el (frameset--set-id): Doc fix.
	(frameset-frame-id, frameset-frame-id-equal-p)
	(frameset-locate-frame-id): New functions.
	(frameset--process-minibuffer-frames, frameset--reuse-frame)
	(frameset-restore): Use them.

2013-08-05  Dmitry Antipov  <dmantipov@yandex.ru>

	Do not call to `selected-frame' where it is assumed by default.
	Affected functions are `raise-frame', `redraw-frame',
	`frame-first-window', `frame-terminal' and `delete-frame'.
	* calendar/appt.el (appt-disp-window):
	* epg.el (epg-wait-for-completion):
	* follow.el (follow-delete-other-windows-and-split)
	(follow-avoid-tail-recenter):
	* international/mule.el (set-terminal-coding-system):
	* mail/rmail.el (rmail-mail-return):
	* net/newst-plainview.el (newsticker--buffer-set-uptodate):
	* progmodes/f90.el (f90-add-imenu-menu):
	* progmodes/idlw-toolbar.el (idlwave-toolbar-toggle):
	* server.el (server-switch-buffer):
	* simple.el (delete-completion-window):
	* talk.el (talk):
	* term/xterm.el (terminal-init-xterm-modify-other-keys)
	(xterm-turn-on-modify-other-keys, xterm-remove-modify-other-keys):
	* vc/ediff-util.el (ediff-status-info, ediff-show-diff-output):
	* vc/ediff.el (ediff-documentation): Related users changed.
	* frame.el (selected-terminal): Remove the leftover.

2013-08-05  Glenn Morris  <rgm@gnu.org>

	* calendar/calendar.el (calendar-generate-month):
	Fix for calendar-column-width != 1 + calendar-day-digit-width.
	(calendar-generate-month, calendar-font-lock-keywords):
	Fix for calendar-day-header-width > length of any day name.

2013-08-05  Juanma Barranquero  <lekktu@gmail.com>

	* desktop.el (desktop-clear): Use new name of sort predicate.

	* frameset.el (frameset): Add docstring.  Move :version property to its
	own `version' slot.
	(frameset-copy): Rename from copy-frameset.
	(frameset-p): Check more thoroughly.
	(frameset-prop): Do not check for :version, which is no longer a prop.
	(frameset-live-filter-alist, frameset-persistent-filter-alist):
	Use new :never value instead of t.
	(frameset-filter-alist): Expand and clarify docstring.
	(frameset-filter-tty-to-GUI, frameset-filter-sanitize-color)
	(frameset-filter-minibuffer, frameset-filter-save-param)
	(frameset-filter-restore-param, frameset-filter-iconified):
	Add pointer to docstring of frameset-filter-alist.
	(frameset-filter-params): Rename filter values to be more meaningful:
	:never instead of t, and reverse the meanings of :save and :restore.
	(frameset--process-minibuffer-frames): Clarify error message.
	(frameset-save): Avoid unnecessary and confusing call to framep.
	Use new BOA constructor for framesets.
	(frameset--reuse-list): Doc fix.
	(frameset--restore-frame): Rename from frameset--get-frame.  Doc fix.
	(frameset--minibufferless-last-p): Rename from frameset--sort-states.
	(frameset-minibufferless-first-p): Doc fix.
	Rename from frameset-sort-frames-for-deletion.
	(frameset-restore): Doc fixes.  Use new function names.
	Most changes suggested by Drew Adams <drew.adams@oracle.com>.

2013-08-04  Juanma Barranquero  <lekktu@gmail.com>

	* desktop.el (desktop-restore-forces-onscreen)
	(desktop-restore-reuses-frames): Document :keyword constant values.
	(desktop-filter-parameters-alist): Remove, now identical to
	frameset-filter-alist.
	(desktop--filter-tty*): Remove, moved to frameset.el.
	(desktop-save-frameset, desktop-restore-frameset):
	Do not pass :filters argument.

	* frameset.el (frameset-live-filter-alist)
	(frameset-persistent-filter-alist): New variables.
	(frameset-filter-alist): Use them.  Add autoload cookie.
	(frameset-filter-tty-to-GUI): Move from desktop.el and rename.
	(frameset--set-id, frameset--reuse-frame): Rename `frame-id' to
	`frameset--id' (it's supposed to be internal to frameset.el).
	(frameset--process-minibuffer-frames): Ditto.  Doc fix.
	(frameset--initial-params): New function.
	(frameset--get-frame): Use it.  Doc fix.
	(frameset--move-onscreen): Accept new PRED value for FORCE-ONSCREEN.
	Accept :all, not 'all.
	(frameset-restore): Add new predicate values for FORCE-ONSCREEN and
	FORCE-DISPLAY.  Use :keywords for constant arguments to avoid collision
	with fbound symbols.  Fix frame id matching, and remove matching ids if
	the frame being restored is deleted.  Obey :delete.

2013-08-04  Stefan Monnier  <monnier@iro.umontreal.ca>

	* subr.el (macrop): New function.
	(text-clone--maintaining): New var.
	(text-clone--maintain): Rename from text-clone-maintain.  Use it
	instead of inhibit-modification-hooks.

	* emacs-lisp/nadvice.el (advice--normalize): For aliases to macros, use
	a proxy, so as handle autoloads and redefinitions of the target.
	(advice--defalias-fset, advice-remove): Use advice--symbol-function.

	* emacs-lisp/pcase.el (pcase-mutually-exclusive-predicates):
	Remove bogus (arrayp . stringp) pair.  Add entries for `vectorp'.
	(pcase--mutually-exclusive-p): New function.
	(pcase--split-consp): Use it.
	(pcase--split-pred): Use it.  Optimize the case where `pat' is a qpat
	mutually exclusive with the current predicate.

	* emacs-lisp/edebug.el (edebug-lookup-function): Remove function.
	(edebug-macrop): Remove.  Use `macrop' instead.
	* emacs-lisp/advice.el (ad-subr-p): Remove.  Use `subrp' instead.
	(ad-macro-p):
	* eshell/esh-cmd.el (eshell-macrop):
	* apropos.el (apropos-macrop): Remove.  Use `macrop' instead.

2013-08-04  Stefan Monnier  <monnier@iro.umontreal.ca>

	* emacs-lisp/nadvice.el (advice-function-mapc): Rename from advice-mapc.
	(advice-mapc): New function, using it.
	(advice-function-member-p): New function.
	(advice--normalize): Store the cdr in advice--saved-rewrite since
	that's the part that will be changed.
	(advice--symbol-function): New function.
	(advice-remove): Handle removal before the function is defined.
	Adjust to new advice--saved-rewrite.
	(advice-member-p): Use advice-function-member-p and
	advice--symbol-function.

2013-08-04  Juanma Barranquero  <lekktu@gmail.com>

	* frameset.el (frameset-p, frameset-save): Fix autoload cookies.
	(frameset-filter-minibuffer): Doc fix.
	(frameset-restore): Fix autoload cookie.  Fix typo in docstring.
	(frameset--set-id, frameset--process-minibuffer-frames)
	(frameset-restore): Rename parameter `frameset-id' to `frame-id'.
	(frameset--reuse-frame): Pass correct frame-id to frameset--find-frame.

	* desktop.el (desktop-clear): Only delete frames when called
	interactively and desktop-restore-frames is non-nil.  Doc fix.
	(desktop-read): Set desktop-saved-frameset to nil.

2013-08-04  Xue Fuqiao  <xfq.free@gmail.com>

	* vc/vc.el (vc-ignore): Rewrite.
	(vc-default-ignore-completion-table):
	(vc--read-lines):
	(vc--add-line, vc--remove-regexp): New functions.

	* vc/vc-svn.el (vc-svn-ignore): Doc fix.
	(vc-svn-ignore-completion-table): New function.

	* vc/vc-hg.el (vc-hg-ignore): Rewrite.
	(vc-hg-ignore-completion-table):
	(vc-hg-find-ignore-file): New functions.

	* vc/vc-git.el (vc-git-ignore): Rewrite.
	(vc-git-ignore-completion-table):
	(vc-git-find-ignore-file): New functions.

	* vc/vc-dir.el (vc-dir-menu-map): Add menu for vc-dir-ignore.

	* vc/vc-bzr.el (vc-bzr-ignore): Rewrite.
	(vc-bzr-ignore-completion-table):
	(vc-bzr-find-ignore-file): New functions.

2013-08-03  Juanma Barranquero  <lekktu@gmail.com>

	* frameset.el (frameset-prop): New function and setter.
	(frameset-save): Do not modify frame list passed by the caller.

2013-08-03  Stefan Monnier  <monnier@iro.umontreal.ca>

	* emacs-lisp/package.el (package-desc-from-define): Ignore unknown keys.

2013-08-02  Stefan Monnier  <monnier@iro.umontreal.ca>

	* emacs-lisp/easy-mmode.el (define-globalized-minor-mode)
	(easy-mmode-define-navigation): Avoid ((lambda (..) ..) ...).

	* custom.el (custom-initialize-default, custom-initialize-set)
	(custom-initialize-reset, custom-initialize-changed): Affect the
	toplevel-default-value (bug#6275, bug#14586).
	* emacs-lisp/advice.el (ad-compile-function): Undo previous workaround
	for bug#6275.

2013-08-02  Juanma Barranquero  <lekktu@gmail.com>

	* emacs-lisp/lisp-mode.el (lisp-imenu-generic-expression):
	Add cl-def* expressions.

	* frameset.el (frameset-filter-params): Fix order of arguments.

2013-08-02  Juanma Barranquero  <lekktu@gmail.com>

	Move code related to saving frames to frameset.el.
	* desktop.el: Require frameset.
	(desktop-restore-frames): Doc fix.
	(desktop-restore-reuses-frames): Rename from
	desktop-restoring-reuses-frames.
	(desktop-saved-frameset): Rename from desktop-saved-frame-states.
	(desktop-clear): Clear frames too.
	(desktop-filter-parameters-alist): Set from frameset-filter-alist.
	(desktop--filter-tty*, desktop-save, desktop-read):
	Use frameset functions.
	(desktop-before-saving-frames-functions, desktop--filter-*-color)
	(desktop--filter-minibuffer, desktop--filter-restore-desktop-parm)
	(desktop--filter-save-desktop-parm, desktop--filter-iconified-position)
	(desktop-restore-in-original-display-p, desktop--filter-frame-parms)
	(desktop--process-minibuffer-frames, desktop-save-frames)
	(desktop--reuse-list, desktop--compute-pos, desktop--move-onscreen)
	(desktop--find-frame, desktop--select-frame, desktop--make-frame)
	(desktop--sort-states, desktop-restoring-frames-p)
	(desktop-restore-frames): Remove.  Most code moved to frameset.el.
	(desktop-restoring-frameset-p, desktop-restore-frameset)
	(desktop--check-dont-save, desktop-save-frameset): New functions.
	(desktop--app-id): New constant.
	(desktop-first-buffer, desktop-buffer-ok-count)
	(desktop-buffer-fail-count): Move before first use.
	* frameset.el: New file.

2013-08-01  Stefan Monnier  <monnier@iro.umontreal.ca>

	* files.el: Use lexical-binding.
	(dir-locals-read-from-file): Remove unused `err' variable.
	(hack-dir-local-variables--warned-coding): New var.
	(hack-dir-local-variables): Use it to avoid repeated warnings.
	(make-backup-file-name--default-function): New function.
	(make-backup-file-name-function): Use it as default.
	(buffer-stale--default-function): New function.
	(buffer-stale-function): Use it as default.
	(revert-buffer-insert-file-contents--default-function): New function.
	(revert-buffer-insert-file-contents-function): Use it as default.
	(insert-directory): Avoid add-to-list.

	* autorevert.el (auto-revert-handler): Simplify.
	Use buffer-stale--default-function.

2013-08-01  Tassilo Horn  <tsdh@gnu.org>

	* speedbar.el (speedbar-query-confirmation-method): Doc fix.

	* whitespace.el (whitespace-ensure-local-variables): New function.
	(whitespace-cleanup-region): Call it.
	(whitespace-turn-on): Call it.

2013-08-01  Michael Albinus  <michael.albinus@gmx.de>

	Complete file name handlers.

	* net/tramp.el (tramp-handle-set-visited-file-modtime)
	(tramp-handle-verify-visited-file-modtime)
	(tramp-handle-file-notify-rm-watch): New functions.
	(tramp-call-process): Do not bind `default-directory'.

	* net/tramp-adb.el (tramp-adb-file-name-handler-alist):
	Order alphabetically.
	[access-file, add-name-to-file, dired-call-process]:
	[dired-compress-file, file-acl, file-notify-rm-watch]:
	[file-ownership-preserved-p, file-selinux-context]:
	[make-directory-internal, make-symbolic-link, set-file-acl]:
	[set-file-selinux-context, set-visited-file-modtime]:
	[verify-visited-file-modtime]: Add handler.
	(tramp-adb-handle-write-region): Apply `set-visited-file-modtime'.

	* net/tramp-gvfs.el (tramp-gvfs-file-name-handler-alist)
	[file-notify-add-watch, file-notify-rm-watch]:
	[set-file-times, set-visited-file-modtime]:
	[verify-visited-file-modtime]: Add handler.
	(with-tramp-gvfs-error-message)
	(tramp-gvfs-handle-set-visited-file-modtime)
	(tramp-gvfs-fuse-file-name): Remove.
	(tramp-gvfs-handle-file-notify-add-watch)
	(tramp-gvfs-file-gvfs-monitor-file-process-filter): New defuns.
	(tramp-gvfs-handle-write-region): Fix error in moving tmpfile.

	* net/tramp-sh.el (tramp-sh-file-name-handler-alist):
	Order alphabetically.
	[file-notify-rm-watch ]: Use default Tramp handler.
	[executable-find]: Remove private handler.
	(tramp-do-copy-or-rename-file-out-of-band): Do not bind
	`default-directory'.
	(tramp-sh-handle-executable-find)
	(tramp-sh-handle-file-notify-rm-watch): Remove functions.
	(tramp-sh-file-gvfs-monitor-dir-process-filter)
	(tramp-sh-file-inotifywait-process-filter, tramp-set-remote-path):
	Do not use `format' in `tramp-message'.

	* net/tramp-smb.el (tramp-smb-file-name-handler-alist)
	[file-notify-rm-watch, set-visited-file-modtime]:
	[verify-visited-file-modtime]: Add handler.
	(tramp-smb-call-winexe): Do not bind `default-directory'.

2013-08-01  Xue Fuqiao  <xfq.free@gmail.com>

	* vc/vc-hooks.el (vc-menu-map): Fix menu entry for vc-ignore.

2013-07-31  Dmitry Gutov  <dgutov@yandex.ru>

	* vc/log-view.el (log-view-diff): Extract `log-view-diff-common',
	use it.
	(log-view-diff-changeset): Same.
	(log-view-diff-common): Call backend command `previous-revision'
	to find out the previous revision, in both cases.  Swap the
	variables `to' and `fr', so that `fr' usually refers to the
	earlier revision (Bug#14989).

2013-07-31  Kan-Ru Chen  <kanru@kanru.info>

	* ibuf-ext.el (ibuffer-filter-by-filename):
	Make it work with dired buffers too.

2013-07-31  Dmitry Antipov  <dmantipov@yandex.ru>

	* emacs-lisp/re-builder.el (reb-color-display-p):
	* files.el (save-buffers-kill-terminal):
	* net/browse-url.el (browse-url):
	* server.el (server-save-buffers-kill-terminal):
	* textmodes/reftex-toc.el (reftex-toc, reftex-toc-revert):
	Prefer nil to selected-frame for the first arg of frame-parameter.

2013-07-31  Xue Fuqiao  <xfq.free@gmail.com>

	* vc/vc-hooks.el (vc-menu-map): Add menu entry for vc-ignore.

2013-07-30  Stephen Berman  <stephen.berman@gmx.net>

	* minibuffer.el (completion--twq-all): Try and preserve each
	completion's case choice (bug#14907).

2013-07-30  Lars Magne Ingebrigtsen  <larsi@gnus.org>

	* net/network-stream.el (open-network-stream): Mention the new
	:nogreeting parameter.
	(network-stream-open-starttls): Use the :nogreeting parameter
	(bug#14938).

	* net/shr.el (shr-mouse-browse-url): Remove and use `shr-browse-url'.

	* net/eww.el (eww-setup-buffer): Switching to the buffer seems
	more natural than popping.

	* net/shr.el (shr-urlify): Put `follow-link' on URLs (bug#14815).
	(shr-urlify): Highlight under mouse.

2013-07-30  Xue Fuqiao  <xfq.free@gmail.com>

	* vc/vc-hooks.el (vc-prefix-map): Add key binding for vc-ignore.

	* vc/vc-dir.el (vc-dir-mode-map): Change key binding for vc-dir-ignore.

	* vc/vc-svn.el (vc-svn-ignore): Remove `interactive'.  Use `*vc*'
	buffer for output.

	* vc/vc-hg.el (vc-hg-ignore): Remove `interactive'.  Do not assume
	point-min==1.  Fix search string.  Fix parentheses missing.

	* vc/vc-git.el (vc-git-ignore): Remove `interactive'.  Do not
	assume point-min==1.  Fix search string.  Fix parentheses missing.

	* vc/vc-cvs.el (vc-cvs-ignore): Remove `interactive'.

	* vc/vc-bzr.el (vc-bzr-ignore): Remove `interactive'.  Use `*vc*'
	buffer for output.

2013-07-29  Eli Zaretskii  <eliz@gnu.org>

	* frame.el (frame-notice-user-settings): Avoid inflooping when the
	initial frame is minibuffer-less.  (Bug#14841)

2013-07-29  Michael Albinus  <michael.albinus@gmx.de>

	* net/tramp.el (tramp-use-ssh-controlmaster-options): New customer
	option.

	* net/tramp-sh.el (tramp-do-copy-or-rename-file-out-of-band)
	(tramp-maybe-open-connection): Use it.

2013-07-28  Juanma Barranquero  <lekktu@gmail.com>

	* desktop.el (desktop--make-frame): Include `minibuffer' in the
	minimal set of parameters passed when creating a frame, because
	the minibuffer status of a frame cannot be changed later.

2013-07-28  Stephen Berman  <stephen.berman@gmx.net>

	* calendar/todo-mode.el (todo-rename-file): Fix incorrect use of
	replace-regexp-in-string and inadvertent omissions in previous change.
	(todo-filter-items): Ensure only file names are comma-separated in
	name of filtered items buffer.

2013-07-28  Juanma Barranquero  <lekktu@gmail.com>

	* desktop.el: Optionally force offscreen frames back onscreen.
	(desktop-restoring-reuses-frames): New option.
	(desktop--compute-pos, desktop--move-onscreen): New functions.
	(desktop--make-frame): Use desktop--move-onscreen.

2013-07-27  Alan Mackenzie  <acm@muc.de>

	Fontify a Java generic method as a function.
	* progmodes/cc-langs.el (c-recognize-<>-arglists): Set the Java
	value to t.

2013-07-27  Stephen Berman  <stephen.berman@gmx.net>

	* calendar/todo-mode.el: Add command to rename todo files.
	(todo-rename-file): New command.
	(todo-key-bindings-t): Add key binding for it.  Change the
	bindings of todo-filter-regexp-items(-multifile) to use `x'
	instead of `r', since the latter is better suited to the new
	renaming command.

2013-07-27  Alan Mackenzie  <acm@muc.de>

	Make Java try-with-resources statement parse properly.
	* progmodes/cc-langs.el (c-block-stmt-1-2-kwds)
	(c-block-stmt-1-2-key): New language constants/variables.
	* progmodes/cc-engine.el (c-beginning-of-statement-1)
	(c-after-conditional): Adapt to deal with c-block-stmt-1-2-key.
	* progmodes/cc-fonts.el (c-font-lock-declarations): Adapt to deal
	with c-block-stmt-1-2-key.

2013-07-27  Juanma Barranquero  <lekktu@gmail.com>

	* desktop.el (desktop--make-frame): Apply most frame parameters after
	creating the frame to force (partially or totally) offscreen frames to
	be restored as such.

2013-07-26  Xue Fuqiao  <xfq.free@gmail.com>

	* vc/vc-dir.el (vc-dir-mode-map): Add binding for vc-root-diff.
	(Bug#14948)

2013-07-26  Stefan Monnier  <monnier@iro.umontreal.ca>

	* emacs-lisp/nadvice.el (advice--called-interactively-skip): Use the new
	`base' arg of backtrace-frame.

2013-07-26  Eli Zaretskii  <eliz@gnu.org>

	* simple.el (list-processes): Doc fix.

2013-07-26  Juanma Barranquero  <lekktu@gmail.com>

	* desktop.el (desktop--select-frame):
	Try harder to reuse existing frames.

2013-07-26  Stefan Monnier  <monnier@iro.umontreal.ca>

	* emacs-lisp/edebug.el: Use backtrace-eval to handle lexical variables.
	(edebug-eval): Use backtrace-eval.
	(edebug--display, edebug--recursive-edit): Don't let-bind the
	edebug-outer-* vars that keep track of variables we locally let-bind.
	(edebug-outside-excursion): Don't restore outside values of locally
	let-bound vars.
	(edebug--display): Use user-error.
	(cl-lexical-debug, cl-debug-env): Remove.

2013-07-26  Juanma Barranquero  <lekktu@gmail.com>

	* desktop.el (desktop-restore-frames): Call `sit-for' once all frames
	are restored to be sure that they are visible before deleting any
	remaining ones.

2013-07-26  Matthias Meulien  <orontee@gmail.com>

	* vc/vc-dir.el (vc-dir-mode-map): Add binding for
	vc-print-root-log.  (Bug#14948)

2013-07-26  Richard Stallman  <rms@gnu.org>

	Add aliases for encrypting mail.
	* epa.el (epa-mail-aliases): New option.
	* epa-mail.el (epa-mail-encrypt): Rewrite to be callable from programs.
	Bind inhibit-read-only so read-only text doesn't ruin everything.
	(epa-mail-default-recipients): New subroutine broken out.
	Handle epa-mail-aliases.

2013-07-26  Stefan Monnier  <monnier@iro.umontreal.ca>

	Add support for lexical variables to the debugger's `e' command.
	* emacs-lisp/debug.el (debug): Don't let-bind the debugger-outer-*
	vars, except for debugger-outer-match-data.
	(debugger-frame-number): Move check for "on a function call" from
	callers into it.  Add `skip-base' argument.
	(debugger-frame, debugger-frame-clear): Simplify accordingly.
	(debugger-env-macro): Only reset the state stored in non-variables,
	i.e. current-buffer and match-data.
	(debugger-eval-expression): Rewrite using backtrace-eval.
	* subr.el (internal--called-interactively-p--get-frame): Remove.
	(called-interactively-p):
	* emacs-lisp/edebug.el (edebug--called-interactively-skip): Use the new
	`base' arg of backtrace-frame instead.

2013-07-26  Glenn Morris  <rgm@gnu.org>

	* align.el (align-regexp): Doc fix.  (Bug#14857)
	(align-region): Explicit error if subexpression missing/does not match.

	* simple.el (global-visual-line-mode):
	Do not duplicate the mode lighter.  (Bug#14858)

2013-07-25  Martin Rudalics  <rudalics@gmx.at>

	* window.el (display-buffer): In display-buffer bind
	split-window-keep-point to t, bug#14829.

2013-07-25  Juanma Barranquero  <lekktu@gmail.com>

	* desktop.el: Rename internal "desktop-X" frame params to "desktop--X".
	(desktop-filter-parameters-alist, desktop--filter-restore-desktop-parm)
	(desktop--filter-save-desktop-parm, desktop--process-minibuffer-frames)
	(desktop--select-frame, desktop--sort-states, desktop-restore-frames):
	Change accordingly.
	(desktop--select-frame, desktop--sort-states, desktop-restore-frames):
	Use pcase-let, pcase-let* to deobfuscate access to desktop--mini values.

2013-07-25  Glenn Morris  <rgm@gnu.org>

	* dired-x.el (dired-mark-extension): Convert comment to doc string.

2013-07-25  Juanma Barranquero  <lekktu@gmail.com>

	* desktop.el (desktop--make-frame): Do not pass the `fullscreen'
	parameter to modify-frame-parameters if the value has not changed;
	this is a workaround for bug#14949.
	(desktop--make-frame): On cl-delete-if call, check parameter name,
	not full parameter.

2013-07-30  Xue Fuqiao  <xfq.free@gmail.com>

	* vc/vc.el (vc-ignore): New function.

	* vc/vc-svn.el (vc-svn-ignore): New function.

	* vc/vc-hg.el (vc-hg-ignore): New function.

	* vc/vc-git.el (vc-git-ignore): New function.

	* vc/vc-dir.el (vc-dir-mode-map): Add key binding for vc-dir-ignore
	(vc-dir-ignore): New function.

	* vc/vc-cvs.el (vc-cvs-ignore): New function.
	(cvs-append-to-ignore): Move here from pcvs.el.

	* vc/vc-bzr.el (vc-bzr-ignore): New function.

	* vc/pcvs.el (vc-cvs): Require 'vc-cvs.

2013-07-24  Juanma Barranquero  <lekktu@gmail.com>

	* desktop.el (desktop-restoring-frames-p): Return a true boolean.
	(desktop-restore-frames): Warn when deleting an existing frame failed.

2013-07-24  Glenn Morris  <rgm@gnu.org>

	* ffap.el (ffap-machine-p): Handle "not known" response.  (Bug#14929)

2013-07-24  Michael Albinus  <michael.albinus@gmx.de>

	* filenotify.el (file-notify-supported-p):
	* net/tramp-sh.el (tramp-sh-handle-file-notify-supported-p):
	Remove functions.

	* autorevert.el (auto-revert-use-notify):
	(auto-revert-notify-add-watch):
	* net/tramp.el (tramp-file-name-for-operation):
	* net/tramp-adb.el (tramp-adb-file-name-handler-alist):
	* net/tramp-gvfs.el (tramp-gvfs-file-name-handler-alist):
	* net/tramp-sh.el (tramp-sh-file-name-handler-alist):
	* net/tramp-smb.el (tramp-smb-file-name-handler-alist):
	Remove `file-notify-supported-p' entry.

2013-07-24  Glenn Morris  <rgm@gnu.org>

	* printing.el: Replace all uses of deleted ps-windows-system,
	ps-lp-system, ps-flatten-list with lpr- versions.

2013-07-24  Stefan Monnier  <monnier@iro.umontreal.ca>

	* emacs-lisp/pcase.el (pcase--u1): Verify if self-quoting values can be
	checked with memq (bug#14935).

	* files.el (revert-buffer-function): Use a non-nil default.
	(revert-buffer-preserve-modes): Declare var to
	provide access to the `preserve-modes' argument.
	(revert-buffer): Let-bind it.
	(revert-buffer--default): New function, extracted from revert-buffer.

2013-07-24  Stefan Monnier  <monnier@iro.umontreal.ca>

	* lpr.el: Signal print errors more prominently.
	(print-region-function): Don't default to nil.
	(lpr-print-region): New function, extracted from print-region-1.
	Check lpr's return value and signal an error in case of problem.
	(print-region-1): Use it.
	* ps-print.el (ps-windows-system, ps-lp-system): Remove.  Use the lpr-*
	versions instead.
	(ps-printer-name): Default to nil.
	(ps-printer-name-option): Default to lpr-printer-switch.
	(ps-print-region-function): Don't default to nil.
	(ps-postscript-code-directory): Simplify default.
	(ps-do-despool): Use lpr-print-region to properly check the outcome.
	(ps-string-list, ps-eval-switch, ps-flatten-list)
	(ps-flatten-list-1): Remove.
	(ps-multibyte-buffer): Avoid setq.
	* dos-w32.el (direct-print-region-helper): Use proper regexp operators.
	(print-region-function, ps-print-region-function): Don't set them here.

2013-07-24  Xue Fuqiao  <xfq.free@gmail.com>

	* ido.el (ido-fractionp):
	(ido-cache-ftp-work-directory-time, ido-max-prospects, ido-mode)
	(ido-max-file-prompt-width, ido-unc-hosts-cache)
	(ido-max-directory-size, ido-max-dir-file-cache)
	(ido-decorations): Doc fix.

	* ansi-color.el: Fix old URL.

2013-07-23  Michael R. Mauger  <michael@mauger.com>

	* progmodes/sql.el Version 3.3
	(sql-product-alist): Improve oracle :prompt-cont-regexp.
	(sql-starts-with-prompt-re, sql-ends-with-prompt-re): New functions.
	(sql-interactive-remove-continuation-prompt): Rewrite, use
	functions above.  Fix continuation prompt and complete output line
	handling.
	(sql-redirect-one, sql-execute): Use `read-only-mode' on
	redirected output buffer.
	(sql-mode): Restore deleted code (Bug#13591).

2013-07-23  Juanma Barranquero  <lekktu@gmail.com>

	* desktop.el (desktop-clear, desktop-list*): Fix previous change.

2013-07-23  Michael Albinus  <michael.albinus@gmx.de>

	* net/tramp.el (tramp-handle-file-notify-add-watch): New defun.

	* net/tramp-adb.el (tramp-adb-file-name-handler-alist):
	* net/tramp-gvfs.el (tramp-gvfs-file-name-handler-alist):
	* net/tramp-smb.el (tramp-smb-file-name-handler-alist): Use it.

2013-07-23  Juanma Barranquero  <lekktu@gmail.com>

	* desktop.el (desktop-clear): Simplify; remove useless checks
	against invalid buffer names.
	(desktop-list*): Use cl-list*.
	(desktop-buffer-info, desktop-create-buffer): Simplify.

2013-07-23  Leo Liu  <sdl.web@gmail.com>

	* bookmark.el (bookmark-make-record): Restore NAME as a default
	value.  (Bug#14933)

2013-07-22  Stefan Monnier  <monnier@iro.umontreal.ca>

	* emacs-lisp/autoload.el (autoload--setup-output): New function,
	extracted from autoload--insert-text.
	(autoload--insert-text): Remove.
	(autoload--print-cookie-text): New function, extracted from
	autoload--insert-cookie-text.
	(autoload--insert-cookie-text): Remove.
	(autoload-generate-file-autoloads): Adjust calls accordingly.

	* winner.el (winner-hook-installed-p): Remove.
	(winner-mode): Simplify accordingly.

	* subr.el (add-to-list): Fix compiler-macro when `append' is
	not constant.  Don't use `cl-member' for the base case.

	* progmodes/subword.el: Fix boundary case (bug#13758).
	(subword-forward-regexp): Make it a constant.  Wrap optional \\W in its
	own group.
	(subword-backward-regexp): Make it a constant.
	(subword-forward-internal): Don't treat a trailing capital as the
	beginning of a word.

2013-07-22  Ari Roponen  <ari.roponen@gmail.com>  (tiny change)

	* emacs-lisp/package.el (package-menu-mode): Don't modify the
	global value of tabulated-list-revert-hook (bug#14930).

2013-07-22  Juanma Barranquero  <lekktu@gmail.com>

	* desktop.el: Require 'cl-lib.
	(desktop-before-saving-frames-functions): New hook.
	(desktop--process-minibuffer-frames): Set desktop-mini parameter only
	for frames being saved.  Rename from desktop--save-minibuffer-frames.
	(desktop-save-frames): Run hook desktop-before-saving-frames-functions.
	Do not save frames with non-nil `desktop-dont-save' parameter.
	Filter out deleted frames.
	(desktop--find-frame): Use cl-find-if.
	(desktop--select-frame): Use cl-(first|second|third) to access values
	of desktop-mini.
	(desktop--make-frame): Use cl-delete-if.
	(desktop--sort-states): Fix sorting of minibuffer-owning frames.
	(desktop-restore-frames): Use cl-(first|second|third) to access values
	of desktop-mini.  Look for visible frame at the end, not while
	restoring frames.

	* dired-x.el (dired-mark-unmarked-files, dired-virtual)
	(dired-guess-default, dired-mark-sexp, dired-filename-at-point):
	Use string-match-p, looking-at-p (bug#14927).

2013-07-21  Juanma Barranquero  <lekktu@gmail.com>

	* desktop.el (desktop-saved-frame-states):
	Rename from desktop--saved-states; all users changed.
	(desktop-save-frames): Rename from desktop--save-frames.
	Do not save state to desktop file.
	(desktop-save): Save desktop-saved-frame-states to desktop file
	and reset to nil.
	(desktop-restoring-frames-p): New function.
	(desktop-restore-frames): Use it.  Rename from desktop--restore-frames.
	(desktop-read): Use desktop-restoring-frames-p.  Do not try to fix
	buffer-lists when restoring frames.  Suggested by Martin Rudalics.

	* desktop.el: Correctly restore iconified frames.
	(desktop--filter-iconified-position): New function.
	(desktop-filter-parameters-alist): Add entries for `top' and `left'.

2013-07-20  Glenn Morris  <rgm@gnu.org>

	* progmodes/gdb-mi.el (gdb-delete-handler, gdb-stopped):
	Let `message' do the formatting.
	(def-gdb-preempt-display-buffer): Add explicit format.

	* image-dired.el (image-dired-track-original-file):
	Use with-current-buffer.
	(image-dired-track-thumbnail): Use with-current-buffer.
	Avoid changing point of wrong window.

	* image-dired.el (image-dired-track-original-file):
	Avoid changing point of wrong window.  (Bug#14909)

2013-07-20  Richard Copley  <rcopley@gmail.com>  (tiny change)

	* progmodes/gdb-mi.el (gdb-done-or-error):
	Guard against "%" in gdb output.  (Bug#14127)

2013-07-20  Andreas Schwab  <schwab@linux-m68k.org>

	* progmodes/sh-script.el (sh-read-variable): Remove interactive spec.
	(Bug#14826)

	* international/mule.el (coding-system-iso-2022-flags): Fix last
	change.

2013-07-20  Kenichi Handa  <handa@gnu.org>

	* international/mule.el (coding-system-iso-2022-flags):
	Add `8-bit-level-4'.  (Bug#8522)

2013-07-19  Lars Magne Ingebrigtsen  <larsi@gnus.org>

	* net/shr.el (shr-mouse-browse-url): New command and keystroke
	(bug#14815).

	* net/eww.el (eww-process-text-input): Allow inputting when the
	point is at the start of the line, as the properties aren't
	front-sticky.

	* net/shr.el (shr-make-table-1): Ensure that we don't infloop on
	degenerate widths.

2013-07-19  Richard Stallman  <rms@gnu.org>

	* epa.el (epa-popup-info-window): Doc fix.

	* subr.el (split-string): New arg TRIM.

2013-07-18  Juanma Barranquero  <lekktu@gmail.com>

	* frame.el (blink-cursor-timer-function, blink-cursor-suspend):
	Add check for W32 (followup to 2013-07-16T11:41:06Z!jan.h.d@swipnet.se).

2013-07-18  Michael Albinus  <michael.albinus@gmx.de>

	* filenotify.el (file-notify--library): Rename from
	`file-notify-support'.  Do not autoload.  Adapt all uses.
	(file-notify-supported-p): New defun.

	* autorevert.el (auto-revert-use-notify):
	Use `file-notify-supported-p' instead of `file-notify-support'.
	Adapt docstring.
	(auto-revert-notify-add-watch): Use `file-notify-supported-p'.

	* net/tramp.el (tramp-file-name-for-operation):
	Add `file-notify-supported-p'.

	* net/tramp-sh.el (tramp-sh-handle-file-notify-supported-p):
	New defun.
	(tramp-sh-file-name-handler-alist): Add it as handler for
	`file-notify-supported-p '.

	* net/tramp-adb.el (tramp-adb-file-name-handler-alist):
	* net/tramp-gvfs.el (tramp-gvfs-file-name-handler-alist):
	* net/tramp-smb.el (tramp-smb-file-name-handler-alist):
	Add `ignore' as handler for `file-notify-*' functions.

2013-07-17  Eli Zaretskii  <eliz@gnu.org>

	* simple.el (line-move-partial, line-move): Don't start vscroll or
	scroll-up if the current line is not taller than the window.
	(Bug#14881)

2013-07-16  Dmitry Gutov  <dgutov@yandex.ru>

	* progmodes/ruby-mode.el (ruby-font-lock-keywords): Do not
	highlight question marks in the method names as strings.
	(ruby-block-beg-keywords): Inline.
	(ruby-font-lock-keyword-beg-re): Extract from
	`ruby-font-lock-keywords'.

2013-07-16  Jan Djärv  <jan.h.d@swipnet.se>

	* frame.el (blink-cursor-blinks): New defcustom.
	(blink-cursor-blinks-done): New defvar.
	(blink-cursor-start): Set blink-cursor-blinks-done to 1.
	(blink-cursor-timer-function): Check if number of blinks has been
	done on X and NS.
	(blink-cursor-suspend, blink-cursor-check): New defuns.

2013-07-15  Glenn Morris  <rgm@gnu.org>

	* edmacro.el (edmacro-format-keys): Fix previous change.

2013-07-15  Paul Eggert  <eggert@cs.ucla.edu>

	* shell.el (explicit-bash-args): Remove obsolete hack for Bash 1.x.
	The hack didn't work outside English locales anyway.

2013-07-15  Juanma Barranquero  <lekktu@gmail.com>

	* simple.el (define-alternatives): Rename from alternatives-define,
	per RMS' suggestion.

2013-07-14  Juanma Barranquero  <lekktu@gmail.com>

	* desktop.el (desktop-restore-frames): Change default to t.
	(desktop-restore-in-current-display): Now offer more options.
	(desktop-restoring-reuses-frames): New customization option.
	(desktop--saved-states): Doc fix.
	(desktop-filter-parameters-alist): New variable, renamed and expanded
	from desktop--excluded-frame-parameters.
	(desktop--target-display): New variable.
	(desktop-switch-to-gui-p, desktop-switch-to-tty-p)
	(desktop--filter-tty*, desktop--filter-*-color)
	(desktop--filter-minibuffer, desktop--filter-restore-desktop-parm)
	(desktop--filter-save-desktop-parm)
	(desktop-restore-in-original-display-p): New functions.
	(desktop--filter-frame-parms): Use new desktop-filter-parameters-alist.
	(desktop--save-minibuffer-frames): New function, inspired by a similar
	function from Martin Rudalics.
	(desktop--save-frames): Call it; play nice with desktop-globals-to-save.
	(desktop--restore-in-this-display-p): Remove.
	(desktop--find-frame): Rename from desktop--find-frame-in-display
	and add predicate argument.
	(desktop--make-full-frame): Remove, integrated into desktop--make-frame.
	(desktop--reuse-list): New variable.
	(desktop--select-frame, desktop--make-frame, desktop--sort-states):
	New functions.
	(desktop--restore-frames): Add support for "minibuffer-special" frames.

2013-07-14  Michael Albinus  <michael.albinus@gmx.de>

	* net/tramp-sh.el (tramp-sh-handle-vc-registered): Use `ignore-error'.

2013-07-13  Dmitry Gutov  <dgutov@yandex.ru>

	* progmodes/ruby-mode.el (ruby-font-lock-keywords):
	Highlight conversion methods on Kernel.

2013-07-13  Alan Mackenzie  <acm@muc.de>

	* progmodes/cc-engine.el (c-forward-decl-or-cast-1): Label CASE 13
	and comment it out.  This out-commenting enables certain C++
	declarations to be parsed correctly.

2013-07-13  Eli Zaretskii  <eliz@gnu.org>

	* international/mule.el (define-coding-system): Doc fix.

	* simple.el (default-font-height): Don't call font-info if the
	frame's default font didn't change since the frame was created.
	(Bug#14838)

2013-07-13  Leo Liu  <sdl.web@gmail.com>

	* ido.el (ido-read-file-name): Guard against non-symbol value.

2013-07-13  Fabián Ezequiel Gallina  <fgallina@gnu.org>

	* progmodes/python.el (python-imenu--build-tree): Fix corner case
	in nested defuns.

2013-07-13  Leo Liu  <sdl.web@gmail.com>

	* ido.el (ido-exhibit): Handle ido-enter-matching-directory before
	ido-set-matches call.  (Bug#6852)

2013-07-12  Dmitry Gutov  <dgutov@yandex.ru>

	* progmodes/ruby-mode.el (ruby-percent-literals-beg-re):
	(ruby-syntax-expansion-allowed-p): Support array of symbols, for
	Ruby 2.0.
	(ruby-font-lock-keywords): Distinguish calls to functions with
	module-like names from module references.  Highlight character
	literals.

2013-07-12  Sergio Durigan Junior  <sergiodj@riseup.net>  (tiny change)

	* progmodes/gdb-mi.el (gdb-strip-string-backslash): New function.
	(gdb-send): Handle continued commands.  (Bug#14847)

2013-07-12  Juanma Barranquero  <lekktu@gmail.com>

	* desktop.el (desktop--v2s): Remove unused local variable.
	(desktop-save-buffer): Make defvar-local; adjust docstring.
	(desktop-auto-save-timeout, desktop-owner): Use ignore-errors.
	(desktop-clear, desktop-save-buffer-p): Use string-match-p.

2013-07-12  Andreas Schwab  <schwab@linux-m68k.org>

	* emacs-lisp/map-ynp.el (map-y-or-n-p): Fix last change.

2013-07-12  Eli Zaretskii  <eliz@gnu.org>

	* simple.el (next-line, previous-line): Document TRY-VSCROLL and ARG.
	(Bug#14842)

2013-07-12  Glenn Morris  <rgm@gnu.org>

	* doc-view.el: Require cl-lib at runtime too.
	(doc-view-remove-if): Remove.
	(doc-view-search-next-match, doc-view-search-previous-match):
	Use cl-remove-if.

	* edmacro.el: Require cl-lib at runtime too.
	(edmacro-format-keys, edmacro-parse-keys): Use cl-mismatch, cl-subseq.
	(edmacro-mismatch, edmacro-subseq): Remove.

	* shadowfile.el: Require cl-lib.
	(shadow-remove-if): Remove.
	(shadow-set-cluster, shadow-shadows-of-1, shadow-remove-from-todo):
	Use cl-remove-if.

	* wid-edit.el: Require cl-lib.
	(widget-choose): Use cl-remove-if.
	(widget-remove-if): Remove.

	* progmodes/ebrowse.el: Require cl-lib at runtime too.
	(ebrowse-delete-if-not): Remove.
	(ebrowse-browser-buffer-list, ebrowse-member-buffer-list)
	(ebrowse-tree-buffer-list, ebrowse-same-tree-member-buffer-list):
	Use cl-delete-if-not.

2013-07-12  Juanma Barranquero  <lekktu@gmail.com>

	* emacs-lisp/cl-macs.el (cl-multiple-value-bind, cl-multiple-value-setq)
	(cl-the, cl-declare, cl-defstruct): Fix typos in docstrings.

2013-07-12  Leo Liu  <sdl.web@gmail.com>

	* ido.el (dired-do-copy, dired): Set 'ido property.  (Bug#11954)

2013-07-11  Glenn Morris  <rgm@gnu.org>

	* emacs-lisp/edebug.el: Require cl-lib at run-time too.
	(edebug-gensym-index, edebug-gensym):
	Remove reimplementation of cl-gensym.
	(edebug-make-enter-wrapper, edebug-make-form-wrapper): Use cl-gensym.

	* thumbs.el: Require cl-lib at run-time too.
	(thumbs-gensym-counter, thumbs-gensym):
	Remove reimplementation of cl-gensym.
	(thumbs-temp-file): Use cl-gensym.

	* emacs-lisp/ert.el: Require cl-lib at runtime too.
	(ert--cl-do-remf, ert--remprop, ert--remove-if-not)
	(ert--intersection, ert--set-difference, ert--set-difference-eq)
	(ert--union, ert--gensym-counter, ert--gensym-counter)
	(ert--coerce-to-vector, ert--remove*, ert--string-position)
	(ert--mismatch, ert--subseq): Remove reimplementations of cl funcs.
	(ert-make-test-unbound, ert--expand-should-1)
	(ert--expand-should, ert--should-error-handle-error)
	(should-error, ert--explain-equal-rec)
	(ert--plist-difference-explanation, ert-select-tests)
	(ert--make-stats, ert--remove-from-list, ert--string-first-line):
	Use cl-lib functions rather than reimplementations.

2013-07-11  Michael Albinus  <michael.albinus@gmx.de>

	* net/tramp.el (tramp-methods): Extend docstring.
	(tramp-connection-timeout): New defcustom.
	(tramp-error-with-buffer): Reset timestamp only when appropriate.
	(with-tramp-progress-reporter): Simplify.
	(tramp-process-actions): Improve messages.

	* net/tramp-gvfs.el (tramp-gvfs-maybe-open-connection):
	* net/tramp-sh.el (tramp-maybe-open-connection):
	Use `tramp-connection-timeout'.
	(tramp-methods) [su, sudo, ksu]: Add method specific timeouts.
	(Bug#14808)

2013-07-11  Leo Liu  <sdl.web@gmail.com>

	* ido.el (ido-read-file-name): Conform to the requirements of
	read-file-name.  (Bug#11861)
	(ido-read-directory-name): Conform to the requirements of
	read-directory-name.

2013-07-11  Juanma Barranquero  <lekktu@gmail.com>

	* subr.el (delay-warning): New function.

2013-07-10  Eli Zaretskii  <eliz@gnu.org>

	* simple.el (default-line-height): New function.
	(line-move-partial, line-move): Use it instead of computing the
	line height inline.
	(line-move-partial): Always compute ROWH.  If the last line is
	partially-visible, but its text is completely visible, allow
	cursor to enter such a partially-visible line.

2013-07-10  Michael Albinus  <michael.albinus@gmx.de>

	Improve error messages.  (Bug#14808)

	* net/tramp.el (tramp-current-connection): New defvar, moved from
	tramp-sh.el.
	(tramp-message-show-progress-reporter-message): Remove, not
	needed anymore.
	(tramp-error-with-buffer): Show message in minibuffer.
	Discard input before waiting.  Reset connection timestamp.
	(with-tramp-progress-reporter): Improve messages.
	(tramp-process-actions): Use progress reporter.  Delete process in
	case of error.  Improve messages.

	* net/tramp-sh.el (tramp-barf-if-no-shell-prompt): Use condition-case.
	Call `tramp-error-with-buffer' with vector and buffer.
	(tramp-current-connection): Remove.
	(tramp-maybe-open-connection): The car of
	`tramp-current-connection' are the first 3 slots of the vector.

2013-07-10  Teodor Zlatanov  <tzz@lifelogs.com>

	* progmodes/cfengine.el (cfengine3-indent-line): Do not indent
	inside continued strings.

2013-07-10  Paul Eggert  <eggert@cs.ucla.edu>

	Timestamp fixes for undo (Bug#14824).
	* files.el (clear-visited-file-modtime): Move here from fileio.c.

2013-07-10  Leo Liu  <sdl.web@gmail.com>

	* files.el (require-final-newline): Allow safe local value.
	(Bug#14834)

2013-07-09  Leo Liu  <sdl.web@gmail.com>

	* ido.el (ido-read-directory-name): Handle fallback.
	(ido-read-file-name): Update DIR to ido-current-directory.
	(Bug#1516)
	(ido-add-virtual-buffers-to-list): Robustify.  (Bug#14552)

2013-07-09  Dmitry Gutov  <dgutov@yandex.ru>

	* progmodes/ruby-mode.el (ruby-font-lock-keywords): Remove extra
	"autoload".  Remove "warn lower camel case" section, previously
	commented out.  Highlight negation char.  Do not highlight the
	target in singleton method definitions.

2013-07-08  Stefan Monnier  <monnier@iro.umontreal.ca>

	* faces.el (tty-setup-hook): Declare the hook.

	* emacs-lisp/pcase.el (pcase--split-pred): Add `vars' argument to try
	and detect when a guard/pred depends on local vars (bug#14773).
	(pcase--u1): Adjust caller.

2013-07-08  Eli Zaretskii  <eliz@gnu.org>

	* simple.el (line-move-partial, line-move): Account for
	line-spacing.
	(line-move-partial): Avoid setting vscroll when the last
	partially-visible line in window is of default height.

2013-07-08  Lars Magne Ingebrigtsen  <larsi@gnus.org>

	* net/shr.el (shr-map): Reinstate the `u' key binding, since it's
	been used a while.

2013-07-07  Juanma Barranquero  <lekktu@gmail.com>

	* subr.el (read-quoted-char): Remove unused local variable `char'.

2013-07-07  Michael Kifer  <kifer@cs.stonybrook.edu>

	* ediff.el (ediff-version): Version update.
	(ediff-files-command, ediff3-files-command, ediff-merge-command)
	(ediff-merge-with-ancestor-command, ediff-directories-command)
	(ediff-directories3-command, ediff-merge-directories-command)
	(ediff-merge-directories-with-ancestor-command): New functions.
	All are command-line interfaces to ediff: to facilitate calling
	Emacs with the appropriate ediff functions invoked.

	* viper-cmd.el (viper-del-forward-char-in-insert): New function.
	(viper-save-kill-buffer): Check if buffer is modified.

	* viper.el (viper-version): Version update.
	(viper-emacs-state-mode-list): Add egg-status-buffer-mode.

2013-07-07  Stefan Monnier  <monnier@iro.umontreal.ca>

	* faces.el (tty-run-terminal-initialization): Run new tty-setup-hook.
	* viper-cmd.el (viper-envelop-ESC-key): Remove function.
	(viper-intercept-ESC-key): Simplify.
	* viper-keym.el (viper-ESC-key): Make it a constant, don't use kbd.
	* viper.el (viper--tty-ESC-filter, viper--lookup-key)
	(viper-catch-tty-ESC, viper-uncatch-tty-ESC)
	(viper-setup-ESC-to-escape): New functions.
	(viper-go-away, viper-set-hooks): Call viper-setup-ESC-to-escape.
	(viper-set-hooks): Do not modify flyspell-mode-hook.  (Bug#13793)

2013-07-07  Eli Zaretskii  <eliz@gnu.org>

	* simple.el (default-font-height, window-screen-lines):
	New functions.
	(line-move, line-move-partial): Use them instead of
	frame-char-height and window-text-height.  This makes scrolling
	text smoother when the buffer's default face uses a font that is
	different from the frame's default font.

2013-07-06  Jan Djärv  <jan.h.d@swipnet.se>

	* files.el (write-file): Do not display confirm dialog for NS,
	it does its own dialog, which can't be cancelled (Bug#14578).

2013-07-06  Eli Zaretskii  <eliz@gnu.org>

	* simple.el (line-move-partial): Adjust the row returned by
	posn-at-point for the current window-vscroll.  (Bug#14567)

2013-07-06  Michael Albinus  <michael.albinus@gmx.de>

	* net/tramp-sh.el (tramp-sh-file-gvfs-monitor-dir-process-filter):
	(tramp-sh-file-inotifywait-process-filter): Handle file names with
	spaces.

2013-07-06  Martin Rudalics  <rudalics@gmx.at>

	* window.el (window-state-put-stale-windows): New variable.
	(window--state-put-2): Save list of windows without matching buffer.
	(window-state-put): Remove "bufferless" windows if possible.

2013-07-06  Juanma Barranquero  <lekktu@gmail.com>

	* simple.el (alternatives-define): Remove leftover :group keyword.
	Tweak docstring.

2013-07-06  Leo Liu  <sdl.web@gmail.com>

	* ido.el (ido-use-virtual-buffers): Allow new value 'auto.
	(ido-enable-virtual-buffers): New variable.
	(ido-buffer-internal, ido-toggle-virtual-buffers)
	(ido-make-buffer-list): Use it.
	(ido-exhibit): Support turning on and off virtual buffers
	automatically.

2013-07-06  Juanma Barranquero  <lekktu@gmail.com>

	* simple.el (alternatives-define): New macro.

2013-07-06  Stefan Monnier  <monnier@iro.umontreal.ca>

	* subr.el (read-quoted-char): Use read-key.
	(sit-for): Let read-event decode tty input (bug#14782).

2013-07-05  Stephen Berman  <stephen.berman@gmx.net>

	* calendar/todo-mode.el: Add handling of file deletion, both by
	mode command and externally.  Fix various related bugs.
	Clarify Commentary and improve some documentation strings and code.
	(todo-delete-file): New command.
	(todo-check-file): New function.
	(todo-show): Handle external deletion of the file we're trying to
	show (bug#14688).  Replace called-interactively-p by an optional
	prefix argument to avoid problematic interaction with catch form
	when byte compiled (bug#14702).
	(todo-quit): Handle external deletion of the archive's todo file.
	Make sure the buffer that was visiting the archive file is still
	live before trying to bury it.
	(todo-category-completions): Handle external deletion of any
	category completion files.
	(todo-jump-to-category, todo-basic-insert-item): Recalculate list
	of todo files, in case of external deletion.
	(todo-add-file): Replace unnecessary setq by let-binding.
	(todo-find-archive): Check whether there are any archives.
	Replace unnecessary setq by let-binding.
	(todo-archive-done-item): Use find-file-noselect to get the
	archive buffer whether or not the archive already exists.
	Remove superfluous code.  Use file size instead of buffer-file-name to
	check if the archive is new; if it is, update list of archives.
	(todo-default-todo-file): Allow nil to be a valid value for when
	there are no todo files.
	(todo-reevaluate-default-file-defcustom): Use corrected definition
	of todo-default-todo-file.
	(todo-key-bindings-t+a+f): Add key binding for todo-delete-file.
	(todo-delete-category, todo-show-categories-table)
	(todo-category-number): Clarify comment.
	(todo-filter-items): Clarify documentation string.
	(todo-show-current-file, todo-display-as-todo-file)
	(todo-reset-and-enable-done-separator): Tweak documentation string.
	(todo-done-separator): Make separator length window-width, since
	bug#2749 is now fixed.

2013-07-05  Michael Albinus  <michael.albinus@gmx.de>

	* net/tramp-sh.el (tramp-sh-handle-file-notify-add-watch):
	Support both "gvfs-monitor-dir" and "inotifywait".
	(tramp-sh-file-inotifywait-process-filter): Rename from
	`tramp-sh-file-notify-process-filter'.
	(tramp-sh-file-gvfs-monitor-dir-process-filter)
	(tramp-get-remote-gvfs-monitor-dir): New defuns.

2013-07-05  Leo Liu  <sdl.web@gmail.com>

	* autoinsert.el (auto-insert-alist): Default to lexical-binding.

2013-07-04  YAMAMOTO Mitsuharu  <mituharu@math.s.chiba-u.ac.jp>

	* frame.el (display-pixel-height, display-pixel-width)
	(display-mm-height, display-mm-width): Mention behavior on
	multi-monitor setups in docstrings.
	(w32-display-monitor-attributes-list): Declare function.
	(display-monitor-attributes-list): Use it.

2013-07-04  Michael Albinus  <michael.albinus@gmx.de>

	* filenotify.el: New package.

	* autorevert.el (top): Require filenotify.el.
	(auto-revert-notify-enabled): Remove.  Use `file-notify-support'
	instead.
	(auto-revert-notify-rm-watch, auto-revert-notify-add-watch)
	(auto-revert-notify-handler): Use `file-notify-*' functions.

	* subr.el (file-notify-handle-event): Move function to filenotify.el.

	* net/tramp.el (tramp-file-name-for-operation):
	Handle `file-notify-add-watch' and `file-notify-rm-watch'.

	* net/tramp-sh.el (tramp-sh-file-name-handler-alist): Add handler
	for `file-notify-add-watch' and `file-notify-rm-watch'.
	(tramp-process-sentinel): Improve trace.
	(tramp-sh-handle-file-notify-add-watch)
	(tramp-sh-file-notify-process-filter)
	(tramp-sh-handle-file-notify-rm-watch)
	(tramp-get-remote-inotifywait): New defuns.

2013-07-03  Juri Linkov  <juri@jurta.org>

	* buff-menu.el (Buffer-menu-multi-occur): Add args and move the
	call of `occur-read-primary-args' to interactive spec.

	* ibuffer.el (ibuffer-mode-map): Bind "M-s a C-o" to
	`ibuffer-do-occur' like in buff-menu.el.  (Bug#14673)

2013-07-03  Matthias Meulien  <orontee@gmail.com>

	* buff-menu.el (Buffer-menu-mode-map): Bind "M-s a C-o" to
	`Buffer-menu-multi-occur'.  Add it to the menu.
	(Buffer-menu-mode): Document it in docstring.
	(Buffer-menu-multi-occur): New command.  (Bug#14673)

2013-07-03  Dmitry Gutov  <dgutov@yandex.ru>

	* progmodes/ruby-mode.el (ruby-font-lock-keywords): Highlight more
	keywords and built-ins.

2013-07-03  Glenn Morris  <rgm@gnu.org>

	* subr.el (y-or-n-p): Handle empty prompts.  (Bug#14770)

	Make info-xref checks case-sensitive by default
	* info.el (Info-find-node, Info-find-in-tag-table)
	(Info-find-node-in-buffer, Info-find-node-2, Info-goto-node):
	Add option for exact case matching of nodes.
	* info-xref.el (info-xref): New custom group.
	(info-xref-case-fold): New option.
	(info-xref-goto-node-p): Pass info-xref-case-fold to Info-goto-node.

2013-07-03  Leo Liu  <sdl.web@gmail.com>

	* ido.el (ido-delete-file-at-head): Respect delete-by-moving-to-trash.

2013-07-03  Dmitry Gutov  <dgutov@yandex.ru>

	* progmodes/ruby-mode.el (ruby-move-to-block): When we're at a
	middle of block statement initially, lower the depth.  Remove
	FIXME comment, not longer valid.  Remove middle of block statement
	detection, no need to do that anymore since we've been using
	`ruby-parse-region' here.

2013-07-02  Jan Djärv  <jan.h.d@swipnet.se>

	* term/ns-win.el (display-format-alist): Use .* (Bug#14765).

2013-07-01  Katsumi Yamaoka  <yamaoka@jpl.org>

	* wid-edit.el (widget-default-get): Don't modify widget (Bug#14738).

2013-07-01  Juanma Barranquero  <lekktu@gmail.com>

	* desktop.el (desktop-restore-frames): Rename from desktop-save-windows.
	(desktop-restore-in-current-display): New customization option.
	(desktop--excluded-frame-parameters): Add `font'.
	(desktop--save-frames): Rename from desktop--save-windows.
	(desktop--restore-in-this-display-p): New function.
	(desktop--make-full-frame): Remove unwanted width/height from
	full(width|height) frames.
	(desktop--restore-frames): Rename from desktop--restore-windows.
	Obey desktop-restore-current-display.  Do not delete old frames or
	select a new frame unless we were able to restore at least one frame.

2013-06-30  Michal Nazarewicz  <mina86@mina86.com>

	* files.el (find-file-noselect): Simplify conditional expression.

	* remember.el (remember-append-to-file):
	Don't mix `find-buffer-visiting' and `get-file-buffer'.

	Add `remember-notes' function to store random notes across Emacs
	restarts.
	* remember.el (remember-data-file): Add :set callback to affect
	notes buffer (if any).
	(remember-notes): New command.
	(remember-notes-buffer-name, bury-remember-notes-on-kill):
	New defcustoms for the `remember-notes' function.
	(remember-notes-save-and-bury-buffer): New command.
	(remember-notes-mode-map): New variable.
	(remember-mode): New minor mode.
	(remember-notes--kill-buffer-query): New function.
	* startup.el (initial-buffer-choice): Add notes to custom type.

2013-06-30  Eli Zaretskii  <eliz@gnu.org>

	* bindings.el (right-char, left-char): Don't call sit-for, this is
	no longer needed.  Use arithmetic comparison only for numerical
	arguments.

	* international/mule-cmds.el (select-safe-coding-system):
	Handle the case of FROM being a string correctly.  (Bug#14755)

2013-06-30  Lars Magne Ingebrigtsen  <larsi@gnus.org>

	* net/shr.el (shr-make-table-1): Add a sanity check that allows
	progression on degenerate tables.
	(shr-rescale-image): ImageMagick animated images currently don't work.

2013-06-30  Juanma Barranquero  <lekktu@gmail.com>

	Some fixes and improvements for desktop frame restoration.
	It is still experimental and disabled by default.
	* desktop.el (desktop--save-windows): Put the selected frame at
	the head of the list.
	(desktop--make-full-frame): New function.
	(desktop--restore-windows): Try to re-select the frame that was
	selected upon saving.  Do not abort if some frames fail to restore,
	just show an error message and continue.  Set up maximized frames
	so they have default non-maximized dimensions.

2013-06-30  Dmitry Gutov  <dgutov@yandex.ru>

	* progmodes/ruby-mode.el (ruby-syntax-propertize-function):
	Don't start heredoc inside a string or comment.

2013-06-29  Eli Zaretskii  <eliz@gnu.org>

	* bindings.el (visual-order-cursor-movement): New defcustom.
	(right-char, left-char): Provide visual-order cursor motion by
	calling move-point-visually.  Update the doc strings.

2013-06-28  Kenichi Handa  <handa@gnu.org>

	* international/mule.el (define-coding-system): New coding system
	properties :inhibit-null-byte-detection,
	:inhibit-iso-escape-detection, and :prefer-utf-8.
	(set-buffer-file-coding-system): If :charset-list property of
	CODING-SYSTEM is `emacs', do not check if CODING-SYSTEM is
	appropriate for setting.

	* international/mule-cmds.el (select-safe-coding-system):
	If DEFAULT-CODING-SYSTEM is prefer-utf-8 and the buffer contains
	multibyte characters, return utf-8 (or one of its siblings).

	* international/mule-conf.el (prefer-utf-8): New coding system.
	(file-coding-system-alist): Use prefer-utf-8 as default for Elisp
	files.

2013-06-28  Ivan Kanis  <ivan@kanis.fr>

	* net/shr.el (shr-render-region): New function.

	* net/eww.el: Autoload `eww-browse-url'.

2013-06-27  Dmitry Gutov  <dgutov@yandex.ru>

	* emacs-lisp/package-x.el (package-upload-buffer-internal):
	Adapt to `package-desc-version' being a list.
	Use `package--ac-desc-version' to retrieve version from a package
	archive element.

2013-06-27  Juanma Barranquero  <lekktu@gmail.com>

	New experimental feature to save&restore window and frame setup.
	* desktop.el (desktop-save-windows): New defcustom.
	(desktop--saved-states): New var.
	(desktop--excluded-frame-parameters): New defconst.
	(desktop--filter-frame-parms, desktop--find-frame-in-display)
	(desktop--restore-windows, desktop--save-windows): New functions.
	(desktop-save): Call `desktop--save-windows'.
	(desktop-read): Call `desktop--restore-windows'.

2013-06-27  Lars Magne Ingebrigtsen  <larsi@gnus.org>

	* net/shr.el (add-face-text-property): Remove compat definition.

2013-06-27  Stephen Berman  <stephen.berman@gmx.net>

	* info.el (Info-try-follow-nearest-node): Move search for footnote
	above search for node name to prevent missing a footnote (bug#14717).

2013-06-27  Stephen Berman  <stephen.berman@gmx.net>

	* obsolete/otodo-mode.el: Add obsolescence info to file header.

2013-06-27  Leo Liu  <sdl.web@gmail.com>

	* net/eww.el (eww-read-bookmarks): Check file size.

2013-06-26  Stefan Monnier  <monnier@iro.umontreal.ca>

	* emacs-lisp/nadvice.el (advice--defalias-fset): Move advice back to
	advice--pending if newdef is nil or an autoload (bug#13820).
	(advice-mapc): New function.

2013-06-26  Lars Magne Ingebrigtsen  <larsi@gnus.org>

	* net/eww.el (eww-mode): Undo isn't necessary in eww buffers,
	probably.
	(eww-mode-map): Add a menu bar.
	(eww-add-bookmark): New command.
	(eww-bookmark-mode): New mode and commands.
	(eww-add-bookmark): Remove newlines from the title.
	(eww-bookmark-browse): Don't bug out if it's the only window.

2013-06-26  Glenn Morris  <rgm@gnu.org>

	* htmlfontify.el (hfy-triplet): Handle unspecified-fg, bg.
	(hfy-size): Handle ttys.  (Bug#14668)

	* info-xref.el: Update for Texinfo 5 change in *note format.
	(info-xref-node-re, info-xref-note-re): New constants.
	(info-xref-check-buffer): Use info-xref-note-re.

2013-06-26  Stefan Monnier  <monnier@iro.umontreal.ca>

	* simple.el (set-variable): Use read-from-minibuffer (bug#14710).

	* emacs-lisp/package.el (package--add-to-archive-contents): Add missing
	nil terminate the loop (bug#14718).

2013-06-25  Lars Magne Ingebrigtsen  <larsi@gnus.org>

	* net/eww.el: Rework history traversal.  When going forward/back,
	put these actions into the history, too, so that they can be
	replayed.
	(eww-render): Move the history reset to the correct buffer.

2013-06-25  Juri Linkov  <juri@jurta.org>

	* files-x.el (modify-dir-local-variable): Change the header comment
	in the file with directory local variables.  (Bug#14692)

	* files-x.el (read-file-local-variable-value): Add `default'.
	(Bug#14710)

2013-06-25  Lars Magne Ingebrigtsen  <larsi@gnus.org>

	* net/eww.el (eww-make-unique-file-name): Create a unique file
	name before saving to entering `y' accidentally asynchronously.

2013-06-25  Ivan Kanis  <ivan@kanis.fr>

	* net/eww.el (eww-download): New command and keystroke.

2013-06-25  Lars Magne Ingebrigtsen  <larsi@gnus.org>

	* net/eww.el (eww-copy-page-url): Change name of command.

	* net/shr.el (shr-map): Change `shr-copy-url' from `u' to `w' to
	be more consistent with Info and dired.

	* net/eww.el (eww-mode-map): Ditto.

2013-06-25  Stefan Monnier  <monnier@iro.umontreal.ca>

	* emacs-lisp/package.el: Use lexical-binding.  Include obsolete
	packages from archives.
	(package-archive-contents): Change format; include obsolete packages.
	(package-desc): Use `dir' to mark builtin packages.
	(package--from-builtin): Set the `dir' field to `builtin'.
	(generated-autoload-file, version-control): Declare.
	(package-compute-transaction): Change first arg and return value to be
	lists of package-descs.  Adjust to new package-archive-contents format.
	(package--add-to-archive-contents): Adjust to new
	package-archive-contents format.
	(package-download-transaction): Arg is now a list of package-descs.
	(package-install): If `pkg' is a package name, pass it as
	a requirement, so it is subject to the usual (e.g. disabled) checks.
	(describe-package): Accept package-desc as well.
	(describe-package-1): Describe a specific package-desc.  Add links to
	other package-descs for the same package name.
	(package-menu-describe-package): Pass the actual package-desc.
	(package-menu-mode): Add to tabulated-list-revert-hook so revert-buffer
	works correctly.
	(package-desc-status): New function.
	(package-menu--refresh): New function, extracted
	from package-menu--generate.
	(package-menu--generate): Use it.
	(package-delete): Update package-alist.
	(package-menu-execute): Don't call package-initialize.

	* progmodes/idlw-toolbar.el, progmodes/idlw-shell.el,
	progmodes/idlw-help.el, progmodes/idlw-complete-structtag.el,
	progmodes/ebnf-yac.el, progmodes/ebnf-otz.el, progmodes/ebnf-iso.el,
	progmodes/ebnf-ebx.el, progmodes/ebnf-dtd.el, progmodes/ebnf-bnf.el,
	progmodes/ebnf-abn.el, emacs-lisp/package-x.el, emacs-lisp/cl-seq.el,
	emacs-lisp/cl-macs.el: Neuter the "Version:" header.

2013-06-25  Martin Rudalics  <rudalics@gmx.at>

	* window.el (window--state-get-1): Workaround for bug#14527.
	http://lists.gnu.org/archive/html/emacs-devel/2013-06/msg00941.html

2013-06-25  Lars Magne Ingebrigtsen  <larsi@gnus.org>

	* net/eww.el (eww-back-url): Implement the history by stashing all
	the data into a list.
	(eww-forward-url): Allow going forward in the history, too.

2013-06-25  Stefan Monnier  <monnier@iro.umontreal.ca>

	* files-x.el (read-file-local-variable-value): Use read-from-minibuffer
	for values and use read--expression for expressions (bug#14710).
	(read-file-local-variable): Avoid setq.
	(read-file-local-variable-mode): Use minor-mode-list.

2013-06-25  Rüdiger Sonderfeld  <ruediger@c-plusplus.de>

	* textmodes/bibtex.el (bibtex-generate-url-list): Add support
	for DOI URLs.

2013-06-25  Rüdiger Sonderfeld  <ruediger@c-plusplus.de>

	* textmodes/bibtex.el (bibtex-mode, bibtex-set-dialect):
	Update imenu-support when dialect changes.

2013-06-25  Leo Liu  <sdl.web@gmail.com>

	* ido.el (ido-read-internal): Allow forward slash on windows.

2013-06-24  Lars Magne Ingebrigtsen  <larsi@gnus.org>

	* net/eww.el (eww): Start of strings is \\`, not ^.

2013-06-24  Ivan Kanis  <ivan@kanis.fr>

	* net/shr.el (shr-browse-url): Fix interactive spec.

	* net/eww.el (eww): Add a trailing slash to domain names.

2013-06-24  Juanma Barranquero  <lekktu@gmail.com>

	* faces.el (face-spec-recalc): Revert part of 2013-06-23T20:29:18Z!lekktu@gmail.com (bug#14705).

2013-06-24  Lars Magne Ingebrigtsen  <larsi@gnus.org>

	* net/shr.el (shr-browse-url): Use an external browser if given a
	prefix.

	* net/eww.el (eww-external-browser): Move to shr.

2013-06-24  Ivan Kanis  <ivan@kanis.fr>

	* net/eww.el (eww): Work more correctly for file: URLs.
	(eww-detect-charset): Allow quoted charsets.
	(eww-yank-page-url): New command and keystroke.

2013-06-24  Daiki Ueno  <ueno@gnu.org>

	* epg.el (epg-make-context): Check if PROTOCOL is valid; embed the
	file name of gpg executable.
	(epg-context-program): New function.
	(epg-context-home-directory): New function.
	(epg-context-set-program): New function.
	(epg-context-set-home-directory): New function.
	(epg--start): Use `epg-context-program' instead of
	'epg-gpg-program'.
	(epg--list-keys-1): Likewise.

2013-06-24  Leo Liu  <sdl.web@gmail.com>

	* ido.el (ido-read-internal): Fix bug#14620.

2013-06-23  Juanma Barranquero  <lekktu@gmail.com>

	* faces.el (face-documentation): Simplify.
	(read-face-attribute, tty-find-type, x-resolve-font-name):
	Use `string-match-p'.
	(list-faces-display): Use `string-match-p'.  Simplify.
	(face-spec-recalc): Check face to avoid face alias loops.
	(read-color): Use `string-match-p' and non-capturing parenthesis.

2013-06-23  Lars Magne Ingebrigtsen  <larsi@gnus.org>

	* net/shr.el (shr-rescale-image): Use the new
	:max-width/:max-height functionality.

2013-06-23  Ivan Kanis  <ivan@kanis.fr>

	* net/eww.el (eww-search-prefix): New variable.
	(eww): Use it.
	(eww-external-browser): New variable.
	(eww-mode-map): New keystroke.
	(eww-browse-with-external-browser): New command.

	* net/eww.el: Bind `C-c C-c' to "submit" in all form keymaps.

2013-06-23  Juanma Barranquero  <lekktu@gmail.com>

	* emacs-lisp/tabulated-list.el (tabulated-list-init-header):
	Don't skip aligning the next header field when padding is 0;
	otherwise, field width is not respected unless the title is as
	wide as the field.

2013-06-22  Stefan Monnier  <monnier@iro.umontreal.ca>

	* emacs-lisp/package.el (package-el-version): Remove.
	(package-process-define-package): Fix inf-loop.
	(package-install): Allow symbols as arguments again.

2013-06-22  Dmitry Gutov  <dgutov@yandex.ru>

	* progmodes/ruby-mode.el (ruby-font-lock-keywords): Move `catch',
	add some more keyword-like methods.
	http://lists.gnu.org/archive/html/emacs-devel/2013-06/msg00911.html

2013-06-22  Juanma Barranquero  <lekktu@gmail.com>

	* bs.el (bs-buffer-show-mark): Make defvar-local.
	(bs-mode): Use setq-local.

	* emacs-lock.el (emacs-lock-mode, emacs-lock--old-mode)
	(emacs-lock--try-unlocking): Make defvar-local.

2013-06-22  Glenn Morris  <rgm@gnu.org>

	* play/cookie1.el (cookie-apropos): Minor simplification.

	* progmodes/gdb-mi.el (gdb-mapcar*): Remove, replace with cl-mapcar.

2013-06-22  Dmitry Gutov  <dgutov@yandex.ru>

	* progmodes/ruby-mode.el (auto-mode-alist): Do not use
	`regexp-opt', it breaks the build during dumping.

2013-06-21  Dmitry Gutov  <dgutov@yandex.ru>

	* progmodes/ruby-mode.el (ruby-font-lock-keywords):
	Highlight keyword-like methods on Kernel and Module with
	font-lock-builtin-face.
	(auto-mode-alist): Consolidate different entries into one regexp
	and add more *file-s.

2013-06-21  Stephen Berman  <stephen.berman@gmx.net>

	* obsolete/otodo-mode.el: Move and rename from calendar/todo-mode.el.

	* calendar/diary-lib.el (diary-goto-entry-function): New variable.
	(diary-entry): Use it in the action of this button type instead of
	diary-goto-entry.

	* calendar/todo-mode.el: New version.
	(todo-add-category): Append new category to end of file and give
	it the highest number, instead of putting it at the beginning and
	giving it 0.  Incorporate noninteractive functionality.
	(todo-forward-category): Adapt to 1-based category numbering.
	Allow skipping over archived categories.
	(todo-backward-category): Derive from todo-forward-category.
	(todo-backward-item, todo-forward-item): Make noninteractive and
	delegate interactive part to new commands.  Make sensitive to done items.
	(todo-categories): Make value an alist of category names and
	vectors of item counts.
	(todo-category-beg): Make a defconst.
	(todo-category-number): Use 1 instead of 0 as initial value.
	(todo-category-select): Make sensitive to overlays, optional item
	highlighting and done items.
	(todo-delete-item): Make sensitive to overlays and marked and done items.
	(todo-edit-item): Make sensitive to overlays and editing of
	date/time header optional.  Add format checks.
	(todo-edit-multiline): Rename to todo-edit-multiline-item.  Make a
	no-op if point is not on an item.  Advertise using todo-edit-quit.
	(todo-edit-mode): Make sensitive to new format, font-locking, and
	multiple todo files.
	(todo-insert-item, todo-insert-item-here): Derive from
	todo-basic-insert-item and extend functionality.
	(todo-item-end, todo-item-start): Make sensitive to done items.
	(todo-item-string): Don't return text properties.  Restore point.
	(todo-jump-to-category): Make sensitive to multiple todo files and
	todo archives.  Use extended category completion.
	(todo-lower-item, todo-raise-item): Rename to *-priority and
	derive from todo-set-item-priority.
	(todo-mode): Derive from special-mode.  Make sensitive to new
	format, font-locking and multiple todo files.  Make read-only.
	(todo-mode-map): Don't suppress digit keys, so they can supply
	prefix arguments.  Add many new key bindings.
	(todo-prefix): Insert as an overlay instead of file text.
	Change semantics from diary date expression to purely visual mark.
	(todo-print): Rename to todo-print-buffer.  Make buffer display
	features printable.  Remove option to restrict number of items
	printed.  Add option to print to file.
	(todo-print-function): Rename to todo-print-buffer-function.
	(todo-quit): Extend to handle exiting new todo modes.
	(todo-remove-item): Make sensitive to overlays.
	(todo-save): Extend to buffers of filtered items.
	(todo-show): Make sensitive to done items, multiple todo files and
	new todo modes.  Offer to convert legacy todo file before creating
	first new todo file.
	(todo-show-priorities): Rename to todo-top-priorities.
	Change semantics of value 0.
	(todo-top-priorities): Rename to todo-filter-top-priorities,
	derive from todo-filter-items and extend functionality.
	(todo-save-top-priorities): Rename to todo-save-filtered-items-buffer
	and extend functionality to other types of filtered items.
	(todo-add-item-non-interactively, todo-ask-p, todo-cat-slct)
	(todo-category-end, todo-category-sep, todo-cats, todo-cmd-back)
	(todo-cmd-done, todo-cmd-edit, todo-cmd-forw, todo-cmd-inst)
	(todo-cmd-kill, todo-cmd-lowr, todo-cmd-next, todo-cmd-prev)
	(todo-cmd-rais, todo-cmd-save, todo-completing-read, todo-cp)
	(todo-edit-mode-hook, todo-entry-prefix-function)
	(todo-entry-timestamp-initials, todo-file-do, todo-file-done)
	(todo-file-item, todo-file-top, todo-header, todo-initial-setup)
	(todo-initials, todo-insert-threshold, todo-item-string-start)
	(todo-line-string, todo-menu, todo-mode-hook)
	(todo-more-important-p, todo-previous-answer, todo-previous-line)
	(todo-print-priorities, todo-remove-separator)
	(todo-save-top-priorities-too, todo-string-count-lines)
	(todo-string-multiline-p, todo-time-string-format)
	(todo-tmp-buffer-name): Remove.
	(todo-add-file, todo-archive-done-item, todo-choose-archive)
	(todo-convert-legacy-files, todo-copy-item, todo-delete-category)
	(todo-edit-category-diary-inclusion)
	(todo-edit-category-diary-nonmarking, todo-edit-done-item-comment)
	(todo-edit-file, todo-edit-item-date-day)
	(todo-edit-item-date-day-name, todo-edit-item-date-from-calendar)
	(todo-edit-item-date-month, todo-edit-item-date-to-today)
	(todo-edit-item-date-year, todo-edit-item-diary-inclusion)
	(todo-edit-item-diary-nonmarking, todo-edit-item-header)
	(todo-edit-item-time, todo-edit-quit, todo-filter-diary-items)
	(todo-filter-diary-items-multifile, todo-filter-regexp-items)
	(todo-filter-regexp-items-multifile, todo-filter-top-priorities)
	(todo-filter-top-priorities-multifile, todo-find-archive)
	(todo-find-filtered-items-file, todo-go-to-source-item)
	(todo-insert-item-from-calendar, todo-item-done, todo-item-undone)
	(todo-jump-to-archive-category, todo-lower-category)
	(todo-mark-category, todo-marked-item-p, todo-merge-category)
	(todo-move-category, todo-move-item, todo-next-button)
	(todo-next-item, todo-padded-string, todo-powerset)
	(todo-previous-button, todo-previous-item)
	(todo-print-buffer-to-file, todo-raise-category)
	(todo-rename-category, todo-repair-categories-sexp, todo-search)
	(todo-set-category-number, todo-set-item-priority)
	(todo-set-top-priorities-in-category)
	(todo-set-top-priorities-in-file, todo-show-categories-table)
	(todo-sort-categories-alphabetically-or-numerically)
	(todo-sort-categories-by-archived, todo-sort-categories-by-diary)
	(todo-sort-categories-by-done, todo-sort-categories-by-todo)
	(todo-toggle-item-header, todo-toggle-item-highlighting)
	(todo-toggle-mark-item, todo-toggle-prefix-numbers)
	(todo-toggle-view-done-items, todo-toggle-view-done-only)
	(todo-unarchive-items, todo-unmark-category): New commands.
	(todo-absolute-file-name, todo-add-to-buffer-list)
	(todo-adjusted-category-label-length, todo-basic-edit-item-header)
	(todo-basic-insert-item, todo-category-completions)
	(todo-category-number, todo-category-string-matcher-1)
	(todo-category-string-matcher-2, todo-check-filtered-items-file)
	(todo-check-format, todo-clear-matches)
	(todo-comment-string-matcher, todo-convert-legacy-date-time)
	(todo-current-category, todo-date-string-matcher)
	(todo-define-insertion-command, todo-diary-expired-matcher)
	(todo-diary-goto-entry, todo-diary-item-p)
	(todo-diary-nonmarking-matcher, todo-display-as-todo-file)
	(todo-display-categories, todo-display-sorted, todo-done-item-p)
	(todo-done-item-section-p, todo-done-separator)
	(todo-done-string-matcher, todo-files, todo-filter-items)
	(todo-filter-items-1, todo-filter-items-filename, todo-find-item)
	(todo-gen-arglists, todo-get-count, todo-get-overlay, todo-indent)
	(todo-insert-category-line, todo-insert-item-from-calendar)
	(todo-insert-sort-button, todo-insert-with-overlays)
	(todo-insertion-command-name, todo-insertion-key-bindings)
	(todo-label-to-key, todo-longest-category-name-length)
	(todo-make-categories-list, todo-mode-external-set)
	(todo-mode-line-control, todo-modes-set-1, todo-modes-set-2)
	(todo-modes-set-3, todo-multiple-filter-files)
	(todo-nondiary-marker-matcher, todo-prefix-overlays)
	(todo-read-category, todo-read-date, todo-read-dayname)
	(todo-read-file-name, todo-read-time)
	(todo-reevaluate-category-completions-files-defcustom)
	(todo-reevaluate-default-file-defcustom)
	(todo-reevaluate-filelist-defcustoms)
	(todo-reevaluate-filter-files-defcustom)
	(todo-reset-and-enable-done-separator, todo-reset-comment-string)
	(todo-reset-done-separator, todo-reset-done-separator-string)
	(todo-reset-done-string, todo-reset-global-current-todo-file)
	(todo-reset-highlight-item, todo-reset-nondiary-marker)
	(todo-reset-prefix, todo-set-categories)
	(todo-set-date-from-calendar, todo-set-show-current-file)
	(todo-set-top-priorities, todo-short-file-name)
	(todo-show-current-file, todo-sort, todo-time-string-matcher)
	(todo-total-item-counts, todo-update-buffer-list)
	(todo-update-categories-display, todo-update-categories-sexp)
	(todo-update-count, todo-validate-name, todo-y-or-n-p):
	New functions.
	(todo-archive-mode, todo-categories-mode, todo-filtered-items-mode):
	New major modes.
	(todo-categories, todo-display, todo-edit, todo-faces)
	(todo-filtered): New defgroups.
	(todo-archived-only, todo-button, todo-category-string, todo-date)
	(todo-diary-expired, todo-done, todo-done-sep, todo-comment)
	(todo-mark, todo-nondiary, todo-prefix-string, todo-search)
	(todo-sorted-column, todo-time, todo-top-priority): New deffaces.
	(todo-add-item-if-new-category, todo-always-add-time-string)
	(todo-categories-align, todo-categories-archived-label)
	(todo-categories-category-label, todo-categories-diary-label)
	(todo-categories-done-label, todo-categories-number-separator)
	(todo-categories-todo-label, todo-categories-totals-label)
	(todo-category-completions-files, todo-completion-ignore-case)
	(todo-default-todo-file, todo-diary-nonmarking, todo-directory)
	(todo-done-separator-string, todo-done-string)
	(todo-files-function, todo-filter-done-items, todo-filter-files)
	(todo-highlight-item, todo-include-in-diary, todo-indent-to-here)
	(todo-initial-category, todo-initial-file, todo-item-mark)
	(todo-legacy-date-time-regexp, todo-mode-line-function)
	(todo-nondiary-marker, todo-number-prefix)
	(todo-print-buffer-function, todo-show-current-file)
	(todo-show-done-only, todo-show-first, todo-show-with-done)
	(todo-skip-archived-categories, todo-top-priorities-overrides)
	(todo-undo-item-omit-comment, todo-use-only-highlighted-region)
	(todo-visit-files-commands, todo-wrap-lines, todo-y-with-space):
	New defcustoms.
	(todo-category-done, todo-date-pattern, todo-date-string-start)
	(todo-diary-items-buffer, todo-done-string-start)
	(todo-filtered-items-buffer, todo-item-start)
	(todo-month-abbrev-array, todo-month-name-array)
	(todo-nondiary-end, todo-nondiary-start, todo-regexp-items-buffer)
	(todo-top-priorities-buffer): New defconsts.
	(todo-archive-mode-map, todo-archives, todo-categories-mode-map)
	(todo-categories-with-marks, todo-category-string-face)
	(todo-comment-face, todo-comment-string, todo-current-todo-file)
	(todo-date-face, todo-date-from-calendar, todo-descending-counts)
	(todo-diary-expired-face, todo-done-face, todo-done-sep-face)
	(todo-done-separator, todo-edit-buffer, todo-edit-mode-map)
	(todo-file-buffers, todo-files, todo-filtered-items-mode-map)
	(todo-font-lock-keywords, todo-global-current-todo-file)
	(todo-insertion-commands, todo-insertion-commands-arg-key-list)
	(todo-insertion-commands-args)
	(todo-insertion-commands-args-genlist)
	(todo-insertion-commands-names, todo-insertion-map)
	(todo-key-bindings-t, todo-key-bindings-t+a)
	(todo-key-bindings-t+a+f, todo-key-bindings-t+f, todo-mode-map)
	(todo-multiple-filter-files, todo-multiple-filter-files-widget)
	(todo-nondiary-face, todo-print-buffer, todo-time-face)
	(todo-visited): New variables.

2013-06-21  Glenn Morris  <rgm@gnu.org>

	* play/cookie1.el (cookie-apropos): Add optional display argument.
	* obsolete/yow.el (apropos-zippy): Use cookie-apropos.
	(psychoanalyze-pinhead): Use cookie-doctor.

2013-06-21  Juanma Barranquero  <lekktu@gmail.com>

	* emacs-lisp/package.el (tar-get-file-descriptor)
	(tar--extract): Declare.

2013-06-21  Eduard Wiebe  <usenet@pusto.de>

	Extend flymake's warning predicate to be a function (bug#14217).
	* progmodes/flymake.el (flymake-warning-predicate): New.
	(flymake-parse-line): Use it.
	(flymake-warning-re): Make obsolete alias to
	`flymake-warning-predicate'.

2013-06-21  Stefan Monnier  <monnier@iro.umontreal.ca>

	* emacs-lisp/package.el (package-alist): Include obsolete packages.
	(package-obsolete-list): Remove.
	(package-activate): Remove min-version argument.  Add `force' argument.
	Adjust to new package-alist format.
	(package-mark-obsolete): Remove.
	(package-unpack): Force reload of the package's autoloads.
	(package-installed-p): Check builtins if the installed package is not
	recent enough.
	(package-initialize): Don't reset package-obsolete-list.
	Don't specify which package version to activate.
	(package-process-define-package, describe-package-1)
	(package-menu--generate): Adjust to new package-alist format.

2013-06-21  Juanma Barranquero  <lekktu@gmail.com>

	* allout-widgets.el (allout-widgets-mode-off)
	(allout-widgets-mode-on, allout-widgets-pre-command-business)
	(allout-widgets-post-command-business)
	(allout-widgets-after-copy-or-kill-function)
	(allout-widgets-after-undo-function, allout-test-range-overlaps)
	(allout-decorate-item-and-context)
	(allout-graphics-modification-handler): Fix typos in docstrings.
	(allout-get-or-create-parent-widget): Use `looking-at-p'.

	* cmuscheme.el (scheme-start-file): Doc fix.
	(inferior-scheme-mode, switch-to-scheme): Fix typos in docstrings.
	(scheme-input-filter): Use `string-match-p'.

	* composite.el (compose-gstring-for-terminal): Fix typo in docstring.

	* dired-x.el: Use Dired consistently in docstrings.

	* dired.el: Use Dired consistently in docstrings.
	(dired-readin, dired-mode): Use `setq-local'.
	(dired-switches-alist): Make defvar-local.
	(dired-buffers-for-dir): Use `zerop'.
	(dired-safe-switches-p, dired-switches-escape-p)
	(dired-insert-old-subdirs, dired-move-to-end-of-filename)
	(dired-glob-regexp, dired-in-this-tree, dired-goto-file-1)
	(dired-sort-set-mode-line, dired-sort-toggle, dired-sort-R-check):
	(dired-goto-next-nontrivial-file): Use `string-match-p'.
	(dired-align-file, dired-insert-directory, dired-mark-files-in-region)
	(dired-toggle-marks, dired-mark-files-containing-regexp)
	(dired-mark-symlinks, dired-mark-directories, dired-mark-executables)
	(dired-flag-auto-save-files, dired-flag-backup-files):
	Use `looking-at-p'.
	(dired-mark-files-regexp, dired-build-subdir-alist):
	Use `string-match-p', `looking-at-p'.

	* dos-w32.el (untranslated-canonical-name, untranslated-file-p)
	(direct-print-region-helper): Use `string-match-p'.

2013-06-21  Leo Liu  <sdl.web@gmail.com>

	* comint.el (comint-redirect-results-list-from-process):
	Fix infinite loop.

2013-06-21  Lars Magne Ingebrigtsen  <larsi@gnus.org>

	* net/eww.el (eww-update-header-line-format): Quote % characters.

2013-06-21  Glenn Morris  <rgm@gnu.org>

	* play/cookie1.el (cookie): New custom group.
	(cookie-file): New option.
	(cookie-check-file): New function.
	(cookie): Make it interactive.  Make start and end messages optional.
	Interactively, display the result.  Default to cookie-file.
	(cookie-insert): Default to cookie-file.
	(cookie-snarf): Make start and end messages optional.
	Default to cookie-file.  Use with-temp-buffer.
	(cookie-read): Rename from read-cookie.
	Make start and end messages optional.  Default to cookie-file.
	(cookie-shuffle-vector): Rename from shuffle-vector.  Use dotimes.
	Do not autoload it.
	(cookie-apropos, cookie-doctor): New functions, copied from yow.el
	* obsolete/yow.el (read-zippyism): Use new name for read-cookie.

2013-06-21  Leo Liu  <sdl.web@gmail.com>

	* progmodes/octave.el (octave-mode): Backward compatibility fix.

2013-06-21  Glenn Morris  <rgm@gnu.org>

	* font-lock.el (lisp-font-lock-keywords-2): Add with-eval-after-load.

2013-06-21  Stefan Monnier  <monnier@iro.umontreal.ca>
	    Daniel Hackney  <dan@haxney.org>

	* emacs-lisp/package.el: Use tar-mode rather than tar executable.
	Consolidate the single-file vs tarball code.
	(package-desc-suffix): New function.
	(package-desc-full-name): Don't bother inlining it.
	(package-load-descriptor): Return the new package-desc.
	(package-mark-obsolete): Remove unused arg `package'.
	(package-unpack): Make it work for single files as well.
	Make it update package-alist.
	(package--make-autoloads-and-stuff): Rename from
	package--make-autoloads-and-compile.  Don't compile any more.
	(package--compile): New function.
	(package-generate-description-file): New function, extracted from
	package-unpack-single.
	(package-unpack-single): Remove.
	(package--with-work-buffer): Add indentation and debugging info.
	(package-download-single): Remove.
	(package-install-from-archive): Rename from package-download-tar, make
	it take a pkg-desc, and make it work for single files as well.
	(package-download-transaction): Simplify.
	(package-tar-file-info): Remove `file' arg.  Rewrite not to use an
	external tar program.
	(package-install-from-buffer): Remove `pkg-desc' argument.
	Use package-tar-file-info for tar-mode buffers.
	(package-install-file): Simplify accordingly.
	(package-archive-base): Change to take a pkg-desc.
	* tar-mode.el (tar--check-descriptor): New function, extracted from
	tar-get-descriptor.
	(tar-get-descriptor): Use it.
	(tar-get-file-descriptor): New function.
	(tar--extract): New function, extracted from tar-extract.
	(tar--extract): Use it.
	* emacs-lisp/package-x.el (package-upload-file): Decode the file, in
	case the summary uses non-ascii.  Adjust to new calling convention of
	package-tar-file-info.

2013-06-21  Leo Liu  <sdl.web@gmail.com>

	* comint.el (comint-redirect-results-list-from-process):
	Fix random delay.  (Bug#14681)

2013-06-21  Juanma Barranquero  <lekktu@gmail.com>

	* profiler.el (profiler-format-number): Use log, not log10.

2013-06-20  Juanma Barranquero  <lekktu@gmail.com>

	* term/x-win.el (emacs-session-filename): Use `locate-user-emacs-file'.

2013-06-20  Stefan Monnier  <monnier@iro.umontreal.ca>

	* emacs-lisp/cl-loaddefs.el: Don't version-control any more.
	* emacs-lisp/cl-lib.el: Load cl-macs when cl-loaddefs is not
	yet available.
	* Makefile.in (AUTOGEN_VCS): Move cl-loaddefs.el...
	(AUTOGENEL): ... here.
	* emacs-lisp/cl-macs.el (cl--sublis): New function.
	(cl--defsubst-expand): Use it.

2013-06-20  Paul Eggert  <eggert@cs.ucla.edu>

	* subr.el (log10): Move here from C code, and declare as obsolete.
	All uses of (log10 X) replaced with (log X 10).

2013-06-20  Juanma Barranquero  <lekktu@gmail.com>

	* emacs-lisp/tabulated-list.el (tabulated-list-format): Fix typo.
	Declare with `defvar-local'.
	(tabulated-list-use-header-line, tabulated-list-entries)
	(tabulated-list-padding, tabulated-list-printer)
	(tabulated-list-sort-key): Declare with `defvar-local'.
	(tabulated-list-init-header, tabulated-list-print-fake-header):
	Use `setq-local'.

2013-06-20  Michael Albinus  <michael.albinus@gmx.de>

	* arc-mode.el (archive-mode): Add `archive-write-file' to
	`write-contents-functions' also for remote files.  (Bug#14652)

2013-06-20  Juanma Barranquero  <lekktu@gmail.com>

	* cus-edit.el (custom-commands): Fix typos.
	(custom-display): Fix tooltip text.
	(custom-magic-alist, custom-filter-face-spec, custom-group-members):
	Fix typos in docstrings.
	(custom--initialize-widget-variables, Custom-mode): Use `setq-local'.
	(custom-unlispify-menu-entry, custom-magic-value-create)
	(custom-add-see-also, custom-group-value-create): Use ?\s.
	(custom-guess-type, customize-apropos, editable-field)
	(custom-face-value-create): Use `string-match-p'.
	(custom-save-variables, custom-save-faces): Use `looking-at-p'.

	* custom.el (custom-load-symbol): Use `string-match-p'.

	* ansi-color.el: Convert to lexical binding.
	(ansi-colors): Fix URL.
	(ansi-color-context, ansi-color-context-region): Use defvar-local.
	(ansi-color-apply-sequence, ansi-color-map): Fix typos in docstrings.
	(ansi-color-make-color-map): Rename local var ansi-color-map to map.

2013-06-19  Lars Magne Ingebrigtsen  <larsi@gnus.org>

	* net/eww.el (eww-process-text-input): Display passwords as asterisks.

	* net/shr.el (shr-make-table-1): Protect against invalid column-spans.

2013-06-19  Tom Tromey  <tromey@redhat.com>

	* net/eww.el (eww-top-url): Remove.
	(eww-home-url, eww-start-url, eww-contents-url): New defvars.
	(eww-render): Set new variables.  Don't set eww-top-url.
	(eww-handle-link): Handle "prev", "home", and "contents".
	Downcase the rel text.
	(eww-top-url): Choose best top URL.

2013-06-19  Lars Magne Ingebrigtsen  <larsi@gnus.org>

	* net/eww.el: Rewrite to implement form elements "by hand" instead of
	relying in widget.el.  Using widget.el leads to too many
	user interface inconsistencies.
	(eww-self-insert): Implement entering commands in text fields.
	(eww-process-text-input): New function to make text input field editing
	work.
	(eww-submit): Rewrite to use the new-style form methods.
	(eww-select-display): Display the correct selected item.
	(eww-change-select): Implement changing the select value.
	(eww-toggle-checkbox): Implement radio/checkboxes.
	(eww-update-field): Fix compilation error.
	(eww-tag-textarea): Implement <textarea>.

	* net/shr.el (shr-urlify): Use `keymap' instead of `local-map' so that
	we don't shadow mode-specific bindings.

	* net/eww.el (eww-browse-url): Don't push stuff onto history if there's
	nothing to push.

	* net/shr.el (shr-map): Bind [down-mouse-1] to browse URLs.

2013-06-19  Glenn Morris  <rgm@gnu.org>

	* emacs-lisp/eieio.el (defclass): Make it eval-and-compile once more.

2013-06-19  Michael Albinus  <michael.albinus@gmx.de>

	* net/tramp-adb.el (tramp-adb-get-toolbox): Remove function, it is
	not needed.

	* net/tramp-sh.el (tramp-find-shell): Don't set "busybox" property.

2013-06-19  Lars Magne Ingebrigtsen  <larsi@gnus.org>

	* net/browse-url.el (browse-url-browser-function):
	`eww-browse-url' has the right calling signature, `eww' does not.

2013-06-19  Glenn Morris  <rgm@gnu.org>

	* emacs-lisp/bytecomp.el (byte-compile-file-form-autoload):
	Only eval autoloaded macros.
	(byte-compile-autoload): Only give the macro warning for macros.

	* progmodes/cperl-mode.el (ps-bold-faces, ps-italic-faces)
	(ps-underlined-faces): Declare.

	* progmodes/idlwave.el (func-menu): Only set it up on XEmacs.
	(speedbar-add-supported-extension): Declare.

	* international/titdic-cnv.el (tit-process-header, miscdic-convert):
	Don't include a date stamp in the header of the generated file;
	it leads to needless differences between output files.

2013-06-19  Michael Albinus  <michael.albinus@gmx.de>

	* net/secrets.el (secrets-struct-secret-content-type):
	Replace check of introspection data by a test call of "CreateItem".
	Some servers do not offer introspection.

2013-06-19  Stefan Monnier  <monnier@iro.umontreal.ca>

	* electric.el (electric-pair-mode): Improve interaction with
	electric-layout-mode.
	(electric-pair-default-inhibit): Don't assume (eq char (char-before)).
	(electric-pair-syntax): Use text-mode-syntax-table in comments
	and strings.
	(electric-pair--insert): New function.
	(electric-pair-post-self-insert-function): Use it and
	electric--after-char-pos.

2013-06-19  Leo Liu  <sdl.web@gmail.com>

	* progmodes/octave.el (octave-help): Fix regexp.

2013-06-18  Lars Magne Ingebrigtsen  <larsi@gnus.org>

	* net/shr.el (shr-make-table-1): Implement <td rowspan>.
	(shr-table-horizontal-line): Allow nil as a value, and change the
	default.
	(shr-insert-table-ruler): Respect the nil value.

2013-06-18  Tom Tromey  <tromey@barimba>

	* net/eww.el (eww-next-url, eww-previous-url, eww-up-url, eww-top-url):
	New defvars.
	(eww-open-file): New defun.
	(eww-render): Initialize new variables.
	(eww-display-html): Handle "link" and "a".
	(eww-handle-link, eww-tag-link, eww-tag-a): New defuns.
	(eww-mode-map): Move "p" to "l".  Bind "p", "n", "t", and "u".
	(eww-back-url): Rename from eww-previous-url.
	(eww-next-url, eww-previous-url, eww-up-url, eww-top-url):
	New defuns.

2013-06-18  Dmitry Gutov  <dgutov@yandex.ru>

	* progmodes/ruby-mode.el (ruby-syntax-before-regexp-re):
	Distinguish ternary operator tokens from slash symbol and slash
	char literal.

2013-06-18  Juanma Barranquero  <lekktu@gmail.com>

	Convert symbol prettification into minor mode and global minor mode.

	* progmodes/prog-mode.el (prettify-symbols-alist): Rename from
	`prog-prettify-symbols', and make a local defvar instead of defcustom.
	(prettify-symbols--keywords): Rename from
	`prog-prettify-symbols-alist' and make a local defvar.
	(prettify-symbols--compose-symbol): Rename from
	`prog--prettify-font-lock-compose-symbol'.
	(prettify-symbols--make-keywords): Rename from
	`prog-prettify-font-lock-symbols-keywords' and simplify.
	(prog-prettify-install): Remove.
	(prettify-symbols-mode): New minor mode, based on
	`prog-prettify-install'.
	(turn-on-prettify-symbols-mode): New function.
	(global-prettify-symbols-mode): New globalized minor mode.

	* emacs-lisp/lisp-mode.el (lisp-mode-variables):
	* progmodes/cfengine.el (cfengine3-mode):
	* progmodes/perl-mode.el (perl-mode): Don't call
	`prog-prettify-install'; set `prettify-symbols-alist' instead.

2013-06-18  Juri Linkov  <juri@jurta.org>

	* files-x.el (modify-file-local-variable-message): New function.
	(modify-file-local-variable)
	(modify-file-local-variable-prop-line): Add arg INTERACTIVE
	and call `modify-file-local-variable-message' when it's non-nil.
	(add-file-local-variable, delete-file-local-variable)
	(add-file-local-variable-prop-line)
	(delete-file-local-variable-prop-line): Add arg INTERACTIVE
	and use it.  (Bug#9820)

2013-06-18  Juri Linkov  <juri@jurta.org>

	* emulation/vi.el (vi-shell-op):
	* emulation/vip.el (vip-execute-com, ex-command):
	* emulation/viper-cmd.el (viper-exec-bang):
	* emulation/viper-ex.el (ex-command): Add non-nil arg REPLACE to
	the call of `shell-command-on-region'.  (Bug#14637)

	* simple.el (shell-command-on-region): Doc fix.

2013-06-18  Stefan Monnier  <monnier@iro.umontreal.ca>

	* emacs-lisp/eieio-custom.el: Remove misleading Version: header
	(bug#14633).

2013-06-18  Glenn Morris  <rgm@gnu.org>

	* net/eww.el, net/shr.el, net/shr-color.el: Move here from gnus/.

	* newcomment.el (comment-search-forward, comment-search-backward):
	Doc fix.  (Bug#14376)

2013-06-18  Juanma Barranquero  <lekktu@gmail.com>

	* face-remap.el (buffer-face-toggle): Fix typo in docstring.
	(buffer-face-mode-invoke): Doc fix.

2013-06-18  Matthias Meulien  <orontee@gmail.com>

	* tabify.el (untabify, tabify): With prefix, apply to entire buffer.
	<http://lists.gnu.org/archive/html/emacs-devel/2013-03/msg00545.html>

2013-06-18  Glenn Morris  <rgm@gnu.org>

	* generic-x.el (bat-generic-mode, rc-generic-mode, rul-generic-mode):
	Replace obsolete function generic-make-keywords with its expansion.

	* progmodes/python.el (ffap-alist): Declare.

	* textmodes/reftex.el (bibtex-mode-map): Declare.

2013-06-18  Stefan Monnier  <monnier@iro.umontreal.ca>

	* emacs-lisp/package.el: Update package-alist after install (bug#14632).
	(package-unpack, package-unpack-single): Return the pkg-dir.
	(package-download-transaction): Use it to update package-alist.

2013-06-17  Lars Magne Ingebrigtsen  <larsi@gnus.org>

	* net/browse-url.el (browse-url-browser-function): Add `eww' as a
	possible choice.

2013-06-17  Juri Linkov  <juri@jurta.org>

	* net/webjump.el (webjump-sample-sites): Add DuckDuckGo.

2013-06-17  Dmitry Gutov  <dgutov@yandex.ru>

	* emacs-lisp/package.el (package-load-descriptor):
	Remove `with-syntax-table' call, `read' doesn't need it.
	http://lists.gnu.org/archive/html/emacs-devel/2013-06/msg00539.html

2013-06-17  Juanma Barranquero  <lekktu@gmail.com>

	* startup.el (command-line): Expand package name returned by
	`package--description-file' (bug#14639).

2013-06-17  Dmitry Gutov  <dgutov@yandex.ru>

	* emacs-lisp/package.el (package-load-descriptor): Do not call
	`emacs-lisp-mode', just use its syntax table.

2013-06-17  Juanma Barranquero  <lekktu@gmail.com>

	* progmodes/prog-mode.el (prog-prettify-install): Add `composition' to
	`font-lock-extra-managed-props' if any prettifying keyword is added.
	(prog--prettify-font-lock-compose-symbol): Use ?\s instead of ?\ .
	(prog-mode): Use `setq-local'.

2013-06-17  Stefan Monnier  <monnier@iro.umontreal.ca>

	* international/characters.el (standard-case-table): Set syntax of ?»
	and ?« to punctuation.

2013-06-16  Juanma Barranquero  <lekktu@gmail.com>

	* progmodes/prog-mode.el (prog--prettify-font-lock-compose-symbol):
	Save relevant match data before calling `syntax-ppss' (bug#14595).

2013-06-15  Juri Linkov  <juri@jurta.org>

	* files-x.el (modify-file-local-variable-prop-line): Add local
	variables to the end of the existing comment on the first line.
	Use `file-auto-mode-skip' to skip interpreter magic line,
	and also skip XML declaration.

2013-06-15  Stefan Monnier  <monnier@iro.umontreal.ca>

	* startup.el (package--builtin-versions): New var.
	(package-subdirectory-regexp): Remove.
	(package--description-file): Hard code its value instead.

	* emacs-lisp/package.el: Don't activate packages older than builtin.
	(package-obsolete-list): Rename from package-obsolete-alist, and make
	it into a simple list of package-desc.
	(package-strip-version): Remove.
	(package-built-in-p): Use package--builtin-versions.
	(package-mark-obsolete): Simplify.
	(package-process-define-package): Mark it obsolete if older than the
	builtin version.
	(package-handle-response): Use line-end-position.
	(package-read-archive-contents, package--download-one-archive):
	Simplify.
	(package--add-to-archive-contents): Skip if older than the builtin or
	installed version.
	(package-menu-describe-package): Fix last change.
	(package-list-unversioned): New var.
	(package-menu--generate): Use it.

	* emacs-lisp/autoload.el: Manage package--builtin-versions.
	(autoload--insert-text, autoload--insert-cookie-text): New functions.
	(autoload-builtin-package-versions): New variable.
	(autoload-generate-file-autoloads): Use them.
	Remove the list of autoloaded functions/macros from the
	(autoload...) comments.

	* Makefile.in (autoloads): Set autoload-builtin-package-versions.

2013-06-15  Eli Zaretskii  <eliz@gnu.org>

	* simple.el (line-move-partial): Don't jump to the next screen
	line as soon as it becomes visible.  Instead, continue enlarging
	the vscroll until the portion of a tall screen line that's left on
	display is about the height of the frame's default font.
	(Bug#14567)

2013-06-15  Glenn Morris  <rgm@gnu.org>

	* vc/vc-dispatcher.el (vc-compilation-mode): Avoid making
	compilation-error-regexp-alist void, or local while let-bound.

	* progmodes/make-mode.el (makefile-mode-syntax-table):
	Treat "=" as punctuation.  (Bug#14614)

2013-06-15  Juanma Barranquero  <lekktu@gmail.com>

	* help-fns.el (describe-variable):
	Add extra line for permanent-local variables.

2013-06-15  Simen Heggestøyl  <simenheg@ifi.uio.no>  (tiny change)

	* progmodes/scheme.el (scheme-font-lock-keywords-2):
	Add export, import, library.  (Bug#9164)
	(library): Set indent function.

2013-06-14  Glenn Morris  <rgm@gnu.org>

	* term/xterm.el (xterm--query):
	Stop after first matching handler.  (Bug#14615)

2013-06-14 Ivan Kanis  <ivan@kanis.fr>

	Add support for dired in saveplace.
	* dired.el (dired-initial-position-hook): New variable.
	(dired-initial-position): Call hook to place cursor position.
	* saveplace.el (save-place-to-alist): Add dired position.
	(save-place-dired-hook): New function.

2013-06-14  Stefan Monnier  <monnier@iro.umontreal.ca>

	* subr.el (eval-after-load, set-temporary-overlay-map): Use indirection
	through a symbol rather than letrec.

	* emacs-lisp/package.el: Don't recompute dir.  Use pkg-descs more.
	(package-desc): Add `dir' field.
	(package-desc-full-name): New function.
	(package-load-descriptor): Combine the two arguments.  Don't use `load'.
	(package-maybe-load-descriptor): Remove.
	(package-load-all-descriptors): Just call package-load-descriptor.
	(package--disabled-p): New function.
	(package-desc-vers, package-desc-doc): Remove aliases.
	(package--dir): Remove function.
	(package-activate): Check if a package is disabled.
	(package-process-define-package): New function, extracted from
	define-package.
	(define-package): Turn into a place holder.
	(package-unpack-single, package-tar-file-info):
	Use package--description-file.
	(package-compute-transaction): Use package--disabled-p.
	(package-download-transaction): Don't call
	package-maybe-load-descriptor since they're all loaded anyway.
	(package-install): Change argument to be a pkg-desc.
	(package-delete): Use a single pkg-desc argument.
	(describe-package-1): Use package-desc-dir instead of package--dir.
	Use package-desc property instead of package-symbol.
	(package-install-button-action): Adjust accordingly.
	(package--push): Rewrite.
	(package-menu--print-info): Adjust accordingly.  Change the ID format
	to be a pkg-desc.
	(package-menu-describe-package, package-menu-get-status)
	(package-menu--find-upgrades, package-menu-mark-upgrades)
	(package-menu-execute, package-menu--name-predicate):
	Adjust accordingly.
	* startup.el (package--description-file): New function.
	(command-line): Use it.
	* emacs-lisp/package-x.el (package-upload-buffer-internal):
	Use package-desc-version.

	* emacs-lisp/bytecomp.el (byte-compile-force-lexical-warnings): New var.
	(byte-compile-preprocess): Use it.
	(byte-compile-file-form-defalias): Try a bit harder to use macros we
	can't quite recognize.
	(byte-compile-add-to-list): Remove.
	* emacs-lisp/cconv.el (cconv-warnings-only): New function.
	(cconv-closure-convert): Add assertion.

	* emacs-lisp/map-ynp.el: Use lexical-binding.
	(map-y-or-n-p): Remove unused vars `tail' and `object'.
	Factor out some repeated code.

2013-06-13  Stefan Monnier  <monnier@iro.umontreal.ca>

	* subr.el (with-eval-after-load): New macro.
	(eval-after-load): Allow form to be a function.
	take advantage of lexical-binding.
	(do-after-load-evaluation): Use dolist and adjust to new format.
	* simple.el (bad-packages-alist): Use dolist and with-eval-after-load.

2013-06-13  Juri Linkov  <juri@jurta.org>

	* replace.el (perform-replace): Display "symbol " and other search
	modes from `isearch-message-prefix' in the *Help* buffer.

	* isearch.el (isearch-query-replace): Add " symbol" and other
	possible search modes from `isearch-message-prefix' to the prompt.
	(isearch-occur): Use `with-isearch-suspended' to not exit Isearch
	when reading a regexp to collect.

2013-06-13  Juri Linkov  <juri@jurta.org>

	* isearch.el (word-search-regexp): Match whitespace if the search
	string begins or ends in whitespace.  The LAX arg is applied to
	both ends of the search string.  Use `regexp-quote' and explicit
	\< and \> instead of \b.  Use \` and \' instead of ^ and $.
	(isearch-symbol-regexp): Sync with `word-search-regexp' where word
	boundaries are replaced with symbol boundaries, and characters
	between symbols match non-word non-symbol syntax.  (Bug#14602)

2013-06-13  Juri Linkov  <juri@jurta.org>

	* isearch.el (isearch-del-char): Don't exceed the length of
	`isearch-string' by the prefix arg.  (Bug#14563)

2013-06-13  Juri Linkov  <juri@jurta.org>

	* isearch.el (isearch-yank-word, isearch-yank-line)
	(isearch-char-by-name, isearch-quote-char)
	(isearch-printing-char, isearch-process-search-char):
	Add optional count prefix arg.  (Bug#14563)

	* international/isearch-x.el
	(isearch-process-search-multibyte-characters):
	Add optional count prefix arg.

2013-06-13  Stefan Monnier  <monnier@iro.umontreal.ca>

	* subr.el (internal-push-keymap, internal-pop-keymap): New functions.
	(set-temporary-overlay-map): Use them (bug#14095); and take advantage of
	lexical-binding.

2013-06-13  Vitalie Spinu  <spinuvit@gmail.com>

	* subr.el (set-temporary-overlay-map): Add on-exit argument.

2013-06-13  Glenn Morris  <rgm@gnu.org>

	* startup.el (tty-handle-args):
	Don't just discard "--" and anything after.  (Bug#14608)

	* emacs-lisp/lisp.el (forward-sexp, backward-sexp): Doc fixes.

2013-06-13  Michael Albinus  <michael.albinus@gmx.de>

	Implement changes in Secret Service API.  Make it backward compatible.
	* net/secrets.el (secrets-struct-secret-content-type): New defonst.
	(secrets-create-item): Use it.  Prefix properties with interface.

2013-06-13  Michael Hoffman  <9qobl2n02@sneakemail.com>  (tiny change)

	* term.el (term-suppress-hard-newline): New option.  (Bug#12017)
	(term-emulate-terminal): Respect term-suppress-hard-newline.

2013-06-13  E Sabof  <esabof@gmail.com>  (tiny change)

	* image-dired.el (image-dired-dired-toggle-marked-thumbs):
	Only remove a `thumb-file' overlay.  (Bug#14548)

2013-06-12  Grégoire Jadi  <daimrod@gmail.com>

	* mail/reporter.el (reporter-submit-bug-report):
	Handle missing package-name.  (Bug#14600)

2013-06-12  Rüdiger Sonderfeld  <ruediger@c-plusplus.de>

	* textmodes/reftex-cite.el (reftex-cite-regexp-hist)
	(reftex-citation-prompt, reftex-default-bibliography)
	(reftex-bib-or-thebib, reftex-get-bibfile-list)
	(reftex-pop-to-bibtex-entry, reftex-extract-bib-entries)
	(reftex-bib-sort-author, reftex-bib-sort-year)
	(reftex-bib-sort-year-reverse, reftex-get-crossref-alist)
	(reftex-extract-bib-entries-from-thebibliography)
	(reftex-get-bibkey-default, reftex-get-bib-names)
	(reftex-parse-bibtex-entry, reftex-get-bib-field)
	(reftex-format-bib-entry, reftex-parse-bibitem)
	(reftex-format-bibitem, reftex-do-citation)
	(reftex-figure-out-cite-format, reftex-offer-bib-menu)
	(reftex-restrict-bib-matches, reftex-extract-bib-file)
	(reftex-insert-bib-matches, reftex-format-citation)
	(reftex-make-cite-echo-string, reftex-bibtex-selection-callback)
	(reftex-create-bibtex-file): Add docstrings, mostly by converting
	existing comments into docstrings.

2013-06-12  Xue Fuqiao  <xfq.free@gmail.com>

	* ibuf-ext.el (ibuffer-mark-help-buffers): Doc fix.

2013-06-12  Andreas Schwab  <schwab@suse.de>

	* international/mule.el (auto-coding-alist): Use utf-8-emacs-unix
	for auto-save files.

2013-06-12  Glenn Morris  <rgm@gnu.org>

	* ido.el (ido-delete-ignored-files): Remove.
	(ido-wide-find-dirs-or-files, ido-make-file-list-1):
	Go back to calling ido-ignore-item-p directly.

2013-06-12  Eyal Lotem  <eyal.lotem@gmail.com>  (tiny change)

	* ido.el (ido-wide-find-dirs-or-files): Respect ido-case-fold.

	* ido.el (ido-delete-ignored-files): New function,
	split from ido-make-file-list-1.
	(ido-wide-find-dirs-or-files): Maybe ignore files.  (Bug#13003)
	(ido-make-file-list-1): Use ido-delete-ignored-files.

2013-06-12  Leo Liu  <sdl.web@gmail.com>

	* progmodes/octave.el (inferior-octave-startup)
	(inferior-octave-completion-table)
	(inferior-octave-track-window-width-change)
	(octave-eldoc-function-signatures, octave-help)
	(octave-find-definition): Use single quoted strings.
	(inferior-octave-startup-args): Change default value.
	(inferior-octave-startup): Do not hard code "-i" and
	"--no-line-editing".
	(inferior-octave-resync-dirs): Add optional arg NOERROR.
	(inferior-octave-directory-tracker): Use it.
	(octave-goto-function-definition): Robustify.
	(octave-help): Support highlighting operators in 'See also'.
	(octave-find-definition): Find subfunctions only in Octave mode.

2013-06-12  Stefan Monnier  <monnier@iro.umontreal.ca>

	* help-fns.el (help-fns--compiler-macro): If the handler function is
	named, then put a link to it.
	* help-mode.el (help-function-cmacro): Adjust regexp for cl-lib names.
	* emacs-lisp/cl-macs.el (cl--compiler-macro-typep): New function.
	(cl-typep): Use it.
	(cl-eval-when): Simplify debug spec.
	(cl-define-compiler-macro): Use eval-and-compile.  Give a name to the
	compiler-macro function instead of setting `compiler-macro-file'.

2013-06-12  Xue Fuqiao  <xfq.free@gmail.com>

	* vc/vc-cvs.el (vc-cvs-stay-local): Doc fix.
	* vc/vc-hooks.el (vc-stay-local): Doc fix.

2013-06-12  Stefan Monnier  <monnier@iro.umontreal.ca>
	    Daniel Hackney  <dan@haxney.org>

	First part of Daniel Hackney's patch to package.el.
	* emacs-lisp/package.el: Use defstruct.
	(package-desc): New, main struct.
	(package--bi-desc, package--ac-desc): New structs, used to describe the
	format in external files.
	(package-desc-vers): Replace with package-desc-version accessor.
	(package-desc-doc): Replace with package-desc-summary accessor.
	(package-activate-1): Remove `package' arg since the pkg-vec now
	includes the name.
	(define-package): Use package-desc-from-define.
	(package-unpack-single): Change file-name arg to be a symbol.
	(package--add-to-archive-contents): Use package-desc-create and new
	accessor functions to package--ac-desc.
	(package-buffer-info, package-tar-file-info): Return a package-desc.
	(package-install-from-buffer): Remove `type' argument.  Change pkg-info
	arg to be a package-desc.
	(package-install-file): Adjust accordingly.  Use \' to match EOS.
	(package--from-builtin): New function.
	(describe-package-1, package-menu--generate): Use it.
	(package--make-autoloads-and-compile): Change name arg to be a symbol.
	(package-generate-autoloads): Idem and return the name of the file.
	* emacs-lisp/package-x.el (package-upload-buffer-internal):
	Change pkg-info arg to be a package-desc.
	Use package-make-ac-desc.
	(package-upload-file): Use \' to match EOS.
	* finder.el (finder-compile-keywords): Use package-make-builtin.

2013-06-11  Stefan Monnier  <monnier@iro.umontreal.ca>

	* vc/vc.el (vc-deduce-fileset): Change error message.
	(vc-read-backend): New function.
	(vc-next-action): Use it.

	* subr.el (function-arity): Remove (mistakenly added) (bug#14590).

	* progmodes/prolog.el (prolog-make-keywords-regexp): Remove.
	(prolog-font-lock-keywords): Use regexp-opt instead.
	Don't manually highlight strings.
	(prolog-mode-variables): Simplify comment-start-skip.
	(prolog-consult-compile): Use display-buffer.  Remove unused old-filter.

	* emacs-lisp/generic.el (generic--normalise-comments)
	(generic-set-comment-syntax, generic-set-comment-vars): New functions.
	(generic-mode-set-comments): Use them.
	(generic-bracket-support): Use setq-local.
	(generic-make-keywords-list): Declare obsolete.

2013-06-11  Glenn Morris  <rgm@gnu.org>

	* emacs-lisp/lisp-mode.el (lisp-mode-variables):
	Prettify after setting font-lock-defaults.  (Bug#14574)

2013-06-11  Juanma Barranquero  <lekktu@gmail.com>

	* replace.el (query-replace, occur-read-regexp-defaults-function)
	(replace-search):
	* subr.el (declare-function, number-sequence, local-set-key)
	(substitute-key-definition, locate-user-emacs-file)
	(with-silent-modifications, split-string, eval-after-load):
	Fix typos, remove unneeded backslashes and reflow some docstrings.

2013-06-11  Stefan Monnier  <monnier@iro.umontreal.ca>

	* international/mule-conf.el (file-coding-system-alist): Use utf-8 as
	default for Elisp files.

2013-06-11  Glenn Morris  <rgm@gnu.org>

	* vc/log-view.el (log-view-mode-map): Inherit from special-mode-map,
	although define-derived-mode was doing this anyway.  (Bug#14583)

2013-06-10  Juanma Barranquero  <lekktu@gmail.com>

	* allout.el (allout-encryption-plaintext-sanitization-regexps):
	Fix make-variable-buffer-local call to refer to the correct variable.

2013-06-10  Aidan Gauland  <aidalgol@amuri.net>

	* eshell/em-term.el (eshell-visual-commands)
	(eshell-visual-subcommands, eshell-visual-options):
	Add summary line to docstrings.  Add cross-references.

2013-06-10  Glenn Morris  <rgm@gnu.org>

	* epa.el (epa-read-file-name): New function.  (Bug#14510)
	(epa-decrypt-file): Make plain-file optional.  Use epa-read-file-name.

2013-06-09  Aidan Gauland  <aidalgol@amuri.net>

	* eshell/em-term.el (eshell-visual-command-p): Fix bug that caused
	output redirection to be ignored with visual commands.

2013-06-09  Aidan Gauland  <aidalgol@amuri.net>

	* eshell/em-term.el (eshell-visual-command-p): New function.
	(eshell-term-initialize): Move long lambda to separate function
	eshell-visual-command-p.
	* eshell/em-dirs.el (eshell-dirs-initialise):
	* eshell/em-script.el (eshell-script-initialize):
	Add missing #' to lambda.

2013-06-08  Leo Liu  <sdl.web@gmail.com>

	* progmodes/octave.el (octave-add-log-current-defun): New function.
	(octave-mode): Set add-log-current-defun-function.
	(octave-goto-function-definition): Do not move point if not found.
	(octave-find-definition): Enhance to try subfunctions first.

2013-06-08  Glenn Morris  <rgm@gnu.org>

	* emacs-lisp/bytecomp.el (byte-compile-char-before)
	(byte-compile-backward-char, byte-compile-backward-word):
	Improve previous change, to handle non-explicit nil.

2013-06-07  Stefan Monnier  <monnier@iro.umontreal.ca>

	* emacs-lisp/smie.el: Improve show-paren-mode behavior.
	(smie--opener/closer-at-point): New function.
	(smie--matching-block-data): Use it.  Don't match from right after an
	opener or right before a closer.  Obey smie-blink-matching-inners.
	Don't signal a mismatch for repeated inners like "switch..case..case".

2013-06-07  Leo Liu  <sdl.web@gmail.com>

	* progmodes/octave.el (octave-mode): Set comment-use-global-state
	to t.  (Bug#14303)
	(octave-function-header-regexp): Fix.  (Bug#14570)
	(octave-help-mode-finish-hook, octave-help-mode-finish):
	Remove.  Just use temp-buffer-show-hook.

	* newcomment.el (comment-search-backward): Revert last change.
	(Bug#14434)

	* emacs-lisp/smie.el (smie--matching-block-data): Minor simplification.

2013-06-07  Eli Zaretskii  <eliz@gnu.org>

	* Makefile.in (TAGS TAGS-LISP): Pass the (long) list of *.el files
	through xargs, to avoid failure due to MS-Windows limitations on
	command-line length.

2013-06-06  Glenn Morris  <rgm@gnu.org>

	* font-lock.el (lisp-font-lock-keywords-2):
	Treat user-error like error.

	* emacs-lisp/bytecomp.el (byte-compile-char-before)
	(byte-compile-backward-char, byte-compile-backward-word):
	Handle explicit nil arguments.  (Bug#14565)

2013-06-05  Alan Mackenzie  <acm@muc.de>

	* isearch.el (isearch-allow-prefix): New user option.
	(isearch-other-meta-char): Don't exit isearch when a prefix
	argument is typed whilst `isearch-allow-prefix' is non-nil.
	(Bug#9706)

2013-06-05  Stefan Monnier  <monnier@iro.umontreal.ca>

	* autorevert.el (auto-revert-notify-handler): Use memq.
	Hide assertion failure.

	* skeleton.el: Use cl-lib.
	(skeleton-further-elements): Use defvar-local.
	(skeleton-insert): Use cl-progv.

2013-06-05  Teodor Zlatanov  <tzz@lifelogs.com>

	* progmodes/prog-mode.el (prog-prettify-symbols)
	(prog-prettify-install): Update docstrings.

2013-06-05  Stefan Monnier  <monnier@iro.umontreal.ca>

	* simple.el: Move all the prog-mode code to prog-mode.el.
	* progmodes/prog-mode.el: New file.
	* loadup.el: Add prog-mode.el.

2013-06-05  Teodor Zlatanov  <tzz@lifelogs.com>

	* simple.el (prog-prettify-symbols): Add version.
	(prog-prettify-install): Add convenience function to prettify symbols.

	* progmodes/perl-mode.el (perl--augmented-font-lock-keywords)
	(perl--augmented-font-lock-keywords-1)
	(perl--augmented-font-lock-keywords-2, perl-mode): Remove unneeded
	variables and use it.

	* progmodes/cfengine.el (cfengine3--augmented-font-lock-keywords)
	(cfengine3-mode): Remove unneeded variable and use it.

	* emacs-lisp/lisp-mode.el (lisp--augmented-font-lock-keywords)
	(lisp--augmented-font-lock-keywords-1)
	(lisp--augmented-font-lock-keywords-2, lisp-mode-variables):
	Remove unneeded variables and use it.

2013-06-05  João Távora  <joaotavora@gmail.com>

	* net/tls.el (open-tls-stream): Remove unneeded buffer contents up
	to point when opening the connection.  (Bug#14380)

2013-06-05  Stefan Monnier  <monnier@iro.umontreal.ca>

	* subr.el (load-history-regexp, load-history-filename-element)
	(eval-after-load, after-load-functions, do-after-load-evaluation)
	(eval-next-after-load, display-delayed-warnings)
	(collapse-delayed-warnings, delayed-warnings-hook): Move after the
	definition of save-match-data.
	(overriding-local-map): Remove accidental obsolescence declaration.

	* emacs-lisp/edebug.el (edebug-result): Move before first use.

2013-06-05  Teodor Zlatanov  <tzz@lifelogs.com>

	Generalize symbol prettify support to prog-mode and implement it
	for perl-mode, cfengine3-mode, and emacs-lisp-mode.
	* simple.el (prog-prettify-symbols-alist, prog-prettify-symbols)
	(prog--prettify-font-lock-compose-symbol)
	(prog-prettify-font-lock-symbols-keywords): New variables and
	functions to support symbol prettification.
	* emacs-lisp/lisp-mode.el (lisp--augmented-font-lock-keywords)
	(lisp--augmented-font-lock-keywords-1)
	(lisp--augmented-font-lock-keywords-2, lisp-mode-variables)
	(lisp--prettify-symbols-alist): Implement prettify of lambda.
	* progmodes/cfengine.el (cfengine3--augmented-font-lock-keywords)
	(cfengine3--prettify-symbols-alist, cfengine3-mode):
	Implement prettify of -> => :: strings.
	* progmodes/perl-mode.el (perl-prettify-symbols)
	(perl--font-lock-compose-symbol)
	(perl--font-lock-symbols-keywords): Move to prog-mode.
	(perl--prettify-symbols-alist): Prettify -> => :: strings.
	(perl-font-lock-keywords-1)
	(perl-font-lock-keywords-2): Remove explicit prettify support.
	(perl--augmented-font-lock-keywords)
	(perl--augmented-font-lock-keywords-1)
	(perl--augmented-font-lock-keywords-2, perl-mode):
	Implement prettify support.

2013-06-05  Leo Liu  <sdl.web@gmail.com>

	Re-implement smie matching block highlight using
	show-paren-data-function.  (Bug#14395)
	* emacs-lisp/smie.el (smie-matching-block-highlight)
	(smie--highlight-matching-block-overlay)
	(smie--highlight-matching-block-lastpos)
	(smie-highlight-matching-block)
	(smie-highlight-matching-block-mode): Remove.
	(smie--matching-block-data-cache): New variable.
	(smie--matching-block-data): New function.
	(smie-setup): Use smie--matching-block-data for
	show-paren-data-function.

	* progmodes/octave.el (octave-mode-menu): Fix.
	(octave-find-definition): Skip garbage lines.

2013-06-05  Stefan Monnier  <monnier@iro.umontreal.ca>

	Fix compilation error with simultaneous dynamic+lexical scoping.
	Add warning when a defvar appears after the first let-binding.
	* emacs-lisp/bytecomp.el (byte-compile-lexical-variables): New var.
	(byte-compile-close-variables): Initialize it.
	(byte-compile--declare-var): New function.
	(byte-compile-file-form-defvar)
	(byte-compile-file-form-define-abbrev-table)
	(byte-compile-file-form-custom-declare-variable): Use it.
	(byte-compile-make-lambda-lexenv): Change the argument.  Simplify.
	(byte-compile-lambda): Share call to byte-compile-arglist-vars.
	(byte-compile-bind): Handle dynamic bindings that shadow
	lexical bindings.
	(byte-compile-unbind): Make arg non-optional.
	(byte-compile-let): Simplify.
	* emacs-lisp/cconv.el (byte-compile-lexical-variables): Declare var.
	(cconv--analyse-function, cconv-analyse-form): Populate it.
	Protect byte-compile-bound-variables to limit the scope of defvars.
	(cconv-analyse-form): Add missing rule for (defvar <foo>).
	Remove unneeded rule for `declare'.

	* emacs-lisp/cl-macs.el (cl--compiler-macro-adjoin): Use macroexp-let2
	so as to avoid depending on cl-adjoin at run-time.
	* emacs-lisp/cl-lib.el (cl-pushnew): Use backquotes.

	* emacs-lisp/macroexp.el (macroexp--compiling-p): New function.
	(macroexp--warn-and-return): Use it.

2013-06-05  Leo Liu  <sdl.web@gmail.com>

	* eshell/esh-mode.el (eshell-mode): Fix key bindings.

2013-06-04  Leo Liu  <sdl.web@gmail.com>

	* progmodes/compile.el (compile-goto-error): Add optional arg NOMSG.
	(compilation-auto-jump): Suppress the "Mark set" message to give
	way to exit message.

2013-06-04  Alan Mackenzie  <acm@muc.de>

	Remove faulty optimisation from indentation calculation.
	* progmodes/cc-engine.el (c-guess-basic-syntax): Don't calculate
	search limit based on 2000 characters back from indent-point.

2013-06-03  Tassilo Horn  <tsdh@gnu.org>

	* eshell/em-term.el (cl-lib): Require `cl-lib'.

2013-06-03  Stefan Monnier  <monnier@iro.umontreal.ca>

	* emacs-lisp/lisp.el: Use lexical-binding.
	(lisp--local-variables-1, lisp--local-variables): New functions.
	(lisp--local-variables-completion-table): New var.
	(lisp-completion-at-point): Use it complete let-bound vars.

	* emacs-lisp/lisp-mode.el (eval-sexp-add-defvars): Expand macros
	eagerly (bug#14422).

2013-06-03  Michael Albinus  <michael.albinus@gmx.de>

	* autorevert.el (auto-revert-notify-enabled)
	(auto-revert-notify-rm-watch, auto-revert-notify-add-watch)
	(auto-revert-notify-event-p, auto-revert-notify-event-file-name)
	(auto-revert-notify-handler): Handle also gfilenotify.

	* subr.el (file-notify-handle-event): New defun.  Replacing ...
	(inotify-event-p, inotify-handle-event, w32notify-handle-event):
	Remove.

2013-06-03  Juri Linkov  <juri@jurta.org>

	* bindings.el (search-map): Bind `highlight-symbol-at-point' to
	`M-s h .'.  (Bug#14427)

	* hi-lock.el (highlight-symbol-at-point): New alias for the new
	command `hi-lock-face-symbol-at-point'.
	(hi-lock-face-symbol-at-point): New command.
	(hi-lock-map): Bind `highlight-symbol-at-point' to `C-x w .'.
	(hi-lock-menu): Add `highlight-symbol-at-point'.
	(hi-lock-mode): Doc fix.

	* isearch.el (isearch-forward-symbol-at-point): New command.
	(search-map): Bind `isearch-forward-symbol-at-point' to `M-s .'.
	(isearch-highlight-regexp): Add a regexp which matches
	words/symbols for word/symbol mode.

	* subr.el (find-tag-default-bounds): New function with the body
	mostly moved from `find-tag-default'.
	(find-tag-default): Move most code to `find-tag-default-bounds',
	call it and apply `buffer-substring-no-properties' afterwards.

2013-06-03  Tassilo Horn  <tsdh@gnu.org>

	* eshell/em-term.el (eshell-term-initialize):
	Use `cl-intersection' rather than `intersection'.

2013-06-02  Xue Fuqiao  <xfq.free@gmail.com>

	* vc/log-view.el: Doc fix.
	(log-view-mode-map): Copy keymap from `special-mode-map'.

2013-06-02  Eric Ludlam  <zappo@gnu.org>

	* emacs-lisp/eieio.el (eieio--defalias, eieio-hook)
	(eieio-error-unsupported-class-tags, eieio-skip-typecheck)
	(eieio-optimize-primary-methods-flag, eieio-initializing-object)
	(eieio-unbound, eieio-default-superclass)
	(eieio--define-field-accessors, method-static, method-before)
	(method-primary, method-after, method-num-lists)
	(method-generic-before, method-generic-primary)
	(method-generic-after, method-num-slots)
	(eieio-specialized-key-to-generic-key)
	(eieio--check-type, class-v, class-p)
	(eieio-class-name, define-obsolete-function-alias)
	(eieio-class-parents-fast, eieio-class-children-fast)
	(same-class-fast-p, class-constructor, generic-p)
	(generic-primary-only-p, generic-primary-only-one-p)
	(class-option-assoc, class-option, eieio-object-p)
	(class-abstract-p, class-method-invocation-order)
	(eieio-defclass-autoload-map, eieio-defclass-autoload)
	(eieio-class-un-autoload, eieio-defclass)
	(eieio-eval-default-p, eieio-perform-slot-validation-for-default)
	(eieio-add-new-slot, eieio-copy-parents-into-subclass)
	(eieio--defgeneric-init-form, eieio-defgeneric-form)
	(eieio-defgeneric-reset-generic-form)
	(eieio-defgeneric-form-primary-only)
	(eieio-defgeneric-reset-generic-form-primary-only)
	(eieio-defgeneric-form-primary-only-one)
	(eieio-defgeneric-reset-generic-form-primary-only-one)
	(eieio-unbind-method-implementations)
	(eieio--defmethod, eieio--typep)
	(eieio-perform-slot-validation, eieio-validate-slot-value)
	(eieio-validate-class-slot-value, eieio-barf-if-slot-unbound)
	(eieio-oref, eieio-oref-default, eieio-default-eval-maybe)
	(eieio-oset, eieio-oset-default, eieio-slot-originating-class-p)
	(eieio-slot-name-index, eieio-class-slot-name-index)
	(eieio-set-defaults, eieio-initarg-to-attribute)
	(eieio-attribute-to-initarg, eieio-c3-candidate)
	(eieio-c3-merge-lists, eieio-class-precedence-c3)
	(eieio-class-precedence-dfs, eieio-class-precedence-bfs)
	(eieio-class-precedence-list, eieio-generic-call-methodname)
	(eieio-generic-call-arglst, eieio-generic-call-key)
	(eieio-generic-call-next-method-list)
	(eieio-pre-method-execution-functions, eieio-generic-call)
	(eieio-generic-call-primary-only, eieiomt-method-list)
	(eieiomt-optimizing-obarray, eieiomt-install)
	(eieiomt-add, eieiomt-next, eieiomt-sym-optimize)
	(eieio-generic-form, eieio-defmethod, make-obsolete)
	(eieio-defgeneric, make-obsolete): Move to eieio-core.el.
	(defclass): Remove `eval-and-compile' from macro.
	(call-next-method, shared-initialize): Instead of using
	`scoped-class' variable, use new eieio--scoped-class, and
	eieio--with-scoped-class.
	(initialize-instance): Rename local variable 'scoped-class' to
	'this-class' to remove ambiguitity from old global.

	* emacs-lisp/eieio-core.el: New file.  Derived from key parts of
	eieio.el.
	(eieio--scoped-class-stack): New variable.
	(eieio--scoped-class): New fcn.
	(eieio--with-scoped-class): New scoping macro.
	(eieio-defclass): Use pushnew instead of add-to-list.
	(eieio-defgeneric-form-primary-only-one, eieio-oset-default)
	(eieio-slot-name-index, eieio-set-defaults, eieio-generic-call)
	(eieio-generic-call-primary-only, eieiomt-add): Instead of using
	`scoped-class' variable, use new eieio--scoped-class, and
	eieio--with-scoped-class.

	* emacs-lisp/eieio-base.el (cl-lib): Require during compile.

2013-06-02  Tassilo Horn  <tsdh@gnu.org>

	* eshell/esh-ext.el (eshell-external-command): Pass args to
	`eshell-find-interpreter'.
	(eshell-find-interpreter): Add new second parameter ARGS.

	* eshell/em-script.el (eshell-script-initialize): Add second arg
	to the function added as MATCH to `eshell-interpreter-alist'.

	* eshell/em-dirs.el (eshell-dirs-initialize): Add second arg to
	the function added as MATCH to `eshell-interpreter-alist'.

	* eshell/em-term.el (eshell-visual-subcommands): New defcustom.
	(eshell-visual-options): New defcustom.
	(eshell-escape-control-x): Adapt docstring.
	(eshell-term-initialize): Test `eshell-visual-subcommands' and
	`eshell-visual-options' in addition to `eshell-visual-commands'.
	(eshell-exec-visual): Pass args to `eshell-find-interpreter'.

2013-06-01  Fabián Ezequiel Gallina  <fgallina@gnu.org>

	* progmodes/python.el (python-indent-block-enders): Add break,
	continue and raise keywords.

2013-06-01  Glenn Morris  <rgm@gnu.org>

	* pcmpl-gnu.el (pcomplete/tar): Check obsolete variable is bound.

	Plain (f)boundp silences compilation warnings since Emacs 22.1.
	* progmodes/cc-cmds.el (delete-forward-p):
	* progmodes/cc-defs.el (buffer-syntactic-context-depth):
	* progmodes/cc-engine.el (buffer-syntactic-context):
	* progmodes/cc-fonts.el (face-property-instance):
	* progmodes/cc-mode.el (set-keymap-parents):
	* progmodes/cc-vars.el (get-char-table): No need for cc-bytecomp-defun.
	* progmodes/cc-defs.el (c-set-region-active, c-beginning-of-defun-1)
	* progmodes/cc-mode.el (c-make-inherited-keymap): Use plain fboundp.
	* progmodes/cc-defs.el (zmacs-region-stays, zmacs-regions)
	(lookup-syntax-properties): Remove unecessary cc-bytecomp-defvar.

	* progmodes/cc-vars.el (other): Emacs has this widget since
	at least 21.1, so don't (re)define it.

	* eshell/em-cmpl.el (eshell-cmpl-initialize):
	Replace the obsolete alias pcomplete-arg-quote-list.

2013-06-01  Leo Liu  <sdl.web@gmail.com>

	* progmodes/octave.el (octave-mode-syntax-table): Give `.'
	punctuation syntax.
	(inferior-octave-minimal-columns)
	(inferior-octave-last-column-width): New variables.
	(inferior-octave-track-window-width-change): New function.
	(inferior-octave-mode): Adjust column width so that Octave output,
	for example from 'ls', can fit into the window nicely.

2013-05-31  Dmitry Gutov  <dgutov@yandex.ru>

	* progmodes/ruby-mode.el (ruby-syntax-expansion-allowed-p):
	Highlight expansions inside regexp literals.

2013-05-31  Glenn Morris  <rgm@gnu.org>

	* obsolete/sym-comp.el (symbol-complete):
	Replace obsolete completion-annotate-function.

	* progmodes/cc-vars.el (c-make-macro-with-semi-re): Silence compiler.

2013-05-31  Dmitry Gutov  <dgutov@yandex.ru>

	* progmodes/ruby-mode.el (ruby-syntax-expansion-allowed-p):
	New function, checks if point is inside a literal that allows
	expression expansion.
	(ruby-syntax-propertize-expansion): Use it.
	(ruby-syntax-propertize-function): Bind `case-fold-search' to nil
	around the body.

2013-05-30  Juri Linkov  <juri@jurta.org>

	* isearch.el (isearch-mode-map): Bind `isearch-toggle-invisible'
	to "\M-si".
	(isearch-invisible): New variable.
	(isearch-forward): Doc fix.
	(isearch-mode): Set `isearch-invisible'
	to the value of `search-invisible'.
	(isearch-toggle-case-fold): Doc fix.
	(isearch-toggle-invisible): New command.
	(isearch-query-replace): Let-bind `search-invisible'
	to the value of `isearch-invisible'.
	(isearch-search): Use `isearch-invisible' instead of
	`search-invisible'.  Let-bind `search-invisible'
	to the value of `isearch-invisible'.  (Bug#11378)

2013-05-30  Juri Linkov  <juri@jurta.org>

	* replace.el (perform-replace): Avoid `isearch-range-invisible'
	call when `query-flag' is nil and `search-invisible' is non-nil.
	(Bug#11746)

2013-05-30  Glenn Morris  <rgm@gnu.org>

	* progmodes/gdb-mi.el (gdb-wait-for-pending): Fix typo.

	* progmodes/cc-bytecomp.el (cc-bytecomp-noruntime-functions): New.
	(cc-require): Suppress spurious "noruntime" warnings.
	(cc-require-when-compile): Use fboundp, for sake of compiler.

	* progmodes/cc-mode.el: Move load of cc-vars before that of
	cc-langs (which in turn loads cc-vars), to quieten compiler.

2013-05-30  Stefan Monnier  <monnier@iro.umontreal.ca>

	* paren.el: Simplify the code.
	(show-paren-mode): Always start the timer.
	(show-paren--idle-timer): Rename from show-paren-idle-timer.
	(show-paren--overlay, show-paren--overlay-1): Rename from
	show-paren-overlay and show-paren-overlay-1, and initialize to an
	overlay rather than to nil.
	(show-paren-function): Misc cleanup and simplifications.

2013-05-30  Stefan Monnier  <monnier@iro.umontreal.ca>

	* paren.el (show-paren-data-function): New hook.
	(show-paren--default): New function, extracted from show-paren-function.
	(show-paren-function): Use show-paren-data-function.

2013-05-30  Glenn Morris  <rgm@gnu.org>

	* ielm.el (ielm-map, ielm-complete-symbol):
	Use completion-at-point rather than obsolete functions.
	(inferior-emacs-lisp-mode): Doc fix.
	Set completion-at-point-functions, rather than
	comint-dynamic-complete-functions.

	* eshell/em-cmpl.el (eshell-complete-lisp-symbol): New function.
	(eshell-cmpl-initialize, eshell-complete-parse-arguments):
	Replace obsolete lisp-complete-symbol with eshell-complete-lisp-symbol.

	* image.el (image-animated-p): Tweak definition.

	* net/rlogin.el (rlogin-program, rlogin-explicit-args): Default to ssh.
	(rlogin-process-connection-type): Tweak default.  Add set-after.
	(rlogin-host): Doc fix.
	(rlogin): Tweak prompt.
	(rlogin-tab-or-complete): Use completion-at-point rather than alias.

	* net/net-utils.el (nslookup-mode-map, ftp-mode-map):
	* progmodes/tcl.el (inferior-tcl-mode-map):
	Use completion-at-point rather than obsolete alias.

	* emacs-lisp/eieio.el (eieio-eval-default-p): Move before use.

	* minibuffer.el (read-file-name-completion-ignore-case):
	Move before completion--in-region, for eager macro expansion.

2013-05-29  Juri Linkov  <juri@jurta.org>

	* replace.el (occur-engine): Rename `globalcount' to `global-lines'
	for total count of matching lines.  Add `global-matches' for total
	count of matches.  Rename `matches' to `lines' for count of
	matching lines.  Add `matches' for count of matches.
	Rename `lines' to `curr-line' for line count.  Rename `prev-lines'
	to `prev-line' for line number of prev match endpt.
	Increment `matches' for every match.  Print the number of
	matching lines in the header.
	(occur-context-lines): Rename `lines' to `curr-line'.
	Rename `prev-lines' to `prev-line'.  (Bug#14017)

2013-05-29  Juri Linkov  <juri@jurta.org>

	* replace.el (perform-replace): Add `skip-read-only-count',
	`skip-filtered-count', `skip-invisible-count' let-bound to 0.
	Increment them for corresponding conditions and report the number
	of skipped occurrences in the final message.  (Bug#11746)
	(query-replace, query-replace-regexp, query-replace-regexp-eval)
	(replace-string, replace-regexp): Doc fix.

2013-05-29  Stefan Monnier  <monnier@iro.umontreal.ca>

	* emacs-lisp/trace.el (trace--read-args): Provide a default.

	* emacs-lisp/lisp-mode.el (lisp-mode-shared-map): Inherit from
	prog-mode-map (bug#14504).

2013-05-29  Leo Liu  <sdl.web@gmail.com>

	* progmodes/octave.el (octave-indent-comment): Tweak regexps.
	(octave-help): Small simplification.

	* emacs-lisp/smie.el (smie-highlight-matching-block): Always turn
	off the highlight first.

2013-05-29  Glenn Morris  <rgm@gnu.org>

	* progmodes/idlwave.el (idlwave-concatenate-rinfo-lists):
	Handle idlwave-last-system-routine-info-cons-cell being nil.

	* progmodes/idlwave.el (idlwave-scan-user-lib-files)
	(idlwave-write-paths): Simplify via with-temp-buffer.

	* emulation/cua-gmrk.el: Also load cua-base, cua-rect at run time.
	* emulation/cua-rect.el: Also load cua-base at run time.

	* progmodes/cperl-mode.el (imenu-choose-buffer-index)
	(file-of-tag, etags-snarf-tag, etags-goto-tag-location): Declare.
	(cperl-imenu-on-info): Require imenu.

2013-05-28  Alan Mackenzie  <acm@muc.de>

	Handle "capitalised keywords" correctly.
	* progmodes/cc-mode.el (c-after-change): Bind case-fold-search to nil.

2013-05-28  Aidan Gauland  <aidalgol@amuri.net>

	* eshell/em-unix.el: Add -r option to cp.

2013-05-28  Glenn Morris  <rgm@gnu.org>

	* vc/vc-arch.el (vc-exec-after): Declare.
	(vc-switches): Autoload.
	* vc/vc-bzr.el: No need to require vc when compiling.
	(vc-exec-after, vc-set-async-update, vc-default-dir-printer)
	(vc-resynch-buffer, vc-dir-refresh): Declare.
	(vc-setup-buffer, vc-switches): Autoload.
	* vc/vc-cvs.el (vc-exec-after, vc-coding-system-for-diff)
	(vc-resynch-buffer): Declare.
	(vc-switches, vc-default-revert, vc-version-backup-file): Autoload.
	* vc/vc-dir.el (desktop-missing-file-warning): Declare.
	* vc/vc-git.el (vc-exec-after, vc-set-async-update)
	(grep-read-regexp, grep-read-files, grep-expand-template)
	(vc-dir-refresh): Declare.
	(vc-setup-buffer, vc-switches, vc-resynch-buffer): Autoload.
	* vc/vc-hg.el (vc-exec-after, vc-set-async-update): Declare.
	(vc-setup-buffer, vc-switches, vc-do-async-command): Autoload.
	* vc/vc-mtn.el (vc-exec-after): Declare.
	(vc-switches): Autoload.
	* vc/vc-rcs.el (vc-expand-dirs, vc-switches)
	(vc-tag-precondition, vc-buffer-sync, vc-rename-master): Autoload.
	(vc-file-tree-walk): Declare.
	* vc/vc-sccs.el (vc-file-tree-walk): Declare.
	(vc-expand-dirs, vc-switches, vc-setup-buffer, vc-delistify)
	(vc-tag-precondition, vc-rename-master): Autoload.
	* vc/vc-svn.el (vc-exec-after): Declare.
	(vc-switches, vc-setup-buffer): Autoload.
	* obsolete/vc-mcvs.el (vc-checkout, vc-switches, vc-default-revert):
	Autoload.
	(vc-resynch-buffer): Declare.

	* obsolete/fast-lock.el (byte-compile-warnings):
	Don't warn about obsolete features in this obsolete file.

	* progmodes/cc-vars.el (c-macro-names-with-semicolon):
	Move definition before use.

	* play/dunnet.el (byte-compile-warnings): Don't disable them all.
	(dun-unix-verbs): Remove dun-zippy.
	(dun-zippy): Remove function.

	* emacs-lisp/bytecomp.el (byte-compile-warnings): Doc fix.

2013-05-27  Juri Linkov  <juri@jurta.org>

	* replace.el (replace-search): New function with code moved out
	from `perform-replace'.
	(replace-highlight, replace-dehighlight): Move function definitions
	up closer to `replace-search'.  (Bug#11746)

2013-05-27  Juri Linkov  <juri@jurta.org>

	* replace.el (perform-replace): Ignore invisible matches.
	In addition to checking `query-replace-skip-read-only', also
	filter out matches by calling `run-hook-with-args-until-failure'
	on `isearch-filter-predicates', and also check `search-invisible'
	for t or call `isearch-range-invisible'.
	(replace-dehighlight): Call `isearch-clean-overlays'.  (Bug#11746)

2013-05-27  Juri Linkov  <juri@jurta.org>

	* isearch.el (isearch-filter-predicates): Rename from
	`isearch-filter-predicate'.  Doc fix.  (Bug#11378)
	(isearch-message-prefix): Display text from the property
	`isearch-message-prefix' of the currently active filters.
	(isearch-search): Don't compare `isearch-filter-predicate' with
	`isearch-filter-visible'.  Call `run-hook-with-args-until-failure'
	on `isearch-filter-predicates'.  Also check `search-invisible' for t
	or call `isearch-range-invisible'.
	(isearch-filter-visible): Make obsolete.
	(isearch-lazy-highlight-search):
	Call `run-hook-with-args-until-failure' on
	`isearch-filter-predicates' and use `isearch-range-invisible'.

	* info.el (Info-search): Call `run-hook-with-args-until-failure' on
	`isearch-filter-predicates' instead of `funcall'ing
	`isearch-filter-predicate'.
	(Info-mode): Set `Info-isearch-filter' to
	`isearch-filter-predicates' instead of `isearch-filter-predicate'.

	* dired-aux.el (dired-isearch-filter-predicate-orig):
	Remove variable.
	(dired-isearch-filenames-toggle, dired-isearch-filenames-setup)
	(dired-isearch-filenames-end): Add and remove
	`dired-isearch-filter-filenames' in `isearch-filter-predicates'
	instead of changing the value of `isearch-filter-predicate'.
	Rebind `dired-isearch-filenames-toggle' from "\M-sf" to "\M-sff".
	(dired-isearch-filter-filenames): Don't use `isearch-filter-visible'.
	Put property `isearch-message-prefix' to "filename " on
	`dired-isearch-filter-filenames'.

	* wdired.el (wdired-change-to-wdired-mode):
	Add `isearch-filter-predicates' to `wdired-isearch-filter-read-only'
	locally instead of changing `isearch-filter-predicate'.
	(wdired-isearch-filter-read-only): Don't use `isearch-filter-visible'.

2013-05-27  Dmitry Gutov  <dgutov@yandex.ru>

	* vc/vc-git.el (vc-git-working-revision): When in detached mode,
	return the commit hash (Bug#14459).  Also set the
	`vc-git-detached' property.
	(vc-git--rev-parse): Extract from `vc-git-previous-revision'.
	(vc-git-mode-line-string): Use the same help-echo format whether
	in detached mode or not, because we know the actual revision now.
	When in detached mode, shorten the revision to 7 chars.

2013-05-27  Stefan Monnier  <monnier@iro.umontreal.ca>

	* emacs-lisp/easy-mmode.el (define-minor-mode):
	* emacs-lisp/derived.el (define-derived-mode): Always defvar the
	mode hook and provide a docstring.

2013-05-27  Alan Mackenzie  <acm@muc.de>

	Remove spurious syntax-table text properties inserted by C-y.
	* progmodes/cc-mode.el (c-after-change): Also clear hard
	syntax-table property with value nil.

2013-05-27  Michael Albinus  <michael.albinus@gmx.de>

	* net/dbus.el (dbus-call-method): Let-bind `inhibit-redisplay'
	when reading the events; the buffer layout shall not be changed.

2013-05-27  Leo Liu  <sdl.web@gmail.com>

	* progmodes/octave.el (inferior-octave-directory-tracker-resync):
	New variable.
	(inferior-octave-directory-tracker): Automatically re-sync
	default-directory.
	(octave-help): Improve handling of 'See also'.

2013-05-27  Stefan Monnier  <monnier@iro.umontreal.ca>

	* doc-view.el: Minor naming convention tweaks.
	(desktop-buffer-mode-handlers): Don't add to it repeatedly.

	* image-mode.el (image-mode-reapply-winprops): Call image-mode-winprops
	even if there's no `display' property yet (bug#14435).

2013-05-25  Eli Zaretskii  <eliz@gnu.org>

	* subr.el (unmsys--file-name): Rename from reveal-filename.

	* Makefile.in (custom-deps, finder-data, autoloads)
	($(MH_E_DIR)/mh-loaddefs.el, $(TRAMP_DIR)/tramp-loaddefs.el)
	($(CAL_DIR)/cal-loaddefs.el, $(CAL_DIR)/diary-loaddefs.el)
	($(CAL_DIR)/hol-loaddefs.el): All users changed.

2013-05-25  Stefan Monnier  <monnier@iro.umontreal.ca>

	* emacs-lisp/lisp.el (lisp-completion-at-point): Don't use
	error-completion on the first 2 args of condition-case (bug#14446).
	Don't burp at EOB.

2013-05-25  Leo Liu  <sdl.web@gmail.com>

	* comint.el (comint-previous-matching-input): Do not flood the
	*Messages* buffer with trivial messages.

2013-05-25  Stefan Monnier  <monnier@iro.umontreal.ca>

	* progmodes/flymake.el (flymake-nop): Don't return a string.
	(flymake-set-at): Fix typo.

	* simple.el (read--expression): New function, extracted from
	eval-expression.  Set completion-at-point-functions (bug#14465).
	(eval-expression, eval-minibuffer): Use it.

2013-05-25  Xue Fuqiao  <xfq.free@gmail.com>

	* progmodes/flymake.el (flymake-save-buffer-in-file)
	(flymake-makehash, flymake-posn-at-point-as-event, flymake-nop)
	(flymake-selected-frame, flymake-log, flymake-ins-after)
	(flymake-set-at, flymake-get-buildfile-from-cache)
	(flymake-add-buildfile-to-cache, flymake-clear-buildfile-cache)
	(flymake-find-possible-master-files, flymake-save-buffer-in-file):
	Refine the doc string.
	(flymake-get-file-name-mode-and-masks): Reformat.
	(flymake-get-real-file-name-function): Fix a minor bug.

2013-05-24  Juri Linkov  <juri@jurta.org>

	* progmodes/grep.el (grep-mode-font-lock-keywords):
	Support =linenumber= format used by git-grep for lines with
	function names.  (Bug#13549)

2013-05-24  Stefan Monnier  <monnier@iro.umontreal.ca>

	* progmodes/octave.el (octave-smie-rules): Return nil rather than
	0 after a semi-colon; it works better for smie-auto-fill.
	(octave--indent-new-comment-line): New function.
	(octave-indent-new-comment-line): Use it (indirectly).
	(octave-mode): Don't disable smie-auto-fill.  Use add-function to
	modify comment-line-break-function.

	* emacs-lisp/smie.el (smie-auto-fill): Rework to be more robust.
	(smie-setup): Use add-function to set it.

2013-05-24  Sam Steingold  <sds@gnu.org>

	* sort.el (delete-duplicate-lines): Accept an optional `keep-blanks'
	argument (before the `interactive' argument).

2013-05-24  Stefan Monnier  <monnier@iro.umontreal.ca>

	* image-mode.el (image-mode-winprops): Add winprops to
	image-mode-winprops-alist before running
	image-mode-new-window-functions.
	* doc-view.el (doc-view-new-window-function): Don't delay
	doc-view-goto-page via timers (bug#14435).

2013-05-24  Tassilo Horn  <tsdh@gnu.org>

	* doc-view.el: Integrate with desktop.el.  (Bug#14435)
	(doc-view-desktop-save-buffer): New function.
	(doc-view-restore-desktop-buffer): New function.
	(desktop-buffer-mode-handlers):
	Add `doc-view-restore-desktop-buffer' as desktop.el buffer mode
	handler.
	(doc-view-mode): Set `doc-view-desktop-save-buffer' as custom
	`desktop-save-buffer' function.

2013-05-24  Michael Albinus  <michael.albinus@gmx.de>

	* net/tramp-gvfs.el (tramp-gvfs-enabled): New defconst.
	(tramp-gvfs-file-name-handler): Raise a user error when
	`tramp-gvfs-enabled' is nil.
	(top): Register signals only when `tramp-gvfs-enabled' is non-nil.
	Do not raise a user error when loading package.  (Bug#14447)

	* net/xesam.el: Move to obsolete/.

2013-05-24  Glenn Morris  <rgm@gnu.org>

	* font-lock.el (lisp-font-lock-keywords-2): Add with-coding-priority.

	* emacs-lisp/chart.el (chart-sort): Replace obsolete `object-name'.

	* progmodes/cperl-mode.el (cperl-mode): Use fboundp.
	(Info-find-node, Man-getpage-in-background): Declare.

	* mail/unrmail.el (unrmail):
	Replace obsolete detect-coding-with-priority.

	* net/socks.el (socks-split-string): Use this rather than split-string.
	(socks-nslookup-host): Update for above change.
	(dynamic-choice, s5-dynamic-choice-match)
	(s5-dynamic-choice-match-inline, s5-widget-value-create):
	Comment out unused code.

	* tooltip.el (tooltip-use-echo-area): Warn only on 'set.
	* progmodes/gud.el (gud-gdb-completion-function): Move before use.
	(gud-tooltip-echo-area): Make obsolete.
	(gud-tooltip-process-output, gud-tooltip-tips): Also check tooltip-mode.

	* progmodes/js.el (js--optimize-arglist): Declare.

	* progmodes/ruby-mode.el (ruby-syntax-propertize-expansion): Declare.

	* progmodes/which-func.el (ediff-window-A, ediff-window-B)
	(ediff-window-C): Declare.

	* obsolete/pgg-gpg.el, obsolete/pgg-pgp.el, obsolete/pgg-pgp5.el:
	Tweak requires to silence compiler.

	* obsolete/sym-comp.el: No need to load hipper-exp when compiling.
	(he-search-string, he-tried-table, he-expand-list)
	(he-init-string, he-string-member, he-substitute-string)
	(he-reset-string): Declare.

	* obsolete/options.el (list-options): Use custom-variable-p,
	rather than obsolete alias.

2013-05-23  Sam Steingold  <sds@gnu.org>

	* simple.el (shell-command-on-region): Pass the `replace' argument
	down to `call-process-region' to comply with the doc as reported on
	<http://stackoverflow.com/questions/16720458/emacs-noninteractive-call-to-shell-command-on-region-always-deletes-region>

2013-05-23  Stefan Monnier  <monnier@iro.umontreal.ca>

	* emacs-lisp/smie.el (smie-indent-forward-token)
	(smie-indent-backward-token): Handle string tokens (bug#14381).

2013-05-23  Rüdiger Sonderfeld  <ruediger@c-plusplus.de>

	* ielm.el (ielm-menu): New menu.
	(inferior-emacs-lisp-mode): Set comment-start.

2013-05-23  Rüdiger Sonderfeld  <ruediger@c-plusplus.de>

	* lisp/textmodes/reftex.el (reftex-ref-style-toggle):
	Fix deactivate action.

	* lisp/textmodes/reftex-vars.el (reftex-ref-style-alist):
	Add cleveref macros.

	* lisp/textmodes/reftex-parse.el
	(reftex-locate-bibliography-files): Accept options for
	bibliography commands.
	* lisp/textmodes/reftex-vars.el (reftex-bibliography-commands):
	Add addbibresource.  Basic Biblatex support.

2013-05-23  Michael Albinus  <michael.albinus@gmx.de>

	* net/tramp-gvfs.el (top):
	* net/xesam.el (xesam-dbus-unique-names): Suppress D-Bus errors
	when loading package.  (Bug#14447)

2013-05-23  Glenn Morris  <rgm@gnu.org>

	* progmodes/js.el: No need to load comint when compiling.
	(ring-insert, comint-send-string, comint-send-input)
	(comint-last-input-end, ido-chop): Declare.

	* vc/ediff-diff.el, vc/ediff-merg.el: Require ediff-util at run-time.
	* vc/ediff-mult.el: Adjust requires.
	(ediff-directories-internal, ediff-directory-revisions-internal)
	(ediff-patch-file-internal): Declare.
	* vc/ediff-ptch.el: Adjust requires.
	(ediff-use-last-dir, ediff-buffers-internal): Declare.
	(ediff-find-file): Autoload.
	* vc/ediff-util.el: No need to load ediff when compiling.
	(ediff-regions-internal): Declare.
	* vc/ediff-wind.el: Adjust requires.
	(ediff-compute-toolbar-width): Define when compiling.
	(ediff-setup-control-buffer, ediff-make-bottom-toolbar): Declare.
	* vc/ediff.el: No need to load dired, ediff-ptch when compiling.
	(dired-get-filename, dired-get-marked-files)
	(ediff-last-dir-patch, ediff-patch-default-directory)
	(ediff-get-patch-buffer, ediff-dispatch-file-patching-job)
	(ediff-patch-buffer-internal): Declare.

	* emacs-lisp/checkdoc.el: No need to load ispell when compiling.
	(ispell-process, ispell-buffer-local-words, lm-summary)
	(lm-section-start, lm-section-end): Declare.
	(checkdoc-ispell-init): Simplify.

	* progmodes/vera-mode.el (he-init-string, he-dabbrev-beg)
	(he-string-member, he-reset-string, he-substitute-string): Declare.

	* eshell/em-ls.el: Adjust requires.
	(eshell-glob-regexp): Declare.
	* eshell/em-tramp.el: Adjust requires.
	(eshell-parse-command): Autoload.
	* eshell/em-xtra.el: Adjust requires.
	(eshell-parse-command): Autoload.
	* eshell/esh-ext.el: Adjust requires.
	(eshell-parse-command, eshell-close-handles): Autoload.
	* eshell/esh-io.el: Adjust requires.
	(eshell-output-filter): Autoload.
	* eshell/esh-util.el: No need to load tramp when compiling.
	(tramp-file-name-structure, ange-ftp-ls, ange-ftp-file-modtime):
	Declare.
	(eshell-parse-ange-ls): Require ange-ftp and tramp.
	* eshell/em-alias.el, eshell/em-banner.el, eshell/em-basic.el:
	* eshell/em-cmpl.el, eshell/em-glob.el, eshell/em-pred.el:
	* eshell/em-prompt.el, eshell/em-rebind.el, eshell/em-smart.el:
	* eshell/em-term.el, eshell/esh-arg.el, eshell/esh-mode.el:
	* eshell/esh-opt.el, eshell/esh-proc.el:
	* eshell/esh-var.el: Adjust requires.
	* eshell/eshell.el: Do not require esh-util twice.
	(eshell-add-input-to-history): Declare.
	(eshell-command): Check history module is active before using it.

	* eshell/em-ls.el (eshell-ls-dir): Fix -A handling.

2013-05-22  Leo Liu  <sdl.web@gmail.com>

	* progmodes/octave.el (inferior-octave-startup): Fix bug#14433.

2013-05-22  Michael Albinus  <michael.albinus@gmx.de>

	* autorevert.el (auto-revert-notify-add-watch)
	(auto-revert-notify-handler): Add `attrib' for the inotify case,
	it indicates changes in file modification time.

2013-05-22  Glenn Morris  <rgm@gnu.org>

	* emacs-lisp/bytecomp.el (byte-compile-file-form-autoload):
	Always delete the autoloaded function from the noruntime and
	unresolved functions lists.

	* allout.el: No need to load epa, epg, overlay when compiling.
	(epg-context-set-passphrase-callback, epg-list-keys)
	(epg-decrypt-string, epg-encrypt-string, epg-user-id-string)
	(epg-key-user-id-list): Declare.

	* emulation/viper-cmd.el (viper-set-searchstyle-toggling-macros)
	(viper-set-parsing-style-toggling-macro)
	(viper-set-emacs-state-searchstyle-macros):
	Use called-interactively-p on Emacs.
	(viper-looking-back): Make it an obsolete alias.  Update callers.
	* emulation/viper-ex.el: Load viper-keym, not viper-cmd.
	Use looking-back rather than viper-looking-back.
	(viper-tmp-insert-at-eob, viper-enlarge-region)
	(viper-read-string-with-history, viper-register-to-point)
	(viper-append-to-register, viper-change-state-to-vi)
	(viper-backward-char-carefully, viper-forward-char-carefully)
	(viper-Put-back, viper-put-back, viper-add-newline-at-eob-if-necessary)
	(viper-change-state-to-emacs): Declare.
	* emulation/viper-macs.el: Load viper-mous, viper-ex, not viper-cmd.
	(viper-change-state-to-insert, viper-change-state-to-vi): Declare.
	* emulation/viper-mous.el: Do not load viper-cmd.
	(viper-backward-char-carefully, viper-forward-char-carefully)
	(viper-forward-word, viper-adjust-window): Declare.

	* vc/ediff.el (ediff-version): Use called-interactively-p on Emacs.

	* progmodes/idlw-help.el (idlwave-help-fontify):
	Use called-interactively-p.

	* term/w32console.el (w32-get-console-codepage)
	(w32-get-console-output-codepage): Declare.

	* dframe.el (x-sensitive-text-pointer-shape, x-pointer-shape):
	Remove unnecessary declarations.
	(dframe-message): Doc fix.

	* info.el (dframe-select-attached-frame, dframe-current-frame):
	Declare.

	* speedbar.el (speedbar-message): Make it an obsolete alias.
	Update all callers.
	(speedbar-with-attached-buffer)
	(speedbar-maybee-jump-to-attached-frame): Make these aliases obsolete.
	(speedbar-with-writable): Use backquote.
	* emacs-lisp/eieio-opt.el (eieio-describe-class-sb):
	* emacs-lisp/eieio-speedbar.el (eieio-speedbar-handle-click):
	Use dframe-with-attached-buffer, dframe-maybee-jump-to-attached-frame
	rather than speedbar- aliases.
	* mail/rmail.el: Load dframe rather than speedbar when compiling.
	(speedbar-make-specialized-keymap, speedbar-insert-button)
	(dframe-select-attached-frame, dframe-maybee-jump-to-attached-frame)
	(speedbar-do-function-pointer): Declare.
	(rmail-speedbar-button, rmail-speedbar-find-file)
	(rmail-speedbar-move-message):
	Use dframe-with-attached-buffer rather than speedbar- alias.
	* progmodes/gud.el: Load dframe rather than speedbar when compiling.
	(dframe-message, speedbar-make-specialized-keymap)
	(speedbar-add-expansion-list, speedbar-mode-functions-list)
	(speedbar-make-tag-line, speedbar-remove-localized-speedbar-support)
	(speedbar-insert-button, dframe-select-attached-frame)
	(dframe-maybee-jump-to-attached-frame)
	(speedbar-change-initial-expansion-list)
	(speedbar-previously-used-expansion-list-name): Declare.
	(gud-speedbar-item-info, gud-gdb-goto-stackframe):
	Use dframe-message, dframe-with-attached-buffer rather than
	speedbar- aliases.
	(gud-sentinel): Silence compiler.
	* progmodes/vhdl-mode.el (speedbar-refresh)
	(speedbar-do-function-pointer, speedbar-add-supported-extension)
	(speedbar-add-mode-functions-list, speedbar-make-specialized-keymap)
	(speedbar-change-initial-expansion-list, speedbar-add-expansion-list)
	(speedbar-extension-list-to-regex, speedbar-directory-buttons)
	(speedbar-file-lists, speedbar-make-tag-line)
	(speedbar-line-directory, speedbar-goto-this-file)
	(speedbar-center-buffer-smartly, speedbar-change-expand-button-char)
	(speedbar-delete-subblock, speedbar-position-cursor-on-line)
	(speedbar-make-button, speedbar-reset-scanners)
	(speedbar-files-item-info, speedbar-line-text)
	(speedbar-find-file-in-frame, speedbar-set-timer)
	(dframe-maybee-jump-to-attached-frame, speedbar-line-file): Declare.
	(speedbar-with-writable): Do not (re)define it.
	(vhdl-speedbar-find-file): Use dframe-maybee-jump-to-attached-frame
	rather than speedbar- alias.

2013-05-21  Leo Liu  <sdl.web@gmail.com>

	* progmodes/octave.el (octave-mode-menu): Update and re-organize
	menu items.
	(octave-mode): Tweak fill-nobreak-predicate.
	(inferior-octave-startup): Check process to avoid infinite loop.
	(inferior-octave): Pop to buffer first to show abornmal process
	exit information.

2013-05-21  Glenn Morris  <rgm@gnu.org>

	* printing.el (pr-menu-bar): Define when compiling.

2013-05-21  Leo Liu  <sdl.web@gmail.com>

	* progmodes/octave.el (octave-auto-fill): Remove.
	(octave-indent-new-comment-line): Improve.
	(octave-mode): Use auto fill mode through
	comment-line-break-function and fill-nobreak-predicate.
	(octave-goto-function-definition): Support DEFUN_DLD.
	(octave-beginning-of-defun): Small tweak.
	(octave-help): Show parent directory.

2013-05-21  Glenn Morris  <rgm@gnu.org>

	* files.el (dired-unmark):
	* progmodes/gud.el (gdb-input): Update declarations.

	* calculator.el (electric, ehelp): No need to load when compiling.
	(Electric-command-loop, electric-describe-mode): Declare.

	* doc-view.el (doc-view-current-converter-processes): Move before use.

	* emacs-lisp/easy-mmode.el (define-globalized-minor-mode):
	Move MODE-set-explicitly definition before use.

	* international/mule-diag.el (mule-diag):
	Don't use obsolete window-system-version.

	* mail/feedmail.el (smtpmail): No need to load when compiling.
	(smtpmail-via-smtp, smtpmail-smtp-server): Declare.

	* mail/mail-utils.el (rfc822): No need to load when compiling.
	(rfc822-addresses): Autoload it.
	(mail-strip-quoted-names): Trivial simplification.

	* mail/rmail.el (rmail-mime-message-p, rmail-mime-toggle-raw): Declare.
	(rmail-retry-failure): Don't assume that rmail-mime-feature == rmailmm.

	* net/snmp-mode.el (tempo): Don't duplicate requires.

	* progmodes/prolog.el (info): No need to load when compiling.
	(comint): Require before shell requires it.
	(Info-goto-node): Autoload it.
	(Info-follow-nearest-node): Declare.
	(prolog-help-info, prolog-goto-predicate-info): No need to require info.

	* textmodes/artist.el (picture-mode-exit): Declare.

	* textmodes/reftex-parse.el (reftex-parse-from-file):
	Trivial rewrite so the compiler can parse it better.

2013-05-20  Leo Liu  <sdl.web@gmail.com>

	* progmodes/octave.el (octave-help-mode-map)
	(octave-help-mode-finish-hook): New variables.
	(octave-help-mode, octave-help-mode-finish): New functions.
	(octave-help): Use octave-help-mode.

2013-05-20  Glenn Morris  <rgm@gnu.org>

	* format-spec.el (format-spec): Allow spec chars with nil.  (Bug#14420)

2013-05-19  Dmitry Gutov  <dgutov@yandex.ru>

	* progmodes/ruby-mode.el (ruby-expression-expansion-re): Allow to
	start at point, so that expansion starting right after opening
	slash in a regexp is recognized.
	(ruby-syntax-before-regexp-re): New defvar, extracted from
	ruby-syntax-propertize-function.  Since the value of this regexp
	is looked up at runtime now, we should be able to turn
	`ruby-syntax-methods-before-regexp' into a defcustom later.
	(ruby-syntax-propertize-function): Split regexp matching into two
	parts, for opening and closing slashes.  That allows us to skip
	over string interpolations and support multiline regexps.
	Don't call `ruby-syntax-propertize-expansions', instead use another rule
	for them, which calls `ruby-syntax-propertize-expansion'.
	(ruby-syntax-propertize-expansions): Move `remove-text-properties'
	call to `ruby-syntax-propertize-function'.
	(ruby-syntax-propertize-expansion): Extracted from
	`ruby-syntax-propertize-expansions'.  Handles one expansion.
	(ruby-syntax-propertize-percent-literal): Leave point right after
	the percent symbol, so that the expression expansion rule can
	propertize the contents.
	(ruby-syntax-propertize-heredoc): Leave point at bol following the
	heredoc openers.
	(ruby-syntax-propertize-expansions): Remove.

2013-05-18  Juri Linkov  <juri@jurta.org>

	* man.el (Man-default-man-entry): Remove `-' from the end
	of the default value.  (Bug#14400)

2013-05-18  Glenn Morris  <rgm@gnu.org>

	* comint.el (comint-password-prompt-regexp):
	Allow "password for XXX" where XXX contains colons (eg https://...).

2013-05-18  Leo Liu  <sdl.web@gmail.com>

	* progmodes/octave.el (inferior-octave-startup): Use OCTAVE_SRCDIR
	instead.  Include "--no-gui" to prevent hangs for Octave > 3.7.
	(octave-source-directories): Don't check process.
	(octave-source-directories, octave-find-definition): Doc fix.

2013-05-18  Glenn Morris  <rgm@gnu.org>

	* progmodes/vhdl-mode.el (vhdl-mode-map-init):
	Remove backspace/delete bindings.  (Bug#14392)

	* cus-dep.el (custom-make-dependencies): Sort the output.
	(custom-versions-load-alist): Convert comment to doc.

2013-05-17  Leo Liu  <sdl.web@gmail.com>

	* newcomment.el (comment-search-backward): Stricter in finding
	comment start.  (Bug#14303)

	* progmodes/octave.el (octave-comment-start): Remove the SPC char.
	(octave-comment-start-skip): Properly anchored.

2013-05-17  Leo Liu  <sdl.web@gmail.com>

	* emacs-lisp/smie.el (smie-highlight-matching-block-mode):
	Clean up when turned off.  (Bug#14395)
	(smie--highlight-matching-block-overlay): No longer buffer-local.
	(smie-highlight-matching-block): Adjust.

2013-05-17  Paul Eggert  <eggert@cs.ucla.edu>

	Doc string fix for "nanoseconds" (Bug#14406).
	* emacs-lisp/timer.el (timer-relative-time, timer-inc-time):
	Fix doc string typo that had "nanoseconds" instead of "microseconds".

2013-05-17  Jay Belanger  <jay.p.belanger@gmail.com>

	* calc/calc-units.el (math-extract-units): Preserve powers
	of units.

2013-05-17  Leo Liu  <sdl.web@gmail.com>

	* subr.el (delete-consecutive-dups): New function.
	* ido.el (ido-set-matches-1): Use it.
	* progmodes/octave.el (inferior-octave-completion-table): Use it.
	* ido.el (ido-remove-consecutive-dups): Remove.

2013-05-17  Stefan Monnier  <monnier@iro.umontreal.ca>

	* progmodes/f90.el (f90-keywords-re, f90-keywords-level-3-re)
	(f90-hpf-keywords-re, f90-constants-re): Use \\_< rather than
	regexp-opt's `words'.

2013-05-16  Leo Liu  <sdl.web@gmail.com>

	* emacs-lisp/smie.el (smie-matching-block-highlight): New face.
	(smie--highlight-matching-block-overlay)
	(smie--highlight-matching-block-lastpos)
	(smie--highlight-matching-block-timer): New variables.
	(smie-highlight-matching-block): New function.
	(smie-highlight-matching-block-mode): New minor mode.  (Bug#14395)
	(smie-setup): Conditionally enable smie-blink-matching-open.

2013-05-16  Wilson Snyder  <wsnyder@wsnyder.org>

	Sync with upstream verilog-mode r840.
	* progmodes/verilog-mode.el (verilog-mode-version)
	(verilog-mode-release-date): Update.
	(verilog-auto-lineup, verilog-auto-reset): Doc fixes.
	(verilog-sig-tieoff): Fix string error on
	AUTORESET with colon define, bug594.  Reported by Andrew Hou.
	(verilog-read-decls): Fix parameters confusing
	AUTOINST interfaces, bug565.  Reported by Leith Johnson.

2013-05-16  Eli Zaretskii  <eliz@gnu.org>

	* subr.el (reveal-filename): New function.

	* loadup.el: Compute Emacs executable versions on MS-Windows,
	where executables have the .exe extension.  Add a hard link
	emacs-XX.YY.ZZ.exe on MS-Windows.

	* Makefile.in (XARGS_LIMIT): New variable.
	(custom-deps, finder-data, autoloads)
	($(MH_E_DIR)/mh-loaddefs.el, $(TRAMP_DIR)/tramp-loaddefs.el)
	($(CAL_DIR)/cal-loaddefs.el, $(CAL_DIR)/diary-loaddefs.el)
	($(CAL_DIR)/hol-loaddefs.el): Use reveal-filename.
	(compile-main): Limit xargs according to $(XARGS_LIMIT).

2013-05-16  Leo Liu  <sdl.web@gmail.com>

	* progmodes/octave.el (octave-indent-defun): Mark obsolete.
	(octave-mode-menu, octave-mode-map): Remove its uses.

2013-05-16  Reto Zimmermann  <reto@gnu.org>

	Sync with upstream vhdl mode v3.34.2.
	* progmodes/vhdl-mode.el: Use `push' throughout.
	(vhdl-version, vhdl-time-stamp, vhdl-doc-release-notes): Update.
	(vhdl-compiler-alist): Replace "\t\n" by "\\t\\n".
	Add IBM & Quartus compiler.  Enhance entry for ADVance MS compiler.
	(vhdl-actual-generic-name): New option to derive actual generic name.
	(vhdl-port-paste-signals): Replace formal by actual generics.
	(vhdl-beautify): New name for old group vhdl-align.  Update users.
	(vhdl-beautify-options): New option.
	(vhdl-last-input-event): New compat alias.  Use throughout.
	(vhdl-goto-line): Replace user level function `goto-line'.
	(vhdl-mode-map): Add bindings for vhdl-fix-statement-region,
	vhdl-fix-statement-buffer.
	(vhdl-create-mode-menu): Add some entries.
	(vhdl-align-region-groups): Respect vhdl-beautify-options.
	(vhdl-align-inline-comment-region-1): Handle "--" inside string.
	(vhdl-fixup-whitespace-region): Handle symbols at EOL.
	(vhdl-fix-statement-region, vhdl-fix-statement-buffer): New commands,
	to force statements on one line.
	(vhdl-remove-trailing-spaces-region):
	New, split from vhdl-remove-trailing-spaces.
	(vhdl-beautify-region): Fix statements, trailing spaces, ^M character.
	Respect vhdl-beautify-options.
	(vhdl-update-sensitivity-list-buffer): If non-interactive save buffer.
	(vhdl-update-sensitivity-list): Not add with index if exists without.
	Not include array index with signal.  Ignore keywords in comments.
	(vhdl-get-visible-signals): Regexp tweaks.
	(vhdl-template-component-inst): Handle empty library.
	(vhdl-template-type): Add template for 'enum' type.
	(vhdl-port-paste-generic-map, vhdl-port-paste-constants):
	Use vhdl-replace-string.
	(vhdl-port-paste-signals): Use vhdl-prepare-search-1.
	(vhdl-speedbar-mode-map): Rename from vhdl-speedbar-key-map.
	(vhdl-speedbar-initialize): Update for above name change.
	(vhdl-compose-wire-components): Fix in handling of constants.
	(vhdl-error-regexp-emacs-alist): New variable.
	(vhdl-error-regexp-add-emacs): New function;
	adds support for new compile.el (Emacs 22+)
	(vhdl-generate-makefile-1): Change target order for single lib. units.
	Allow use of absolute file names.

2013-05-16  Leo Liu  <sdl.web@gmail.com>

	* simple.el (prog-indent-sexp): Indent enclosing defun.

2013-05-15  Glenn Morris  <rgm@gnu.org>

	* cus-start.el (show-trailing-whitespace): Move to editing basics.
	* faces.el (trailing-whitespace): Don't use whitespace-faces group.
	* obsolete/old-whitespace.el (whitespace-faces): Remove group.
	(whitespace-highlight): Move to whitespace group.

	* comint.el (comint-source):
	* pcmpl-linux.el (pcmpl-linux):
	* shell.el (shell-faces):
	* eshell/esh-opt.el (eshell-opt):
	* international/ccl.el (ccl): Remove empty custom groups.

	* completion.el (dynamic-completion-mode):
	* jit-lock.el (jit-lock-debug-mode):
	* minibuffer.el (completion-in-region-mode):
	* type-break.el (type-break-mode-line-message-mode)
	(type-break-query-mode):
	* emulation/tpu-edt.el (tpu-edt-mode):
	* progmodes/subword.el (global-subword-mode, global-superword-mode):
	* progmodes/vhdl-mode.el (vhdl-electric-mode, vhdl-stutter-mode):
	* term/vt100.el (vt100-wide-mode): Specify explicit :group.

	* term/xterm.el (xterm): Change parent group to terminals.

	* master.el (master): Remove empty custom group.
	(master-mode): Remove unused :group argument.
	* textmodes/refill.el (refill): Remove empty custom group.
	(refill-mode): Remove unused :group argument.

	* textmodes/rst.el (rst-compile-toolsets): Use rst-compile group.

	* cus-dep.el: Provide a feature.
	(custom-make-dependencies): Ignore dotfiles (dir-locals).
	Don't mistakenly ignore files whose basenames match a basename
	from preloaded-file-list (eg cedet/ede/simple.el).
	Add a fallback method for getting :group.

2013-05-15  Juri Linkov  <juri@jurta.org>

	* isearch.el (isearch-char-by-name): Rename from
	`isearch-insert-char-by-name'.  Doc fix.
	(isearch-forward): Mention `isearch-char-by-name' in
	the docstring.  (Bug#13348)

	* isearch.el (minibuffer-local-isearch-map): Bind "\r" to
	`exit-minibuffer' instead of
	`isearch-nonincremental-exit-minibuffer'.
	(isearch-edit-string): Remove mention of
	`isearch-nonincremental-exit-minibuffer' from docstring.
	(isearch-nonincremental-exit-minibuffer): Mark as obsolete.
	(isearch-forward-exit-minibuffer)
	(isearch-reverse-exit-minibuffer): Add docstring.  (Bug#13348)

2013-05-15  Stefan Monnier  <monnier@iro.umontreal.ca>

	* loadup.el: Just use unversioned DOC.

	* nxml/nxml-mode.el: Treat unclosed <[[, <?, comment, and other
	literals as extending to EOB.
	(nxml-last-fontify-end): Remove unused variable.
	(nxml-after-change1): Use with-silent-modifications.
	(nxml-extend-after-change-region): Simplify.
	(nxml-extend-after-change-region1): Remove function.
	(nxml-after-change1): Don't adjust for dependent regions.
	(nxml-fontify-matcher): Simplify.
	* nxml/xmltok.el (xmltok-dependent-regions): Remove variable.
	(xmltok-add-dependent): Remove function.
	(xmltok-scan-after-lt, xmltok-scan-after-processing-instruction-open)
	(xmltok-scan-after-comment-open, xmltok-scan-prolog-literal)
	(xmltok-scan-prolog-after-processing-instruction-open): Treat
	unclosed <[[, <?, comment, and other literals as extending to EOB.
	* nxml/rng-valid.el (rng-mark-xmltok-dependent-regions)
	(rng-mark-xmltok-dependent-region, rng-dependent-region-changed):
	Remove functions.
	(rng-do-some-validation-1): Don't mark dependent regions.
	* nxml/nxml-rap.el (nxml-adjust-start-for-dependent-regions)
	(nxml-mark-parse-dependent-regions, nxml-mark-parse-dependent-region)
	(nxml-clear-dependent-regions): Remove functions.
	(nxml-scan-after-change, nxml-scan-prolog, nxml-tokenize-forward)
	(nxml-ensure-scan-up-to-date):
	Don't clear&mark dependent regions.

2013-05-15  Leo Liu  <sdl.web@gmail.com>

	* progmodes/octave.el (octave-goto-function-definition):
	Improve and fix callers.

2013-05-15  Stefan Monnier  <monnier@iro.umontreal.ca>

	* emacs-lisp/cl-extra.el (cl-getf): Return the proper value in
	the setter (bug#14387).

	* progmodes/f90.el (f90-blocks-re): Include the terminating \> in the
	surrounding group (bug#14402).

2013-05-14  Juri Linkov  <juri@jurta.org>

	* subr.el (find-tag-default-as-regexp): Return nil if `tag' is nil.
	(Bug#14390)

2013-05-14  Glenn Morris  <rgm@gnu.org>

	* progmodes/f90.el (f90-imenu-generic-expression):
	Fix typo in 2013-05-08 change.  (Bug#14402)

2013-05-14  Jean-Philippe Gravel  <jpgravel@gmail.com>

	* progmodes/gdb-mi.el (gdb-running, gdb-starting):
	Remove signals for which replies are never received.

2013-05-14  Jean-Philippe Gravel  <jpgravel@gmail.com>

	* progmodes/gdb-mi.el: Fix non-responsive gud commands (bug#13845)
	(gdb-handler-alist, gdb-handler-number): Remove variables.
	(gdb-handler-list): New variable.
	(gdb-add-handler, gdb-delete-handler, gdb-get-handler-function)
	(gdb-pending-handler-p, gdb-handle-reply)
	(gdb-remove-all-pending-triggers): New functions.
	(gdb-discard-unordered-replies): New defcustom.
	(gdb-handler): New defstruct.
	(gdb-wait-for-pending): Fix invalid backquote.  Use gdb-handler-list.
	instead of gdb-pending-triggers.  Update docstring.
	(gdb-init-1): Remove dead variables.  Initialize gdb-handler-list.
	(gdb-speedbar-update, gdb-speedbar-timer-fn, gdb-var-update)
	(gdb-var-update-handler, def-gdb-auto-update-trigger)
	(def-gdb-auto-update-handler, gdb-get-changed-registers)
	(gdb-changed-registers-handler, gdb-get-main-selected-frame)
	(gdb-frame-handler): Pending triggers are now automatically managed.
	(def-gdb-trigger-and-handler, def-gdb-auto-update-handler):
	Remove argument.
	(gdb-input): Automatically handles pending triggers.  Update docstring.
	(gdb-resync): Replace gdb-pending-triggers by gdb-handler-list.
	(gdb-thread-exited, gdb-thread-selected, gdb-register-names-handler):
	Update comments.
	(gdb-done-or-error): Now use gdb-handle-reply.

2013-05-14  Jean-Philippe Gravel  <jpgravel@gmail.com>

	* progmodes/gdb-mi.el (gdb-input): Include token numbers in
	gdb-debug-log.

2013-05-14  Glenn Morris  <rgm@gnu.org>

	* subr.el (user-emacs-directory-warning): New option.
	(locate-user-emacs-file): Handle non-accessible .emacs.d.  (Bug#13930)

2013-05-14  Leo Liu  <sdl.web@gmail.com>

	* progmodes/octave.el (octave-font-lock-keywords): Fix error
	during redisplay.
	(octave-goto-function-definition, octave-find-definition): Minor tweaks.
	(octave-font-lock-texinfo-comment): Fix invalid search bound
	error: wrong side of point.

2013-05-14  Glenn Morris  <rgm@gnu.org>

	* progmodes/flymake.el (flymake-xml-program): New option.
	(flymake-xml-init): Use it.

	* term/xterm.el: Provide a feature.

	* term/sup-mouse.el: Move to obsolete/.  Provide a feature.

2013-05-13  Glenn Morris  <rgm@gnu.org>

	* cus-dep.el (defcustom-mh, defgroup-mh, defface-mh):
	Add compat aliases as a hack workaround.  (Bug#14384)

2013-05-13  Leo Liu  <sdl.web@gmail.com>

	* progmodes/octave.el (octave-indent-comment): Fix indentation for
	###, and %!.
	(octave-mode-map): Bind octave-indent-defun to C-c C-q instead of
	C-M-q.
	(octave-comment-start-skip): Include %!.
	(octave-mode): Set comment-start-skip to octave-comment-start-skip.

2013-05-12  Leo Liu  <sdl.web@gmail.com>

	* progmodes/octave.el (inferior-octave-startup): Store the value
	of __octave_srcdir__ for octave-source-directories.
	(inferior-octave-check-process): New function refactored out of
	inferior-octave-send-list-and-digest.
	(octave-source-directories)
	(octave-find-definition-filename-function): New variables.
	(octave-source-directories)
	(octave-find-definition-default-filename): New functions.
	(octave-find-definition): Improve to find functions implemented in C++.

2013-05-12  Glenn Morris  <rgm@gnu.org>

	* calendar/diary-lib.el (diary-outlook-format-1):
	Don't include dayname in the output.  (Bug#14349)

2013-05-11  Glenn Morris  <rgm@gnu.org>

	* emacs-lisp/autoload.el (generated-autoload-load-name): Doc fix.

	* cus-dep.el (custom-make-dependencies): Only use safe local variables.
	Treat cc-provide like provide.

2013-05-11  Kevin Ryde  <user42@zip.com.au>

	* cus-dep.el (custom-make-dependencies):
	Use generated-autoload-load-name for the sake of files such
	such cedet/semantic/bovine/c.el, where the base file name
	is not in load-path.  (Bug#5277)

2013-05-11  Glenn Morris  <rgm@gnu.org>

	* dos-vars.el, emacs-lisp/cl-indent.el, emulation/tpu-extras.el:
	Provide features.

2013-05-11  Leo Liu  <sdl.web@gmail.com>

	* progmodes/octave.el (octave-indent-comment): Improve.
	(octave-eldoc-message-style, octave-eldoc-cache): New variables.
	(octave-eldoc-function-signatures, octave-eldoc-function):
	New functions.
	(octave-mode, inferior-octave-mode): Add eldoc support.

2013-05-11  Richard Stallman  <rms@gnu.org>

	* epa.el (epa-decrypt-file): Take output file name as argument
	and read it using `interactive'.

2013-05-11  Leo Liu  <sdl.web@gmail.com>

	* progmodes/octave.el (octave-beginning-of-line)
	(octave-end-of-line): Check before using up-list because it jumps
	out of more syntactic contructs since moving to smie.
	(octave-indent-comment): New function.
	(octave-mode): Use it in smie-indent-functions.  (Bug#14350)
	(octave-begin-keywords, octave-end-keywords)
	(octave-reserved-words, octave-smie-bnf-table)
	(octave-smie-rules): Add new keywords from Octave 3.6.4.

2013-05-11  Glenn Morris  <rgm@gnu.org>

	* faces.el (internal-face-x-get-resource):
	* frame.el (ns-display-monitor-attributes-list):
	* calc/calc-aent.el (math-to-radians-2):
	* emacs-lisp/package.el (tar-header-name, tar-header-link-type):
	Fix declarations.

	* calc/calc-menu.el: Make it loadable in isolation.

	* net/eudcb-bbdb.el: Make it loadable without bbdb.
	(eudc-bbdb-filter-non-matching-record, eudc-bbdb-extract-phones)
	(eudc-bbdb-extract-addresses, eudc-bbdb-format-record-as-result)
	(eudc-bbdb-query-internal): Require 'bbdb.

	* lpr.el (lpr-headers-switches):
	* emacs-lisp/testcover.el (testcover-compose-functions): Fix :type.

	* progmodes/sql.el (sql-login-params): Fix and improve :type.

	* emulation/edt-mapper.el: In batch mode, error rather than hang.

	* term.el (term-set-escape-char): Make it idempotent.

2013-05-10  Leo Liu  <sdl.web@gmail.com>

	* progmodes/octave.el (inferior-octave-completion-table):
	No longer a function and all uses changed.  Use cache to speed up
	completion due to bug#11906.
	(octave-beginning-of-defun): Re-write to be more general.

2013-05-10  Glenn Morris  <rgm@gnu.org>

	* emacs-lisp/cl-macs.el (cl-loop): Doc fix.

2013-05-09  Stefan Monnier  <monnier@iro.umontreal.ca>

	* comint.el (comint-redirect-send-command-to-process): Use :around
	rather than :override for comint-redirect-filter.
	(comint-redirect-filter): Add the corresponding `orig-filter' argument.
	Call it instead of comint-redirect-original-filter-function (which
	is gone).  Reported by Juanma Barranquero <lekktu@gmail.com>.

2013-05-09  Jan Djärv  <jan.h.d@swipnet.se>

	* frame.el (display-monitor-attributes-list): Add NS case.
	(ns-display-monitor-attributes-list): Declare.

2013-05-09  Ulrich Mueller  <ulm@gentoo.org>

	* descr-text.el (describe-char): Fix %d/%x typo.  (Bug#14360)

2013-05-09  Glenn Morris  <rgm@gnu.org>

	* international/fontset.el (vertical-centering-font-regexp):
	Set standard-value.

	* tar-mode.el (tar-superior-buffer, tar-superior-descriptor): Add doc.

	* bookmark.el (bookmark-search-delay):
	* cus-start.el (vertical-centering-font-regexp):
	* ps-mule.el (ps-mule-font-info-database-default):
	* ps-print.el (ps-default-fg, ps-default-bg):
	* type-break.el (type-break-good-break-interval):
	* whitespace.el (whitespace-indentation-regexp)
	(whitespace-space-after-tab-regexp):
	* emacs-lisp/testcover.el (testcover-1value-functions)
	(testcover-noreturn-functions, testcover-progn-functions)
	(testcover-prog1-functions):
	* emulation/viper-init.el (viper-emacs-state-cursor-color):
	* eshell/em-glob.el (eshell-glob-translate-alist):
	* play/tetris.el (tetris-tty-colors):
	* progmodes/cpp.el (cpp-face-default-list):
	* progmodes/flymake.el (flymake-allowed-file-name-masks):
	* progmodes/idlw-help.el (idlwave-help-browser-generic-program)
	(idlwave-help-browser-generic-args):
	* progmodes/make-mode.el (makefile-special-targets-list):
	* progmodes/python.el (python-shell-virtualenv-path):
	* progmodes/verilog-mode.el (verilog-active-low-regexp)
	(verilog-auto-input-ignore-regexp, verilog-auto-inout-ignore-regexp)
	(verilog-auto-output-ignore-regexp, verilog-auto-tieoff-ignore-regexp)
	(verilog-auto-unused-ignore-regexp, verilog-typedef-regexp):
	* textmodes/reftex-vars.el (reftex-format-label-function):
	* textmodes/remember.el (remember-diary-file): Fix custom types.

	* jka-cmpr-hook.el (jka-compr-mode-alist-additions): Fix typo.
	Add :version.

2013-05-09  Leo Liu  <sdl.web@gmail.com>

	* progmodes/octave.el (inferior-octave-completion-at-point):
	Restore file completion.  (Bug#14300)
	(inferior-octave-startup): Fix incorrect highlighting for the
	first prompt.

2013-05-08  Stefan Monnier  <monnier@iro.umontreal.ca>

	* progmodes/ruby-mode.el: First cut at SMIE support.
	(ruby-use-smie): New var.
	(ruby-smie-grammar): New constant.
	(ruby-smie--bosp, ruby-smie--implicit-semi-p)
	(ruby-smie--forward-token, ruby-smie--backward-token)
	(ruby-smie-rules): New functions.
	(ruby-mode-variables): Setup SMIE if applicable.

2013-05-08  Eli Zaretskii  <eliz@gnu.org>

	* simple.el (line-move-visual): Signal beginning/end of buffer
	only if vertical-motion moved less than it was requested.  Avoids
	silly incorrect error messages when there are display strings with
	multiple newlines at EOL.

2013-05-08  Stefan Monnier  <monnier@iro.umontreal.ca>

	* progmodes/vera-mode.el (vera-underscore-is-part-of-word):
	* progmodes/prolog.el (prolog-underscore-wordchar-flag)
	(prolog-char-quote-workaround):
	* progmodes/cperl-mode.el (cperl-under-as-char):
	* progmodes/vhdl-mode.el (vhdl-underscore-is-part-of-word):
	Mark as obsolete.
	(vhdl-mode-syntax-table, vhdl-mode-ext-syntax-table): Initialize in
	their declaration.
	(vhdl-mode-syntax-table-init): Remove.

	* progmodes/m4-mode.el (m4-mode-syntax-table): Add comment on
	last change.

	* progmodes/ld-script.el (ld-script-mode-syntax-table): Use symbol
	syntax for "_".
	(ld-script-font-lock-keywords):
	Change regexps to use things like \_< and \_>.

	* progmodes/f90.el (f90-mode-syntax-table): Use symbol syntax for "_".
	Change all regexps to use things like \_< and \_>.

	* progmodes/autoconf.el (autoconf-definition-regexp)
	(autoconf-font-lock-keywords, autoconf-current-defun-function):
	Handle a _ with symbol syntax.
	(autoconf-mode): Don't change the syntax-table for imenu and font-lock.

	* progmodes/ada-mode.el (ada-mode-abbrev-table):
	Consolidate declaration.
	(ada-mode-syntax-table, ada-mode-symbol-syntax-table): Initialize in
	the declaration.
	(ada-create-syntax-table): Remove.
	(ada-capitalize-word): Don't mess with the syntax of "_" since it
	already has the right syntax nowadays.
	(ada-goto-next-word): Don't change the syntax of "_".

	* font-lock.el (lisp-font-lock-keywords-2): Don't highlight obsolete
	with-wrapper-hook.

2013-05-08  Sam Steingold  <sds@gnu.org>

	* thingatpt.el (thing-at-point): Accept optional second argument
	NO-PROPERTIES to strip the text properties from the return value.
	* net/browse-url.el (browse-url-url-at-point): Pass NO-PROPERTIES
	to `thing-at-point' instead of stripping the properties ourselves.
	Also, when `thing-at-point' fails to find a url, prepend "http://"
	to the filename at point on the assumption that the user is
	pointing at something like gnu.org/gnu.

2013-05-08  Juanma Barranquero  <lekktu@gmail.com>

	* emacs-lisp/bytecomp.el (byte-compile-insert-header):
	* faces.el (crm-separator):
	Silence byte-compiler.

	* progmodes/gud.el (gdb-speedbar-auto-raise, gud-tooltip-mode)
	(tool-bar-map): Remove unneeded defvars.

2013-05-08  Leo Liu  <sdl.web@gmail.com>

	Re-work a fix for bug#10994 based on Le Wang's patch.
	* ido.el (ido-remove-consecutive-dups): New helper.
	(ido-completing-read): Use it.
	(ido-chop): Revert fix for bug#10994.

2013-05-08  Adam Spiers  <emacs@adamspiers.org>

	* cus-edit.el (custom-save-variables):
	Pretty-print long values.  (Bug#14187)

2013-05-08  Glenn Morris  <rgm@gnu.org>

	* progmodes/m4-mode.el (m4-program): Assume it is in PATH.
	(m4-mode-syntax-table): Init in the defvar.
	(m4-mode-abbrev-table): Let define-derived-mode define it.

2013-05-08  Tom Tromey  <tromey@redhat.com>

	* progmodes/m4-mode.el (m4-mode-syntax-table):
	Do not treat "_" as word constituent.  (Bug#14167)

2013-05-07  Glenn Morris  <rgm@gnu.org>

	* eshell/em-hist.el (eshell-isearch-map): Initialize in the defvar.
	Remove explicit eshell-isearch-cancel-map.

	* progmodes/f90.el (f90-smart-end-names): New option.
	(f90-smart-end): Doc fix.
	(f90-end-block-optional-name): New constant.
	(f90-block-match): Respect f90-smart-end-names.

2013-05-07  Stefan Monnier  <monnier@iro.umontreal.ca>

	* progmodes/octave.el (octave-smie-forward-token): Be more careful
	about implicit semi-colons (bug#14218).

2013-05-07  YAMAMOTO Mitsuharu  <mituharu@math.s.chiba-u.ac.jp>

	* frame.el (display-monitor-attributes-list)
	(frame-monitor-attributes): New functions.

2013-05-06  Leo Liu  <sdl.web@gmail.com>

	* progmodes/octave.el (octave-syntax-propertize-function): Change
	\'s syntax to escape when inside double-quoted strings.  (Bug#14332)
	(octave-font-lock-keywords): Use octave-operator-regexp.
	(octave-completion-at-point): Rename from
	octave-completion-at-point-function.
	(inferior-octave-directory-tracker): Robustify.
	(octave-text-functions): Remove and fix its uses.  No such things
	any more.

2013-05-06  Stefan Monnier  <monnier@iro.umontreal.ca>

	* emacs-lisp/trace.el (trace--display-buffer): New function.
	(trace-make-advice): Use it.

2013-05-06  Juri Linkov  <juri@jurta.org>

	* emacs-lisp/lisp-mode.el (eval-defun-2): Doc fix.  (Bug#14344)
	(eval-defun-2, eval-defun, eval-last-sexp, eval-last-sexp-1):
	Doc fix.
	(emacs-lisp-mode-map): Replace "minibuffer" with "echo area"
	in the help string.  (Bug#12985)

2013-05-06  Kelly Dean  <kellydeanch@yahoo.com>  (tiny change)

	* simple.el (shell-command-on-region): Doc fix.  (Bug#14279)

2013-05-06  Stefan Monnier  <monnier@iro.umontreal.ca>

	* progmodes/perl-mode.el: Add support for here documents.
	(perl-syntax-propertize-function): Match here-doc markers.
	(perl-syntax-propertize-special-constructs): Find their end.
	(perl-imenu-generic-expression): Use [:alnum:].

	* emacs-lisp/nadvice.el (advice--member-p): Return the advice if found.
	(advice--add-function): Refresh the advice if already present
	(bug#14317).

2013-05-06  Ivan Andrus  <darthandrus@gmail.com>

	* find-file.el (cc-other-file-alist): Add ".m" for ObjC.  (Bug#14339)

2013-05-06  Glenn Morris  <rgm@gnu.org>

	* w32-fns.el (w32-charset-info-alist): Declare.

	* eshell/em-cmpl.el: Simply require pcomplete; eg we use a bunch
	of its defcustom properties.
	(eshell-cmpl-initialize): No need to load pcomplete.

	* generic-x.el: No need to require comint when compiling.

	* net/eudc-export.el: Make it loadable without bbdb.
	(top-level): Use require rather than load-library.
	(eudc-create-bbdb-record, eudc-bbdbify-phone)
	(eudc-batch-export-records-to-bbdb)
	(eudc-insert-record-at-point-into-bbdb, eudc-try-bbdb-insert):
	Require bbdb.

2013-05-06  Stefan Monnier  <monnier@iro.umontreal.ca>

	* progmodes/octave.el (octave-texinfo-font-lock-keywords): Remove.
	(octave-font-lock-texinfo-comment): Use texinfo-font-lock-keywords with
	some tweaks, instead.

2013-05-05  Leo Liu  <sdl.web@gmail.com>

	* progmodes/octave.el (octave-font-lock-keywords)
	(octave-font-lock-texinfo-comment): Adjust for the byte-compiler.
	(inferior-octave-send-list-and-digest): Improve error message.
	(octave-mode, inferior-octave-mode): Use setq-local.
	(octave-help): Set info-lookup-mode.

2013-05-05  Richard Stallman  <rms@gnu.org>

	* vc/compare-w.el (compare-windows-whitespace):
	Treat no-break space as whitespace.

	* mail/rmailsum.el (rmail-summary-rmail-update):
	Detect empty summary and don't change selected message.
	(rmail-summary-goto-msg): Likewise.

	* mail/rmailsum.el (rmail-new-summary, rmail-new-summary-1):
	Doc fixes, rename args.

2013-05-05  Alan Mackenzie  <acm@muc.de>

	* progmodes/cc-defs.el (c-version): Increment to 5.32.5.

2013-05-05  Juri Linkov  <juri@jurta.org>

	* info.el (Info-read-subfile): Use (point-min) instead of (point)
	to not add the length of the summary segment to the return value.
	(Bug#14125)

2013-05-05  Leo Liu  <sdl.web@gmail.com>

	* progmodes/octave.el (inferior-octave-strip-ctrl-g)
	(inferior-octave-output-filter): Remove.
	(octave-send-region, inferior-octave-startup): Fix callers.
	(inferior-octave-mode-map): Don't use comint-dynamic-complete.
	(octave-binary-file-extensions): New user variable.
	(octave-find-definition): Confirm if opening binary files.
	(octave-help-file): Use octave-find-definition to get the binary
	confirmation.
	(octave-help): Adjust for octave-help-file change.

2013-05-05  Stefan Monnier  <monnier@iro.umontreal.ca>

	* progmodes/pascal.el (pascal-font-lock-keywords): Use backquotes.
	Merge the two entries that handle function definitions.
	(pascal--syntax-propertize): New const.
	(pascal-mode): Use it.  Use setq-local.

2013-05-04  Glenn Morris  <rgm@gnu.org>

	* calendar/diary-lib.el (diary-from-outlook-function): New variable.
	(diary-from-outlook): Respect diary-from-outlook-function.

2013-05-04  Stefan Monnier  <monnier@iro.umontreal.ca>

	* simple.el (read-expression-map): Use completion-at-point (bug#14255).
	Move the declaration from C.
	(read-minibuffer, eval-minibuffer): Move from C.
	(completion-setup-function): Avoid minibuffer-completion-contents.

2013-05-03  Leo Liu  <sdl.web@gmail.com>

	* progmodes/octave.el (octave-font-lock-keywords): Do not
	dehighlight 'end' in comments or strings.
	(octave-completing-read, octave-goto-function-definition):
	New helpers.
	(octave-help-buffer): New user variable.
	(octave-help-file, octave-help-function): New button types.
	(octave-help): New command and bind it to C-h ;.
	(octave-find-definition): New command and bind it to M-.
	(user-error): Alias to error if not defined.

2013-05-02  Leo Liu  <sdl.web@gmail.com>

	* progmodes/octave.el (octave-mode-syntax-table): Correct syntax
	for \.  (bug#14332)
	(octave-font-lock-keywords): Include [ and {.

2013-05-02  Leo Liu  <sdl.web@gmail.com>

	* progmodes/octave.el (inferior-octave-startup-file): Change default.
	(inferior-octave): Remove calling comint-mode and return the buffer.
	(inferior-octave-startup): Cosmetic changes.

2013-05-02  Leo Liu  <sdl.web@gmail.com>

	* progmodes/octave.el (octave-syntax-propertize-function):
	Include the case when ' is at line beginning.  (Bug#14336)

2013-05-02  Glenn Morris  <rgm@gnu.org>

	* vc/vc-dir.el (vc-dir-mode): Don't autoload it for everyone.
	* desktop.el (vc-dir-mode): Just autoload it here.

2013-05-02  Alan Mackenzie  <acm@muc.de>

	Eliminate variable c-standard-font-lock-fontify-region-function.
	* progmodes/cc-mode.el
	(c-standard-font-lock-fontify-region-function): Remove.
	(c-font-lock-fontify-region, c-after-font-lock-init): Adapt.

2013-05-01  Leo Liu  <sdl.web@gmail.com>

	* progmodes/octave.el: Compatible with older emacs-24 releases.
	(inferior-octave-has-built-in-variables): Remove.  Built-in
	variables were removed from Octave in 2007.
	(inferior-octave-startup): Fix uses.
	(comint-line-beginning-position): Remove compatibility code for
	emacs 21.

2013-05-01  Juri Linkov  <juri@jurta.org>

	* isearch.el (isearch-forward, isearch-mode): Doc fix.  (Bug#13923)

2013-05-01  Juri Linkov  <juri@jurta.org>

	* comint.el (comint-previous-matching-input): Don't print message
	"History item: %d" when `isearch-mode' is active.
	(comint-history-isearch-message): Print message "History item: %d"
	when `comint-input-ring-index' is not empty and this function is
	called from `isearch-update' with a nil `ellipsis'.  (Bug#13223)

2013-05-01  Leo Liu  <sdl.web@gmail.com>

	* progmodes/octave.el (octave-abbrev-table): Remove abbrev
	definitions.  Use completion-at-point to insert keywords.
	(octave-abbrev-start): Remove.
	(inferior-octave-mode, octave-mode): Use :abbrev-table instead.

2013-04-30  Leo Liu  <sdl.web@gmail.com>

	* progmodes/octave.el (inferior-octave-prompt-read-only): Fix last
	change.

2013-04-30  Alan Mackenzie  <acm@muc.de>

	Handle arbitrarily long C++ member initialisation lists.
	* progmodes/cc-engine.el (c-back-over-member-initializers):
	new function.
	(c-guess-basic-syntax): New CASE 5R (extracted from 5B) to handle
	(most) member init lists.

2013-04-30  Rüdiger Sonderfeld  <ruediger@c-plusplus.de>

	* progmodes/octave.el (inferior-octave-prompt-read-only): New user
	variable.

2013-04-30  Leo Liu  <sdl.web@gmail.com>

	* progmodes/octave.el (octave-variables): Remove.  No builtin
	variables any more.  All converted to functions.
	(octave-font-lock-keywords, octave-completion-at-point-function):
	Fix uses.
	(octave-font-lock-texinfo-comment): New user variable.
	(octave-texinfo-font-lock-keywords): New variable for texinfo
	comment block.
	(octave-function-comment-block): New face.
	(octave-font-lock-texinfo-comment): New function.
	(octave-mode): Font lock texinfo comment block.

2013-04-29  Leo Liu  <sdl.web@gmail.com>

	* progmodes/octave.el (octave-font-lock-keywords): Handle 'end' in
	indexing expression.
	(octave-continuation-string): Do not use \.
	(inferior-octave-complete-impossible): Remove.
	(inferior-octave-completion-table)
	(inferior-octave-completion-at-point): Remove its uses.
	(inferior-octave-startup): completion_matches was introduced to
	Octave in 1996 so safe to assume it.
	(octave-function-file-comment): Improve to follow how Octave does it.
	(octave-update-function-file-comment): Tweak.

2013-04-29  Leo Liu  <sdl.web@gmail.com>

	* progmodes/octave.el (inferior-octave-startup-hook): Obsolete.
	(inferior-octave-startup): Remove inferior-octave-startup-hook.
	(octave-function-file-comment): Fix typo.
	(octave-sync-function-file-names): Use read-char-choice.

2013-04-28  Jay Belanger  <jay.p.belanger@gmail.com>

	* calc/calc.el (math-normalize): Don't set `math-normalize-error'
	to t for the less important warnings.

2013-04-27  Darren Hoo  <darren.hoo@gmail.com>  (tiny change)

	* isearch.el (isearch-fail-pos): Check for empty `cmds'.  (Bug#14268)

2013-04-27  Glenn Morris  <rgm@gnu.org>

	* vc/log-view.el (log-view-current-entry):
	Treat "---" separator lines as part of the following rev.  (Bug#14169)

2013-04-27  Juri Linkov  <juri@jurta.org>

	* subr.el (read-number): Doc fix about using it by interactive
	code letter `n'.  (Bug#14254)

2013-04-27  Juri Linkov  <juri@jurta.org>

	* desktop.el (desktop-auto-save-timeout): New option.
	(desktop-file-checksum): New variable.
	(desktop-save): Add optional arg `auto-save' and don't auto-save
	if nothing changed.
	(desktop-auto-save-timer): New variable.
	(desktop-auto-save, desktop-auto-save-set-timer): New functions.
	(after-init-hook): Call `desktop-auto-save-set-timer'.
	Suggested by Reuben Thomas <rrt@sc3d.org> in
	<http://lists.gnu.org/archive/html/emacs-devel/2013-04/msg00327.html>.

2013-04-27  Leo Liu  <sdl.web@gmail.com>

	* progmodes/octave.el (octave-function-file-p)
	(octave-skip-comment-forward, octave-function-file-comment)
	(octave-update-function-file-comment): New functions.
	(octave-mode-map): Bind C-c ; to
	octave-update-function-file-comment.
	(octave-mode-menu): Add octave-update-function-file-comment.
	(octave-mode, inferior-octave-mode): Fix doc-string.
	(octave-insert-defun): Conform to Octave's coding convention.
	(Bug#14285)

	* files.el (basic-save-buffer): Don't let errors in
	before-save-hook prevent saving buffer.

2013-04-20  Roland Winkler  <winkler@gnu.org>

	* faces.el (read-face-name): Use completing-read if arg multiple
	is nil.

2013-04-27  Ingo Lohmar  <i.lohmar@gmail.com>  (tiny change)

	* ls-lisp.el (ls-lisp-insert-directory): If no files are
	displayed, move point to after the totals line.
	See http://lists.gnu.org/archive/html/emacs-devel/2013-04/msg00677.html
	for the details.

2013-04-27  Stefan Monnier  <monnier@iro.umontreal.ca>

	* emacs-lisp/package.el (package-autoload-ensure-default-file):
	Add current dir to the load-path.
	(package-generate-autoloads): Don't rely on
	autoload-ensure-default-file.

2013-04-26  Reuben Thomas  <rrt@sc3d.org>

	* textmodes/remember.el (remember-store-in-files): Document that
	the file name format is passed to `format-time-string'.

2013-04-26  Leo Liu  <sdl.web@gmail.com>

	* progmodes/octave.el (octave-sync-function-file-names): New function.
	(octave-mode): Use it in before-save-hook.

2013-04-26  Stefan Monnier  <monnier@iro.umontreal.ca>

	* emacs-lisp/tabulated-list.el (tabulated-list-mode): Disable undo
	(bug#14274).

	* progmodes/octave.el (octave-smie-forward-token): Properly skip
	\n and comment, even if it's not an implicit ; (bug#14218).

2013-04-26  Glenn Morris  <rgm@gnu.org>

	* subr.el (read-number): Once more use `read' rather than
	`string-to-number', to trap non-numeric input.  (Bug#14254)

2013-04-26  Erik Charlebois  <erikcharlebois@gmail.com>

	* emacs-lisp/syntax.el (syntax-propertize-multiline):
	Use `syntax-multiline' text property consistently instead of
	`font-lock-multiline'.  (Bug#14237)

2013-04-26  Glenn Morris  <rgm@gnu.org>

	* emacs-lisp/shadow.el (list-load-path-shadows):
	No longer necessary to check for duplicate simple.el, since
	2012-07-07 change to init_lread to not include installation lisp
	directories in load-path when running uninstalled.  (Bug#14270)

2013-04-26  Leo Liu  <sdl.web@gmail.com>

	* progmodes/octave.el (octave-submit-bug-report): Obsolete.
	(octave-mode, inferior-octave-mode): Use setq-local.
	(octave-not-in-string-or-comment-p): Rename to
	octave-in-string-or-comment-p.
	(octave-in-comment-p, octave-in-string-p)
	(octave-in-string-or-comment-p): Replace defsubst with defun.

2013-04-25  Paul Eggert  <eggert@cs.ucla.edu>

	* Makefile.in (distclean): Remove $(lisp)/loaddefs.el~.

2013-04-25  Bastien Guerry  <bzg@gnu.org>

	* textmodes/remember.el (remember-data-directory)
	(remember-directory-file-name-format): Fix custom types.

2013-04-25  Leo Liu  <sdl.web@gmail.com>

	* progmodes/octave.el (octave-completion-at-point-function):
	Make use of inferior octave process.
	(octave-initialize-completions): Remove.
	(inferior-octave-completion-table): New function.
	(inferior-octave-completion-at-point): Use it.
	(octave-completion-alist): Remove.

2013-04-25  Stefan Monnier  <monnier@iro.umontreal.ca>

	* progmodes/opascal.el: Use font-lock and syntax-propertize.
	(opascal-mode-syntax-table): New var.
	(opascal-literal-kind, opascal-is-literal-end)
	(opascal-literal-token-at): Rewrite.
	(opascal--literal-start-re, opascal-font-lock-keywords)
	(opascal--syntax-propertize): New constants.
	(opascal-font-lock-defaults): Adjust.
	(opascal-mode): Use them.  Set comment-<foo> variables as well.
	(delphi-comment-face, opascal-comment-face, delphi-string-face)
	(opascal-string-face, delphi-keyword-face, opascal-keyword-face)
	(delphi-other-face, opascal-other-face): Remove face variables.
	(opascal-save-state): Remove macro.
	(opascal-fontifying-progress-step): Remove constant.
	(opascal--ignore-changes): Remove var.
	(opascal-set-token-property, opascal-parse-next-literal)
	(opascal-is-stable-literal, opascal-complete-literal)
	(opascal-is-literal-start, opascal-face-of)
	(opascal-parse-region, opascal-parse-region-until-stable)
	(opascal-fontify-region, opascal-after-change)
	(opascal-debug-show-is-stable, opascal-debug-unparse-buffer)
	(opascal-debug-parse-region, opascal-debug-parse-window)
	(opascal-debug-parse-buffer, opascal-debug-fontify-window)
	(opascal-debug-fontify-buffer): Remove.
	(opascal-debug-mode-map): Adjust accordingly.

2013-04-25  Leo Liu  <sdl.web@gmail.com>

	Merge octave-mod.el and octave-inf.el into octave.el with some
	cleanups.
	* progmodes/octave.el: New file renamed from octave-mod.el.
	* progmodes/octave-inf.el: Merged into octave.el.
	* progmodes/octave-mod.el: Renamed to octave.el.

2013-04-25  Tassilo Horn  <tsdh@gnu.org>

	* textmodes/reftex-vars.el
	(reftex-label-ignored-macros-and-environments): New defcustom.

	* textmodes/reftex-parse.el (reftex-parse-from-file): Use it.

2013-04-25  Stefan Monnier  <monnier@iro.umontreal.ca>

	* emacs-lisp/smie.el (smie-indent--hanging-p): Don't burp at EOB.
	(smie-indent-keyword): Improve the check to ensure that the next
	comment is really on the same line.
	(smie-indent-comment): Don't align with a subsequent closer (or eob).

	* progmodes/octave-mod.el (octave-smie-forward-token): Only emit
	semi-colons if the line is not otherwise empty (bug#14218).

2013-04-25  Glenn Morris  <rgm@gnu.org>

	* vc/vc-bzr.el (vc-bzr-print-log): Tweak LIMIT = 1 case.

2013-04-24  Stefan Monnier  <monnier@iro.umontreal.ca>

	* progmodes/opascal.el (opascal-set-token-property): Rename from
	opascal-set-text-properties and only set `token' (bug#14134).
	Suggested by Erik Knowles <eknowles@geosystemsoftware.com>.
	(opascal-literal-text-properties): Remove.
	(opascal-parse-next-literal, opascal-debug-unparse-buffer):
	Adjust callers.

2013-04-24  Reuben Thomas  <rrt@sc3d.org>

	* textmodes/remember.el (remember-handler-functions): Add an
	option for a new handler `remember-store-in-files'.
	(remember-data-directory, remember-directory-file-name-format):
	New options.
	(remember-store-in-files): New function to store remember notes
	as separate files within a directory.

2013-04-24  Magnus Henoch  <magnus.henoch@gmail.com>

	* progmodes/compile.el (compilation-next-error-function):
	Pass "formats" to compilation-find-file (bug#11777).

2013-04-24  Glenn Morris  <rgm@gnu.org>

	* vc/vc-bzr.el (vc-bzr-print-log):
	* vc/vc-hg.el (vc-hg-print-log):
	* vc/vc-svn.el (vc-svn-print-log):
	Fix START-REVISION with LIMIT != 1.  (Bug#14168)

	* vc/vc-bzr.el (vc-bzr-print-log):
	* vc/vc-cvs.el (vc-cvs-print-log):
	* vc/vc-git.el (vc-git-print-log):
	* vc/vc-hg.el (vc-hg-print-log):
	* vc/vc-mtn.el (vc-mtn-print-log):
	* vc/vc-rcs.el (vc-rcs-print-log):
	* vc/vc-sccs.el (vc-sccs-print-log):
	* vc/vc-svn.el (vc-svn-print-log):
	* vc/vc.el (vc-print-log-internal): Doc fixes.

2013-04-23  Glenn Morris  <rgm@gnu.org>

	* startup.el (normal-no-mouse-startup-screen, normal-about-screen):
	Remove venerable code attempting to avoid substitute-command-keys.

2013-04-23  Tassilo Horn  <tsdh@gnu.org>

	* textmodes/reftex-vars.el (reftex-label-regexps):
	Call `reftex-compile-variables' after changes to this variable.

2013-04-23  Stefan Monnier  <monnier@iro.umontreal.ca>

	* jit-lock.el: Fix signals in jit-lock-force-redisplay (bug#13542).
	Use lexical-binding.
	(jit-lock-force-redisplay): Use markers, check buffer's continued
	existence and beware narrowed buffers.
	(jit-lock-fontify-now): Adjust call accordingly.

2013-04-22  Stefan Monnier  <monnier@iro.umontreal.ca>

	* minibuffer.el (minibuffer-completion-contents): Fix obsolescence info
	to avoid misleading the user.

2013-04-22  Leo Liu  <sdl.web@gmail.com>

	* info-look.el: Prefer latex2e.info.  (Bug#14240)

2013-04-22  Michael Albinus  <michael.albinus@gmx.de>

	Fix pack/unpack coding.  Reported by David Smith <davidsmith@acm.org>.

	* net/tramp-compat.el (tramp-compat-call-process): Move function ...
	* net/tramp.el (tramp-call-process): ... here.
	(tramp-set-completion-function, tramp-parse-putty):
	* net/tramp-adb.el (tramp-adb-execute-adb-command):
	* net/tramp-gvfs.el (tramp-gvfs-send-command):
	* net/tramp-sh.el (tramp-sh-handle-set-file-times)
	(tramp-set-file-uid-gid, tramp-sh-handle-write-region)
	(tramp-call-local-coding-command): Use `tramp-call-process'
	instead of `tramp-compat-call-process'.

	* net/tramp-sh.el (tramp-perl-pack, tramp-perl-unpack): New defconst.
	(tramp-local-coding-commands, tramp-remote-coding-commands): Use them.
	(tramp-sh-handle-file-local-copy, tramp-sh-handle-write-region):
	(tramp-find-inline-compress): Improve traces.
	(tramp-maybe-send-script): Check for Perl binary.
	(tramp-get-inline-coding): Do not redirect STDOUT for local decoding.

2013-04-22  Daiki Ueno  <ueno@gnu.org>

	* epg.el (epg-context-pinentry-mode): New function.
	(epg-context-set-pinentry-mode): New function.
	(epg--start): Pass --pinentry-mode option to gpg command.

2013-04-21  Xue Fuqiao  <xfq.free@gmail.com>

	* comint.el (comint-dynamic-complete-functions, comint-mode-map):
	`comint-dynamic-complete' is obsolete since 24.1, replaced by
	`completion-at-point'.  (Bug#13774)

	* startup.el (normal-no-mouse-startup-screen): Bug fix, the
	default key binding for `describe-distribution' has been moved to
	`C-h C-o'.  (Bug#13970)

2013-04-21  Glenn Morris  <rgm@gnu.org>

	* vc/vc.el (vc-print-log-setup-buttons, vc-print-log-internal):
	Add doc strings.
	(vc-print-log): Clarify interactive prompt.

2013-04-20  Glenn Morris  <rgm@gnu.org>

	* emacs-lisp/bytecomp.el (byte-compile-insert-header):
	No longer include timestamp etc information.

2013-04-20  Roland Winkler  <winkler@gnu.org>

	* faces.el (read-face-name): Bug fix, return just one face if arg
	multiple is nil.  (Bug#14209)

2013-04-20  Stefan Monnier  <monnier@iro.umontreal.ca>

	* emacs-lisp/nadvice.el (advice--where-alist): Add :override.
	(remove-function): Autoload.

	* comint.el (comint-redirect-original-filter-function): Remove.
	(comint-redirect-cleanup, comint-redirect-send-command-to-process):
	* vc/vc-cvs.el (vc-cvs-annotate-process-filter)
	(vc-cvs-annotate-command):
	* progmodes/octave-inf.el (inferior-octave-send-list-and-digest):
	* progmodes/prolog.el (prolog-consult-compile):
	* progmodes/gdb-mi.el (gdb, gdb--check-interpreter):
	Use add/remove-function instead.
	* progmodes/gud.el (gud-tooltip-original-filter): Remove.
	(gud-tooltip-process-output, gud-tooltip-tips):
	Use add/remove-function instead.
	* progmodes/xscheme.el (xscheme-previous-process-state): Remove.
	(scheme-interaction-mode, exit-scheme-interaction-mode):
	Use add/remove-function instead.

	* vc/vc-dispatcher.el: Use lexical-binding.
	(vc--process-sentinel): Rename from vc-process-sentinel.
	Change last arg to be the code to run.  Don't use vc-previous-sentinel
	and vc-sentinel-commands any more.
	(vc-exec-after): Allow code to be a function.  Use add/remove-function.
	(compilation-error-regexp-alist, view-old-buffer-read-only): Declare.

2013-04-19 Masatake YAMATO  <yamato@redhat.com>

	* progmodes/sh-script.el (sh-imenu-generic-expression):
	Handle function names with a single character.   (Bug#14111)

2013-04-19  Dima Kogan  <dima@secretsauce.net>    (tiny change)

	* progmodes/gud.el (gud-perldb-marker-filter): Understand position info
	for subroutines defined in an eval (bug#14182).

2013-04-19  Thierry Volpiatto  <thierry.volpiatto@gmail.com>

	* bookmark.el (bookmark-completing-read): Improve handling of empty
	string (bug#14176).

2013-04-19  Stefan Monnier  <monnier@iro.umontreal.ca>

	* vc/vc-dispatcher.el (vc-do-command): Get rid of default sentinel msg.

2013-04-19  Fabián Ezequiel Gallina  <fgallina@gnu.org>

	New faster Imenu implementation (bug#14058).
	* progmodes/python.el:
	(python-imenu-prev-index-position):
	(python-imenu-format-item-label-function)
	(python-imenu-format-parent-item-label-function)
	(python-imenu-format-parent-item-jump-label-function):
	New vars.
	(python-imenu-format-item-label)
	(python-imenu-format-parent-item-label)
	(python-imenu-format-parent-item-jump-label)
	(python-imenu--put-parent, python-imenu--build-tree)
	(python-imenu-create-index, python-imenu-create-flat-index)
	(python-util-popn): New functions.
	(python-mode): Set imenu-create-index-function to
	python-imenu-create-index.

2013-04-18  Stefan Monnier  <monnier@iro.umontreal.ca>

	* winner.el (winner-active-region): Use region-active-p, activate-mark
	and deactivate-mark (bug#14225).

	* simple.el (deactivate-mark): Don't inline it.

2013-04-18  Michael Albinus  <michael.albinus@gmx.de>

	* net/tramp-sh.el (tramp-remote-process-environment): Add "TMOUT=0".

2013-04-18  Tassilo Horn  <tsdh@gnu.org>

	* files.el (auto-mode-alist): Delete OpenDocument and StarOffice
	file extensions from the archive-mode entry in order to prefer
	doc-view-mode-maybe with archive-mode as fallback (bug#14188).

2013-04-18  Leo Liu  <sdl.web@gmail.com>

	* bindings.el (help-event-list): Add ?\?.

2013-04-18  Stefan Monnier  <monnier@iro.umontreal.ca>

	* subr.el (with-wrapper-hook): Declare obsolete.
	* simple.el (filter-buffer-substring-function): New hook.
	(filter-buffer-substring): Use it.
	(filter-buffer-substring-functions): Mark obsolete.
	* minibuffer.el (completion-in-region-function): New hook.
	(completion-in-region): Use it.
	(completion-in-region-functions): Mark obsolete.
	* mail/mailabbrev.el (mail-abbrevs-setup): Use abbrev-expand-function.
	* abbrev.el (abbrev-expand-function): New hook.
	(expand-abbrev): Use it.
	(abbrev-expand-functions): Mark obsolete.
	* emacs-lisp/nadvice.el (advice--where-alist): Add :filter-args
	and :filter-return.

2013-04-17  Fabián Ezequiel Gallina  <fgallina@gnu.org>

	* progmodes/python.el (python-nav--syntactically): Fix cornercases
	and do not care about match data.

2013-04-17  Stefan Monnier  <monnier@iro.umontreal.ca>

	* emacs-lisp/lisp.el (lisp-completion-at-point): Provide specialized
	completion tables when completing error conditions and
	`declare' arguments.
	(lisp-complete-symbol, field-complete): Mark as obsolete.
	(check-parens): Unmatched parens are user errors.
	* minibuffer.el (minibuffer-completion-contents): Mark as obsolete.

2013-04-17  Michal Nazarewicz  <mina86@mina86.com>

	* textmodes/flyspell.el (flyspell-check-pre-word-p): Return nil if
	command changed buffer (ie. `flyspell-pre-buffer' is not current
	buffer), which prevents making decisions based on invalid value of
	`flyspell-pre-point' in the wrong buffer.  Most notably, this used to
	cause an error when `flyspell-pre-point' was nil after switching
	buffers.
	(flyspell-post-command-hook): No longer needs to change buffers when
	checking pre-word.  While at it remove unnecessary progn.

2013-04-17  Nicolas Richard  <theonewiththeevillook@yahoo.fr>  (tiny change)

	* textmodes/ispell.el (ispell-add-per-file-word-list):
	Fix `flyspell-correct-word-before-point' error when accepting
	words and `coment-padding' is an integer by using
	`comment-normalize-vars' (Bug #14214).

2013-04-17  Fabián Ezequiel Gallina  <fgallina@gnu.org>

	New defun movement commands.
	* progmodes/python.el (python-nav--syntactically)
	(python-nav--forward-defun, python-nav-backward-defun)
	(python-nav-forward-defun): New functions.

2013-04-17  Fabián Ezequiel Gallina  <fgallina@gnu.org>

	* progmodes/python.el (python-syntax--context-compiler-macro): New defun.
	(python-syntax-context): Use named compiler-macro for backwards
	compatibility with Emacs 24.x.

2013-04-17  Leo Liu  <sdl.web@gmail.com>

	* progmodes/octave-mod.el (octave-mode-map): Fix key binding to
	octave-hide-process-buffer.

2013-04-17  Stefan Monnier  <monnier@iro.umontreal.ca>

	* vc/vc-hg.el (vc-hg-annotate-re): Disallow ": " in file names
	(bug#14216).

2013-04-17  Jean-Philippe Gravel  <jpgravel@gmail.com>

	* progmodes/gdb-mi.el (gdbmi-bnf-incomplete-record-result):
	Fix adjustment of offset when receiving incomplete responses from GDB
	(bug#14129).

2013-04-16  Stefan Monnier  <monnier@iro.umontreal.ca>

	* progmodes/python.el (python-mode-skeleton-abbrev-table): Rename from
	python-mode-abbrev-table.
	(python-skeleton-define): Adjust accordingly.
	(python-mode-abbrev-table): New table that inherits from it so that
	python-skeleton-autoinsert does not affect non-skeleton abbrevs.

	* abbrev.el (abbrev--symbol): New function, extracted from abbrev-symbol.
	(abbrev-symbol): Use it.
	(abbrev--before-point): Use it since we already handle inheritance.

2013-04-16  Leo Liu  <sdl.web@gmail.com>

	* progmodes/octave-mod.el (octave-mode-map): Remove redundant key
	binding to info-lookup-symbol.

2013-04-16  Juanma Barranquero  <lekktu@gmail.com>

	* minibuffer.el (completion--twq-all):
	* term/ns-win.el (ns-initialize-window-system):
	* term/w32-win.el (w32-initialize-window-system): Silence byte-compiler.

2013-04-16  Stefan Monnier  <monnier@iro.umontreal.ca>

	* emacs-lisp/nadvice.el (add-function): Default simple vars to their
	global bindings.

	* doc-view.el (doc-view-start-process): Handle url-handler directories.

2013-04-15  Dmitry Gutov  <dgutov@yandex.ru>

	* progmodes/ruby-mode.el (ruby-beginning-of-defun)
	(ruby-end-of-defun, ruby-move-to-block): Bind `case-fold-search'
	to nil.
	(ruby-end-of-defun): Remove the unused arg, change the docstring
	to reflect that this function is only used as the value of
	`end-of-defun-function'.
	(ruby-beginning-of-defun): Remove "top-level" from the docstring,
	to reflect an earlier change that beginning/end-of-defun functions
	jump between methods in a class definition, as well as top-level
	functions.

2013-04-15  Stefan Monnier  <monnier@iro.umontreal.ca>

	* minibuffer.el (minibuffer-complete): Don't just scroll
	a *Completions* that's been iconified.
	(minibuffer-force-complete): Make sure repetitions do cycle when going
	through completion-in-region -> minibuffer-complete.

2013-04-15  Alan Mackenzie  <acm@muc.de>

	Correct the placement of c-cpp-delimiters when there're #s not at
	col 0.

	* progmodes/cc-langs.el (c-anchored-cpp-prefix): Reformulate and
	place a submatch around the #.
	* progmodes/cc-mode.el(c-neutralize-syntax-in-and-mark-CPP):
	Start a search at BOL.  Put the c-cpp-delimiter category text propertiy
	on the #, not BOL.

2013-04-15  Stefan Monnier  <monnier@iro.umontreal.ca>

	* emacs-lisp/nadvice.el: Properly test names when adding advice.
	(advice--member-p): New arg `name'.
	(advice--add-function, advice-member-p): Use it (bug#14202).

2013-04-15  Filipp Gunbin  <fgunbin@fastmail.fm>

	Reformulate java imenu-generic-expression.
	The old expression contained ill formed regexps.

	* progmodes/cc-menus.el (cc-imenu-java-ellipsis-regexp)
	(cc-imenu-java-type-spec-regexp, cc-imenu-java-comment-regexp)
	(cc-imenu-java-method-arg-regexp): New defconsts.
	(cc-imenu-java-build-type-args-regex): New defun.
	(cc-imenu-java-generic-expression): Fix, to remove "ambiguous"
	handling of spaces in the regexp.

2013-03-15  Agustín Martín Domingo  <agustin.martin@hispalinux.es>

	* textmodes/ispell.el (ispell-command-loop): Remove
	flyspell highlight of a word when ispell accepts it (bug #14178).

2013-04-15  Michael Albinus  <michael.albinus@gmx.de>

	* net/ange-ftp.el (ange-ftp-run-real-handler-orig): New defun,
	uses code from the previous `ange-ftp-run-real-handler'.
	(ange-ftp-run-real-handler): Set it to `tramp-run-real-handler'
	only in case that function exist.  This is needed for proper
	unloading of Tramp.

2013-04-15  Tassilo Horn  <tsdh@gnu.org>

	* textmodes/reftex-vars.el (reftex-label-regexps): New defcustom.

	* textmodes/reftex.el (reftex-compile-variables): Use it.

2013-04-14  Stefan Monnier  <monnier@iro.umontreal.ca>

	* files.el (normal-mode): Only use default major-mode if no other mode
	was specified.

	* emacs-lisp/trace.el (trace-values): New function.

	* files.el: Allow : in local variables (bug#14089).
	(hack-local-variable-regexp): New var.
	(hack-local-variables-prop-line, hack-local-variables): Use it.

2013-04-13  Roland Winkler  <winkler@gnu.org>

	* textmodes/bibtex.el (bibtex-search-entries): Bug fix.  Use match
	data before it gets modified by bibtex-beginning-of-entry.

2013-04-13  Roland Winkler  <winkler@gnu.org>

	* textmodes/bibtex.el (bibtex-url): Doc fix.

2013-04-13  Roland Winkler  <winkler@gnu.org>

	* textmodes/bibtex.el (bibtex-initialize): If the current buffer
	does not visit a BibTeX file, exclude it from the list of buffers
	returned by bibtex-initialize.

2013-04-13  Stephen Berman  <stephen.berman@gmx.net>

	* window.el (split-window): Remove interactive form, since as a
	command this function is a special case of split-window-below.
	Correct doc string.

2013-04-12  Roland Winkler  <winkler@gnu.org>

	* faces.el (read-face-name): Do not override value of arg default.
	Allow single faces and strings as default values.  Remove those
	elements from return value that are not faces.
	(describe-face): Simplify.
	(face-at-point): New optional args thing and multiple so that this
	function can provide the same functionality previously provided by
	read-face-name.
	(make-face-bold, make-face-unbold, make-face-italic)
	(make-face-unitalic, make-face-bold-italic, invert-face)
	(modify-face, read-face-and-attribute): Use face-at-point.

	* cus-edit.el (customize-face, customize-face-other-window)
	* cus-theme.el (custom-theme-add-face)
	* face-remap.el (buffer-face-set)
	* facemenu.el (facemenu-set-face): Use face-at-point.

2013-04-12  Michael Albinus  <michael.albinus@gmx.de>

	* info.el (Info-file-list-for-emacs): Add "tramp" and "dbus".

2013-04-10  Tassilo Horn  <tsdh@gnu.org>

	* textmodes/reftex-cite.el (reftex-parse-bibtex-entry): Don't cut
	off leading { and trailing } from field values.

2013-04-10  Stefan Monnier  <monnier@iro.umontreal.ca>

	* emacs-lisp/timer.el (timer--check): New function.
	(timer--time, timer-set-function, timer-event-handler): Use it.
	(timer-set-idle-time): Simplify.
	(timer--activate): CSE.
	(timer-event-handler): Give more info in error message.
	(internal-timer-start-idle): New function, moved from C.

	* mpc.el (mpc-proc): Add `restart' argument.
	(mpc-proc-cmd): Use it.
	(mpc--status-timer-run): Also catch signals from `mpc-proc'.
	(mpc-status-buffer-show, mpc-tagbrowser-dir-toggle): Call `mpc-proc'
	less often.

2013-04-10  Masatake YAMATO  <yamato@redhat.com>

	* progmodes/sh-script.el: Implement `sh-mode' own
	`add-log-current-defun-function' (bug#14112).
	(sh-current-defun-name): New function.
	(sh-mode): Use the function.

2013-04-09  Bastien Guerry  <bzg@gnu.org>

	* simple.el (choose-completion-string): Fix docstring (bug#14163).

2013-04-08  Stefan Monnier  <monnier@iro.umontreal.ca>

	* emacs-lisp/edebug.el (edebug-mode): Fix typo (bug#14144).

	* emacs-lisp/timer.el (timer-event-handler): Don't retrigger a canceled
	timer (bug#14156).

2013-04-07  Nic Ferrier  <nferrier@ferrier.me.uk>

	* emacs-lisp/ert.el (should, should-not, should-error): Add edebug
	declaration.

2013-04-07  Leo Liu  <sdl.web@gmail.com>

	* pcmpl-x.el: New file.

2013-04-06  Dmitry Antipov  <dmantipov@yandex.ru>

	Do not set x-display-name until X connection is established.
	This is needed to prevent from weird situation described at
	<http://lists.gnu.org/archive/html/emacs-devel/2013-04/msg00212.html>.
	* frame.el (make-frame): Set x-display-name after call to
	window system initialization function, not before.
	* term/x-win.el (x-initialize-window-system): Add optional
	display argument and use it.
	* term/w32-win.el (w32-initialize-window-system):
	* term/ns-win.el (ns-initialize-window-system):
	* term/pc-win.el (msdos-initialize-window-system):
	Add compatible optional display argument.

2013-04-06  Eli Zaretskii  <eliz@gnu.org>

	* files.el (normal-backup-enable-predicate): On MS-Windows and
	MS-DOS compare truenames of temporary-file-directory and of the
	file, so that 8+3 aliases (usually found in $TEMP on Windows)
	don't fail comparison by compare-strings.  Also, compare file
	names case-insensitively on MS-Windows and MS-DOS.

2013-04-05  Stefan Monnier  <monnier@iro.umontreal.ca>

	* emacs-lisp/package.el (package-compute-transaction): Fix last fix.
	Suggested by Donald Curtis <dcurtis@coe.edu> (bug#14082).

2013-04-05  Dmitry Gutov  <dgutov@yandex.ru>

	* whitespace.el (whitespace-color-on, whitespace-color-off):
	Only call `font-lock-fontify-buffer' when `font-lock-mode' is on.

2013-04-05  Jacek Chrząszcz  <chrzaszcz@mimuw.edu.pl>  (tiny change)

	* ispell.el (ispell-set-spellchecker-params):
	Really set `ispell-args' for all equivs.

2013-04-05  Stefan Monnier  <monnier@iro.umontreal.ca>

	* ido.el (ido-completions): Use extra elements of ido-decorations
	(bug#14143).
	(ido-decorations): Update docstring.

2013-04-05  Michael Albinus  <michael.albinus@gmx.de>

	* autorevert.el (auto-revert-mode, auto-revert-tail-mode)
	(global-auto-revert-mode): Let-bind `auto-revert-use-notify' to
	nil during initialization, in order not to miss changes since the
	file was opened.  (Bug#14140)

2013-04-05  Leo Liu  <sdl.web@gmail.com>

	* kmacro.el (kmacro-call-macro): Fix bug#14135.

2013-04-05  Jay Belanger  <jay.p.belanger@gmail.com>

	* calc/calc-units.el (calc-convert-units): Rewrite conditional.

2013-04-04  Glenn Morris  <rgm@gnu.org>

	* electric.el (electric-pair-inhibit-predicate): Add :version.

2013-04-04  Stefan Monnier  <monnier@iro.umontreal.ca>

	* emacs-lisp/package.el (package-compute-transaction): Fix ordering
	when a package is required several times (bug#14082).

2013-04-04  Roland Winkler  <winkler@gnu.org>

	* faces.el (read-face-name): Behave as promised by the docstring.
	Assume that arg default is a list of faces.
	(describe-face): Call read-face-name with list of default faces.

2013-04-04  Thierry Volpiatto  <thierry.volpiatto@gmail.com>

	* bookmark.el: Fix deletion of bookmarks (bug#13972).
	(bookmark-bmenu-list): Don't toggle filenames if alist is empty.
	(bookmark-bmenu-execute-deletions): Only skip first line if it's
	the header.
	(bookmark-exit-hook-internal): Save even if list is empty.

2013-04-04  Yann Hodique  <yann.hodique@gmail.com>  (tiny change)

	* emacs-lisp/package.el (package-pinned-packages): New var.
	(package--add-to-archive-contents): Obey it (bug#14118).

2013-04-03  Alan Mackenzie  <acm@muc.de>

	Handle `parse-partial-sexp' landing inside a comment opener (Bug#13244).
	Also adapt to the new values of element 7 of a parse state.

	* progmodes/cc-engine.el (c-state-pp-to-literal): New optional
	parameter `not-in-delimiter'.  Handle being inside comment opener.
	(c-invalidate-state-cache-1): Reckon with an extra "invalid"
	character in case we're typing a '*' after a '/'.
	(c-literal-limits): Handle the awkward "not-in-delimiter" cond arm
	instead by passing the parameter to c-state-pp-to-literal.

	* progmodes/cc-fonts.el (c-font-lock-doc-comments): New handling
	for elt. 7 of a parse state.

2013-04-01  Paul Eggert  <eggert@cs.ucla.edu>

	Use UTF-8 for most files with non-ASCII characters (Bug#13936).
	* international/latin1-disp.el, international/mule-util.el:
	* language/cyril-util.el, language/european.el, language/ind-util.el:
	* language/lao-util.el, language/thai.el, language/tibet-util.el:
	* language/tibetan.el, language/viet-util.el:
	Switch from iso-2022-7bit to utf-8 or (if needed) utf-8-emacs.

2013-04-01  Stefan Monnier  <monnier@iro.umontreal.ca>

	* electric.el (electric-pair-inhibit-predicate): New var (bug#14000).
	(electric-pair-post-self-insert-function): Use it.
	(electric-pair-default-inhibit): New function, extracted from
	electric-pair-post-self-insert-function.

2013-03-31  Roland Winkler  <winkler@gnu.org>

	* emacs-lisp/crm.el (completing-read-multiple): Doc fix.

2013-03-31  Stefan Monnier  <monnier@iro.umontreal.ca>

	* hi-lock.el (hi-lock-mode): Cleanup after revert-buffer (bug#13891).

2013-03-30  Fabián Ezequiel Gallina  <fabian@anue.biz>

	Un-indent after "pass" and "return" statements (Bug#13888)
	* progmodes/python.el (python-indent-block-enders): New var.
	(python-indent-calculate-indentation): Use it.

2013-03-30  Michael Albinus  <michael.albinus@gmx.de>

	* net/tramp.el (tramp-drop-volume-letter): Make it an ordinary
	defun.  Defining it as defalias could introduce too eager
	byte-compiler optimization.  (Bug#14030)

2013-03-30  Chong Yidong  <cyd@gnu.org>

	* iswitchb.el (iswitchb-read-buffer): Fix typo.

2013-03-30  Leo Liu  <sdl.web@gmail.com>

	* kmacro.el (kmacro-call-macro): Add optional arg MACRO.
	(kmacro-execute-from-register): Pass the keyboard macro to
	kmacro-call-macro or repeating won't work correctly.

2013-03-30  Teodor Zlatanov  <tzz@lifelogs.com>

	* progmodes/subword.el: Back to using `forward-symbol'.

	* subr.el (forward-whitespace, forward-symbol)
	(forward-same-syntax): Move from thingatpt.el.

2013-03-29  Leo Liu  <sdl.web@gmail.com>

	* kmacro.el (kmacro-to-register): New command.
	(kmacro-execute-from-register): New function.
	(kmacro-keymap): Bind to 'x'.  (Bug#14071)

2013-03-29  Stefan Monnier  <monnier@iro.umontreal.ca>

	* mpc.el: Use defvar-local and setq-local.
	(mpc--proc-connect): Connection failures are not bugs.
	(mpc-mode-map): `follow-link' only applies to the buffer's content.
	(mpc-volume-map): Bind to the up-events.

2013-03-29  Teodor Zlatanov  <tzz@lifelogs.com>

	* progmodes/subword.el (superword-mode): Use `forward-sexp'
	instead of `forward-symbol'.

2013-03-28  Stefan Monnier  <monnier@iro.umontreal.ca>

	* emacs-lisp/edebug.el (edebug-mode): Make it a minor mode.
	(edebug--recursive-edit): Use it.
	(edebug-kill-buffer): Don't let-bind kill-buffer-hook.
	(edebug-temp-display-freq-count): Don't let-bind buffer-read-only.

2013-03-28  Leo Liu  <sdl.web@gmail.com>

	* vc/vc-bzr.el (vc-bzr-revert): Don't backup.  (Bug#14066)

2013-03-27  Eli Zaretskii  <eliz@gnu.org>

	* facemenu.el (list-colors-callback): New defvar.
	(list-colors-redisplay): New function.
	(list-colors-display): Install list-colors-redisplay as the
	revert-buffer-function.  (Bug#14063)

2013-03-27  Stefan Monnier  <monnier@iro.umontreal.ca>

	* minibuffer.el (completion-pcm--merge-completions): Make sure prefixes
	and suffixes don't overlap (bug#14061).

	* case-table.el: Use lexical-binding.
	(case-table-get-table): New function.
	(get-upcase-table): Use it.  Mark as obsolete.  Adjust callers.

2013-03-27  Teodor Zlatanov  <tzz@lifelogs.com>

	* progmodes/subword.el: Add `superword-mode' to do word motion
	over symbol_words (parallels and leverages `subword-mode' which
	does word motion inside MixedCaseWords).

2013-03-27  Aidan Gauland  <aidalgol@no8wireless.co.nz>

	* eshell/em-unix.el: Move su and sudo to...
	* eshell/em-tramp.el: ...Eshell tramp module.

2013-03-26  Stefan Monnier  <monnier@iro.umontreal.ca>

	* desktop.el (desktop--v2s): Rename from desktop-internal-v2s.
	Change return value to be a sexp.  Delay `get-buffer' to after
	restoring the desktop (bug#13951).

2013-03-26  Leo Liu  <sdl.web@gmail.com>

	* register.el: Move semantic tag handling back to
	cedet/semantic/senator.el.  (Bug#14052)

2013-03-26  Stefan Monnier  <monnier@iro.umontreal.ca>

	* eshell/em-prompt.el (eshell-emit-prompt): Make sure we can't insert
	into the prompt either (bug#13963).

2013-03-25  Stefan Monnier  <monnier@iro.umontreal.ca>

	* font-lock.el (lisp-font-lock-keywords-2): Don't highlight the "error"
	part of "(error-foo)".

2013-03-24  Juri Linkov  <juri@jurta.org>

	* replace.el (list-matching-lines-prefix-face): New defcustom.
	(occur-1): Pass `list-matching-lines-prefix-face' to the function
	`occur-engine' if `face-differs-from-default-p' returns t.
	(occur-engine): Add `,' inside backquote construct to evaluate
	`prefix-face'.  Propertize the prefix with the `prefix-face' face.
	Pass `prefix-face' to the functions `occur-context-lines' and
	`occur-engine-add-prefix'.
	(occur-engine-add-prefix, occur-context-lines): Add optional arg
	`prefix-face' and propertize the prefix with `prefix-face'.
	(Bug#14017)

2013-03-24  Leo Liu  <sdl.web@gmail.com>

	* nxml/rng-valid.el (rng-validate-while-idle)
	(rng-validate-quick-while-idle): Guard against deleted buffer.
	(Bug#13999)

	* emacs-lisp/edebug.el (edebug-mode): Make sure edebug-kill-buffer
	is the last entry in kill-buffer-hook.

	* files.el (kill-buffer-hook): Doc fix.

2013-03-23  Dmitry Gutov  <dgutov@yandex.ru>

	* emacs-lisp/lisp-mode.el (emacs-lisp-docstring-fill-column):
	Make it safe-local.

	* vc/diff-mode.el (diff-mode-shared-map): Unbind "/" (Bug#14034).

2013-03-23  Leo Liu  <sdl.web@gmail.com>

	* nxml/nxml-util.el (nxml-with-unmodifying-text-property-changes):
	Remove.

	* nxml/rng-valid.el (rng-validate-mode)
	(rng-after-change-function, rng-do-some-validation):
	* nxml/rng-maint.el (rng-validate-buffer):
	* nxml/nxml-rap.el (nxml-tokenize-forward, nxml-ensure-scan-up-to-date):
	* nxml/nxml-outln.el (nxml-show-all, nxml-set-outline-state):
	* nxml/nxml-mode.el (nxml-mode, nxml-degrade, nxml-after-change)
	(nxml-extend-after-change-region): Use with-silent-modifications.

	* nxml/rng-nxml.el (rng-set-state-after): Do not let-bind
	timer-idle-list.

	* nxml/rng-valid.el (rng-validate-while-idle-continue-p)
	(rng-next-error-1, rng-previous-error-1): Do not let-bind
	timer-idle-list.  (Bug#13999)

2013-03-23  Juri Linkov  <juri@jurta.org>

	* info.el (info-index-match): New face.
	(Info-index, Info-apropos-matches): Add a nested subgroup to the
	main pattern and add text properties with the new face to matches
	in index entries relative to the beginning of the index entry.
	(Bug#14015)

2013-03-21  Eric Ludlam  <zappo@gnu.org>

	* eieio/eieio-datadebug.el (data-debug/eieio-insert-slots):
	Inhibit read only while inserting objects.

2013-03-22  Teodor Zlatanov  <tzz@lifelogs.com>

	* progmodes/cfengine.el: Update docs to mention
	`cfengine-auto-mode'.  Use \_> and \_< instead of \> and \< for
	symbol motion.  Remove "_" from the word syntax.

2013-03-21  Teodor Zlatanov  <tzz@lifelogs.com>

	* progmodes/cfengine.el (cfengine-common-syntax): Add "_" to word
	syntax for both `cfengine2-mode' and `cfengine3-mode'.

2013-03-20  Juri Linkov  <juri@jurta.org>

	* info.el (Info-next-reference-or-link)
	(Info-prev-reference-or-link): New functions.
	(Info-next-reference, Info-prev-reference): Use them.
	(Info-try-follow-nearest-node): Handle footnote navigation.
	(Info-fontify-node): Fontify footnotes.  (Bug#13989)

2013-03-20  Stefan Monnier  <monnier@iro.umontreal.ca>

	* subr.el (posn-point, posn-string): Fix it here instead (bug#13979).
	* mouse.el (mouse-on-link-p): Undo scroll-bar fix.

2013-03-20  Paul Eggert  <eggert@cs.ucla.edu>

	Suppress unnecessary non-ASCII chatter during build process.
	* international/ja-dic-cnv.el (skkdic-collect-okuri-nasi)
	(batch-skkdic-convert): Suppress most of the chatter.
	It's not needed so much now that machines are faster,
	and its non-ASCII component was confusing; see Dmitry Gutov in
	<http://lists.gnu.org/archive/html/emacs-devel/2013-03/msg00508.html>.

2013-03-20  Leo Liu  <sdl.web@gmail.com>

	* ido.el (ido-chop): Fix bug#10994.

2013-03-19  Dmitry Gutov  <dgutov@yandex.ru>

	* whitespace.el (whitespace-font-lock, whitespace-font-lock-mode):
	Remove vars.
	(whitespace-color-on, whitespace-color-off):
	Use `font-lock-fontify-buffer' (Bug#13817).

2013-03-19  Stefan Monnier  <monnier@iro.umontreal.ca>

	* mouse.el (mouse--down-1-maybe-follows-link): Fix follow-link
	remapping in mode-line.
	(mouse-on-link-p): Also check [mode-line follow-link] bindings.

2013-03-19  Dmitry Gutov  <dgutov@yandex.ru>

	* whitespace.el (whitespace-color-on): Use `prepend' OVERRIDE
	value for `whitespace-line' face (Bug#13875).
	(whitespace-font-lock-keywords): Change description.
	(whitespace-color-on): Don't save `font-lock-keywords' value, save
	the constructed keywords instead.
	(whitespace-color-off): Use `font-lock-remove-keywords' (Bug#13817).

2013-03-19  Leo Liu  <sdl.web@gmail.com>

	* progmodes/compile.el (compilation-display-error): New command.
	(compilation-mode-map, compilation-minor-mode-map): Bind it to
	C-o.  (Bug#13992)

2013-03-18  Paul Eggert  <eggert@cs.ucla.edu>

	* term/x-win.el (x-keysym-pair): Add a Fixme (Bug#13936).

2013-03-18  Jan Djärv  <jan.h.d@swipnet.se>

	* mouse.el (mouse-on-link-p): Check for scroll bar (Bug#13979).

2013-03-18  Michael Albinus  <michael.albinus@gmx.de>

	* net/tramp-compat.el (tramp-compat-user-error): New defun.

	* net/tramp-adb.el (tramp-adb-handle-shell-command):
	* net/tramp-gvfs.el (top):
	* net/tramp.el (tramp-find-method, tramp-dissect-file-name)
	(tramp-handle-shell-command): Use it.
	(tramp-dissect-file-name): Raise an error when hostname is a
	method name, and neither method nor user is specified.

	* net/trampver.el: Update release number.

2013-03-18  Leo Liu  <sdl.web@gmail.com>

	Make sure eldoc can be turned off properly.
	* emacs-lisp/eldoc.el (eldoc-schedule-timer): Conditionalize on
	eldoc-mode.
	(eldoc-display-message-p): Revert last change.
	(eldoc-display-message-no-interference-p)
	(eldoc-print-current-symbol-info): Tweak.

2013-03-18  Tassilo Horn  <tsdh@gnu.org>

	* doc-view.el (doc-view-new-window-function): Check the new window
	overlay's display property instead the char property of the
	buffer's first char.  Use `with-selected-window' instead of
	`save-window-excursion' with `select-window'.
	(doc-view-document->bitmap): Check the current doc-view overlay's
	display property instead the char property of the buffer's first char.

2013-03-18  Paul Eggert  <eggert@cs.ucla.edu>

	Automate the build of ja-dic.el (Bug#13984).
	* international/ja-dic-cnv.el (skkdic-convert): Remove the annotations
	from the input, rather than assume that it's been done for us by the
	SKK script unannotate.awk.  Switch ja-dic.el to UTF-8.  Don't put
	the current date into a ja-dic.el comment, as that complicates
	regression testing.

2013-03-18  Stefan Monnier  <monnier@iro.umontreal.ca>

	* whitespace.el: Fix double evaluation.
	(whitespace-space, whitespace-hspace, whitespace-tab)
	(whitespace-newline, whitespace-trailing, whitespace-line)
	(whitespace-space-before-tab, whitespace-indentation)
	(whitespace-empty, whitespace-space-after-tab): Turn defcustoms into
	obsolete defvars.
	(whitespace-hspace-regexp): Fix regexp for emacs-unicode.
	(whitespace-color-on): Use a single font-lock-add-keywords call.
	Fix double-evaluation of face variables.

2013-03-17  Michael Albinus  <michael.albinus@gmx.de>

	* net/tramp-adb.el (tramp-adb-parse-device-names):
	Use `start-process' instead of `call-process'.  Otherwise, the
	function might be blocked under MS Windows.  (Bug#13299)

2013-03-17  Leo Liu  <sdl.web@gmail.com>

	Extend eldoc to display info in the mode-line.  (Bug#13978)
	* emacs-lisp/eldoc.el (eldoc-post-insert-mode): New minor mode.
	(eldoc-mode-line-string): New variable.
	(eldoc-minibuffer-message): New function.
	(eldoc-message-function): New variable.
	(eldoc-message): Use it.
	(eldoc-display-message-p)
	(eldoc-display-message-no-interference-p):
	Support eldoc-post-insert-mode.

	* simple.el (eval-expression-minibuffer-setup-hook): New hook.
	(eval-expression): Run it.

2013-03-17  Roland Winkler  <winkler@gnu.org>

	* emacs-lisp/crm.el (completing-read-multiple): Ignore empty
	strings in the list of return values.

2013-03-17  Jay Belanger  <jay.p.belanger@gmail.com>

	* calc/calc-ext.el (math-read-number-fancy): Check for an explicit
	radix before checking for HMS forms.

2013-03-16  Leo Liu  <sdl.web@gmail.com>

	* progmodes/scheme.el: Add indentation and font-locking for λ.
	(Bug#13975)

2013-03-16  Stefan Monnier  <monnier@iro.umontreal.ca>

	* emacs-lisp/smie.el (smie-auto-fill): Don't inf-loop if there's no
	token before point (bug#13942).

2013-03-16  Leo Liu  <sdl.web@gmail.com>

	* thingatpt.el (end-of-sexp): Fix bug#13952.  Use syntax-after.

2013-03-16  Eli Zaretskii  <eliz@gnu.org>

	* startup.el (command-line-normalize-file-name): Fix handling of
	backslashes in DOS and Windows file names.  Reported by Xue Fuqiao
	<xfq.free@gmail.com> in
	http://lists.gnu.org/archive/html/help-gnu-emacs/2013-03/msg00245.html.

2013-03-15  Michael Albinus  <michael.albinus@gmx.de>

	Sync with Tramp 2.2.7.

	* net/trampver.el: Update release number.

2013-03-14  Tassilo Horn  <tsdh@gnu.org>

	* doc-view.el Fix bug#13887.
	(doc-view-insert-image): Don't modify overlay associated to
	non-live windows, and implement horizontal centering of image in
	case it's smaller than the window.
	(doc-view-new-window-function): Force redisplay of new windows on
	doc-view buffers.

2013-03-13  Karl Fogel  <kfogel@red-bean.com>

	* saveplace.el (save-place-alist-to-file): Don't sort
	`save-place-alist', just pretty-print it (bug#13882).

2013-03-13  Michael Albinus  <michael.albinus@gmx.de>

	* net/tramp-sh.el (tramp-sh-handle-insert-directory):
	Check whether `default-file-name-coding-system' is bound.
	It isn't in XEmacs.

2013-03-13  Stefan Monnier  <monnier@iro.umontreal.ca>

	* emacs-lisp/byte-run.el (defun-declarations-alist): Don't use
	backquotes for `obsolete' (bug#13929).

	* international/mule.el (find-auto-coding): Include file name in
	obsolescence warning (bug#13922).

2013-03-12  Teodor Zlatanov  <tzz@lifelogs.com>

	* progmodes/cfengine.el (cfengine-parameters-indent): New variable
	for CFEngine 3-specific indentation.
	(cfengine3-indent-line): Use it.  Fix up category regex.
	(cfengine3-font-lock-keywords): Add bundle and namespace characters.

2013-03-12  Stefan Monnier  <monnier@iro.umontreal.ca>

	* type-break.el (type-break-file-name):
	* textmodes/remember.el (remember-data-file):
	* strokes.el (strokes-file):
	* shadowfile.el (shadow-initialize):
	* saveplace.el (save-place-file):
	* ps-bdf.el (bdf-cache-file):
	* progmodes/idlwave.el (idlwave-config-directory):
	* net/quickurl.el (quickurl-url-file):
	* international/kkc.el (kkc-init-file-name):
	* ido.el (ido-save-directory-list-file):
	* emulation/viper.el (viper-custom-file-name):
	* emulation/vip.el (vip-startup-file):
	* calendar/todo-mode.el (todo-file-do, todo-file-done, todo-file-top):
	* calendar/timeclock.el (timeclock-file): Use locate-user-emacs-file.

2013-03-12  Paul Eggert  <eggert@cs.ucla.edu>

	Switch encodings of tutorials, thai-word to UTF-8 (Bug#13880).
	* language/thai-word.el: Switch to UTF-8.

See ChangeLog.16 for earlier changes.

;; Local Variables:
;; coding: utf-8
;; End:

  Copyright (C) 2011-2013 Free Software Foundation, Inc.

  This file is part of GNU Emacs.

  GNU Emacs is free software: you can redistribute it and/or modify
  it under the terms of the GNU General Public License as published by
  the Free Software Foundation, either version 3 of the License, or
  (at your option) any later version.

  GNU Emacs is distributed in the hope that it will be useful,
  but WITHOUT ANY WARRANTY; without even the implied warranty of
  MERCHANTABILITY or FITNESS FOR A PARTICULAR PURPOSE.  See the
  GNU General Public License for more details.

  You should have received a copy of the GNU General Public License
  along with GNU Emacs.  If not, see <http://www.gnu.org/licenses/>.<|MERGE_RESOLUTION|>--- conflicted
+++ resolved
@@ -1,9 +1,8 @@
-<<<<<<< HEAD
 2013-09-12  Kenichi Handa  <handa@gnu.org>
 
 	* composite.el (compose-gstring-for-graphic): Handle enclosing
 	mark.
-=======
+
 2013-09-12  Glenn Morris  <rgm@gnu.org>
 
 	* vc/vc-svn.el (vc-svn-dir-status-files, vc-svn-dir-extra-headers)
@@ -284,7 +283,6 @@
 	`newname' does not exist yet.  This is a restriction of smbclient.
 	(tramp-smb-maybe-open-connection): Rerun the function only when
 	`auth-sources' is non-nil.
->>>>>>> 4dfa4b9b
 
 2013-09-08  Kenichi Handa  <handa@gnu.org>
 
