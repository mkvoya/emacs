--- conflicted
+++ resolved
@@ -1,9 +1,8 @@
-<<<<<<< HEAD
 2011-04-09  Paul Eggert  <eggert@cs.ucla.edu>
 
 	Remove the doprnt implementation, as Emacs now uses vsnprintf.
 	* emacs-lisp/find-gc.el (find-gc-source-files): Remove doprnt.c.
-=======
+
 2011-04-09  Chong Yidong  <cyd@stupidchicken.com>
 
 	* image-mode.el (image-toggle-display-image): Signal an error if
@@ -14,7 +13,6 @@
 	(image-transform-set-scale, image-transform-fit-to-height)
 	(image-transform-fit-to-width): Handle image-toggle-display-image
 	and image-transform-resize directly.
->>>>>>> a32d4040
 
 2011-04-08  Sho Nakatani <lay.sakura@gmail.com>
 
