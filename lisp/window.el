;;; window.el --- GNU Emacs window commands aside from those written in C

;; Copyright (C) 1985, 1989, 1992-1994, 2000-2011
;;   Free Software Foundation, Inc.

;; Maintainer: FSF
;; Keywords: internal
;; Package: emacs

;; This file is part of GNU Emacs.

;; GNU Emacs is free software: you can redistribute it and/or modify
;; it under the terms of the GNU General Public License as published by
;; the Free Software Foundation, either version 3 of the License, or
;; (at your option) any later version.

;; GNU Emacs is distributed in the hope that it will be useful,
;; but WITHOUT ANY WARRANTY; without even the implied warranty of
;; MERCHANTABILITY or FITNESS FOR A PARTICULAR PURPOSE.  See the
;; GNU General Public License for more details.

;; You should have received a copy of the GNU General Public License
;; along with GNU Emacs.  If not, see <http://www.gnu.org/licenses/>.

;;; Code:

(eval-when-compile (require 'cl))

(defmacro save-selected-window (&rest body)
  "Execute BODY, then select the previously selected window.
The value returned is the value of the last form in BODY.

This macro saves and restores the selected window, as well as the
selected window in each frame.  If the previously selected window
is no longer live, then whatever window is selected at the end of
BODY remains selected.  If the previously selected window of some
frame is no longer live at the end of BODY, that frame's selected
window is left alone.

This macro saves and restores the current buffer, since otherwise
its normal operation could make a different buffer current.  The
order of recently selected windows and the buffer list ordering
are not altered by this macro (unless they are altered in BODY)."
  (declare (indent 0) (debug t))
  `(let ((save-selected-window-window (selected-window))
	 ;; It is necessary to save all of these, because calling
	 ;; select-window changes frame-selected-window for whatever
	 ;; frame that window is in.
	 (save-selected-window-alist
	  (mapcar (lambda (frame) (cons frame (frame-selected-window frame)))
		  (frame-list))))
     (save-current-buffer
       (unwind-protect
	   (progn ,@body)
	 (dolist (elt save-selected-window-alist)
	   (and (frame-live-p (car elt))
		(window-live-p (cdr elt))
		(set-frame-selected-window (car elt) (cdr elt) 'norecord)))
	 (when (window-live-p save-selected-window-window)
	   (select-window save-selected-window-window 'norecord))))))

;; The following two functions are like `window-next' and `window-prev'
;; but the WINDOW argument is _not_ optional (so they don't substitute
;; the selected window for nil), and they return nil when WINDOW doesn't
;; have a parent (like a frame's root window or a minibuffer window).
(defsubst window-right (window)
  "Return WINDOW's right sibling.
Return nil if WINDOW is the root window of its frame.  WINDOW can
be any window."
  (and window (window-parent window) (window-next window)))

(defsubst window-left (window)
  "Return WINDOW's left sibling.
Return nil if WINDOW is the root window of its frame.  WINDOW can
be any window."
  (and window (window-parent window) (window-prev window)))

(defsubst window-child (window)
  "Return WINDOW's first child window."
  (or (window-vchild window) (window-hchild window)))

(defun window-child-count (window)
  "Return number of WINDOW's children."
  (let ((count 0))
    (when (and (windowp window) (setq window (window-child window)))
      (while window
	(setq count (1+ count))
	(setq window (window-next window))))

    count))

(defsubst window-internal-p (object)
  "Return t if OBJECT is an internal window and nil otherwise.
An internal window is a window that has either a vertical or a
horizontal child window."
  (and (windowp object) (window-child object) t))

(defsubst window-any-p (object)
  "Return t if OBJECT denotes a live or internal window."
  (and (windowp object)
       (or (window-buffer object) (window-child object))
       t))

(defsubst normalize-live-buffer (buffer-or-name)
  "Return buffer specified by BUFFER-OR-NAME.
BUFFER-OR-NAME must be either a buffer or a string naming a live
buffer and defaults to the current buffer."
  (cond
   ((not buffer-or-name)
    (current-buffer))
   ((bufferp buffer-or-name)
    (if (buffer-live-p buffer-or-name)
	buffer-or-name
      (error "Buffer %s is not a live buffer" buffer-or-name)))
   ((get-buffer buffer-or-name))
   (t
    (error "No such buffer %s" buffer-or-name))))

;; This should probably go to frame.el.
(defsubst normalize-live-frame (frame)
  "Return normalized FRAME argument for live frames."
  (if frame
      (if (frame-live-p frame)
	  frame
	(error "%s is not a live frame" frame))
    (selected-frame)))

(defsubst normalize-any-window (window)
  "Return normalized WINDOW argument for any window.
WINDOW defaults to the selected window."
  (if window
      (if (window-any-p window)
	  window
	(error "%s is not a window" window))
    (selected-window)))

(defsubst normalize-live-window (window)
  "Return normalized WINDOW argument for live windows.
WINDOW defaults to the selected window."
  (if window
      (if (and (windowp window) (window-buffer window))
	  window
	(error "%s is not a live window" window))
    (selected-window)))

(defvar ignore-window-parameters nil
  "If non-nil standard functions ignore window parameters.
The functions currently affected by this are `split-window',
`delete-window', `delete-other-windows' and `other-window'.

When this variable equals `pre', parameters are not consulted
before but are updated after performing the requested operation.
When this variable equals `post', parameters are consulted before
but are not updated after performing the requested operation.

The value t means parameters are not consulted before and not
updated after performing the requested operation.  Currently any
other non-nil value is handled like t.

An application may bind this to a non-nil value around calls to
these functions.  If it does so and the value is not `pre', the
application is fully responsible for correctly setting the
parameters of all windows participating in the function called.")

(defconst window-safe-min-height 1
  "The absolut minimum number of lines of a window.
Anything less might crash Emacs.")

(defcustom window-min-height 4
  "The minimum number of lines of any window.
The value has to accomodate a mode- or header-line if present.  A
value less than `window-safe-min-height' is ignored.  The value
of this variable is honored when windows are resized or split.

Applications should never rebind this variable.  To resize a
window to a height less than the one specified here, an
application should instead call `resize-window' with a non-nil
IGNORE argument.  In order to have `split-window' make a window
shorter, explictly specify the SIZE argument of that function."
  :type 'integer
  :version "24.1"
  :group 'windows)

(defconst window-safe-min-width 2
  "The absolut minimum number of columns of a window.
Anything less might crash Emacs.")

(defcustom window-min-width 10
  "The minimum number of columns of any window.
The value has to accomodate margins, fringes, or scrollbars if
present.  A value less than `window-safe-min-width' is ignored.
The value of this variable is honored when windows are resized or
split.

Applications should never rebind this variable.  To resize a
window to a width less than the one specified here, an
application should instead call `resize-window' with a non-nil
IGNORE argument.  In order to have `split-window' make a window
narrower, explictly specify the SIZE argument of that function."
  :type 'integer
  :version "24.1"
  :group 'windows)

(defun window-iso-combination-p (&optional window horizontal)
  "If WINDOW is a vertical combination return WINDOW's first child.
WINDOW can be any window and defaults to the selected one.
Optional argument HORIZONTAL non-nil means return WINDOW's first
child if WINDOW is a horizontal combination."
  (setq window (normalize-any-window window))
  (if horizontal
      (window-hchild window)
    (window-vchild window)))

(defsubst window-iso-combined-p (&optional window horizontal)
  "Return non-nil if and only if WINDOW is vertically combined.
WINDOW can be any window and defaults to the selected one.
Optional argument HORIZONTAL non-nil means return non-nil if and
only if WINDOW is horizontally combined."
  (setq window (normalize-any-window window))
  (let ((parent (window-parent window)))
    (and parent (window-iso-combination-p parent horizontal))))

(defun window-iso-combinations (&optional window horizontal)
  "Return largest number of vertically arranged subwindows of WINDOW.
WINDOW can be any window and defaults to the selected one.
Optional argument HORIZONTAL non-nil means to return the largest
number of horizontally arranged subwindows of WINDOW."
  (setq window (normalize-any-window window))
  (cond
   ((window-live-p window)
    ;; If WINDOW is live, return 1.
    1)
   ((window-iso-combination-p window horizontal)
    ;; If WINDOW is iso-combined, return the sum of the values for all
    ;; subwindows of WINDOW.
    (let ((child (window-child window))
	  (count 0))
      (while child
	(setq count
	      (+ (window-iso-combinations child horizontal)
		 count))
	(setq child (window-right child)))
      count))
   (t
    ;; If WINDOW is not iso-combined, return the maximum value of any
    ;; subwindow of WINDOW.
    (let ((child (window-child window))
	  (count 1))
      (while child
	(setq count
	      (max (window-iso-combinations child horizontal)
		   count))
	(setq child (window-right child)))
      count))))

(defun walk-window-tree-1 (proc walk-window-tree-window any &optional sub-only)
  "Helper function for `walk-window-tree' and `walk-window-subtree'."
  (let (walk-window-tree-buffer)
    (while walk-window-tree-window
      (setq walk-window-tree-buffer
	    (window-buffer walk-window-tree-window))
      (when (or walk-window-tree-buffer any)
	(funcall proc walk-window-tree-window))
      (unless walk-window-tree-buffer
	(walk-window-tree-1
	 proc (window-hchild walk-window-tree-window) any)
	(walk-window-tree-1
	 proc (window-vchild walk-window-tree-window) any))
      (if sub-only
	  (setq walk-window-tree-window nil)
	(setq walk-window-tree-window
	      (window-right walk-window-tree-window))))))

(defun walk-window-tree (proc &optional frame any)
  "Run function PROC on each live window of FRAME.
PROC must be a function with one argument - a window.  FRAME must
be a live frame and defaults to the selected one.  ANY, if
non-nil means to run PROC on all live and internal windows of
FRAME.

This function performs a pre-order, depth-first traversal of the
window tree.  If PROC changes the window tree, the result is
unpredictable."
  (let ((walk-window-tree-frame (normalize-live-frame frame)))
    (walk-window-tree-1
     proc (frame-root-window walk-window-tree-frame) any)))

(defun walk-window-subtree (proc &optional window any)
  "Run function PROC on each live subwindow of WINDOW.
WINDOW defaults to the selected window.  PROC must be a function
with one argument - a window.  ANY, if non-nil means to run PROC
on all live and internal subwindows of WINDOW.

This function performs a pre-order, depth-first traversal of the
window tree rooted at WINDOW.  If PROC changes that window tree,
the result is unpredictable."
  (setq window (normalize-any-window window))
  (walk-window-tree-1 proc window any t))

(defun windows-with-parameter (parameter &optional value frame any values)
  "Return a list of all windows on FRAME with PARAMETER non-nil.
FRAME defaults to the selected frame.  Optional argument VALUE
non-nil means only return windows whose window-parameter value of
PARAMETER equals VALUE \(comparison is done using `equal').
Optional argument ANY non-nil means consider internal windows
too.  Optional argument VALUES non-nil means return a list of cons
cells whose car is the value of the parameter and whose cdr is
the window."
  (let (this-value windows)
    (walk-window-tree
     (lambda (window)
       (when (and (setq this-value (window-parameter window parameter))
		  (or (not value) (or (equal value this-value))))
	   (setq windows
		 (if values
		     (cons (cons this-value window) windows)
		   (cons window windows)))))
     frame any)

    (nreverse windows)))

(defun window-with-parameter (parameter &optional value frame any)
  "Return first window on FRAME with PARAMETER non-nil.
FRAME defaults to the selected frame.  Optional argument VALUE
non-nil means only return a window whose window-parameter value
for PARAMETER equals VALUE \(comparison is done with `equal').
Optional argument ANY non-nil means consider internal windows
too."
  (let (this-value windows)
    (catch 'found
      (walk-window-tree
       (lambda (window)
	 (when (and (setq this-value (window-parameter window parameter))
		    (or (not value) (equal value this-value)))
	   (throw 'found window)))
       frame any))))

;;; Atomic windows.
(defun window-atom-root (&optional window)
  "Return root of atomic window WINDOW is a part of.
WINDOW can be any window and defaults to the selected one.
Return nil if WINDOW is not part of a atomic window."
  (setq window (normalize-any-window window))
  (let (root)
    (while (and window (window-parameter window 'window-atom))
      (setq root window)
      (setq window (window-parent window)))
    root))

(defun make-window-atom (window)
  "Make WINDOW an atomic window.
WINDOW must be an internal window.  Return WINDOW."
  (if (not (window-internal-p window))
      (error "Window %s is not an internal window" window)
    (walk-window-subtree
     (lambda (window)
       (set-window-parameter window 'window-atom t))
     window t)
    window))

(defun window-atom-check-1 (window)
  "Subroutine of `window-atom-check'."
  (when window
    (if (window-parameter window 'window-atom)
	(let ((count 0))
	  (when (or (catch 'reset
		      (walk-window-subtree
		       (lambda (window)
			 (if (window-parameter window 'window-atom)
			     (setq count (1+ count))
			   (throw 'reset t)))
		       window t))
		    ;; count >= 1 must hold here.  If there's no other
		    ;; window around dissovle this atomic window.
		    (= count 1))
	    ;; Dissolve atomic window.
	    (walk-window-subtree
	     (lambda (window)
	       (set-window-parameter window 'window-atom nil))
	     window t)))
      ;; Check children.
      (unless (window-buffer window)
	(window-atom-check-1 (window-hchild window))
	(window-atom-check-1 (window-vchild window))))
    ;; Check right sibling
    (window-atom-check-1 (window-right window))))

(defun window-atom-check (&optional frame)
  "Check atomicity of all windows on FRAME.
FRAME defaults to the selected frame.  If an atomic window is
wrongly configured, reset the atomicity of all its subwindows to
nil.  An atomic window is wrongly configured if it has no
subwindows or one of its subwindows is not atomic."
  (window-atom-check-1 (frame-root-window frame)))

;; Side windows.
(defvar window-sides '(left top right bottom)
  "Window sides.")

(defcustom window-sides-vertical nil
  "If non-nil, left and right side windows are full height.
Otherwise, top and bottom side windows are full width."
  :type 'boolean
  :group 'windows
  :version "24.1")

(defcustom window-sides-slots '(nil nil nil nil)
  "Maximum number of side window slots.
The value is a list of four elements specifying the number of
side window slots on \(in this order) the left, top, right and
bottom side of each frame.  If an element is a number, this means
to display at most that many side windows on the corresponding
side.  If an element is nil, this means there's no bound on the
number of slots on that side."
  :risky t
  :type
  '(list
    :value (nil nil nil nil)
    (choice
     :tag "Left"
     :help-echo "Maximum slots of left side window."
     :value nil
     :format "%[Left%] %v\n"
     (const :tag "Unlimited" :format "%t" nil)
     (integer :tag "Number" :value 2 :size 5))
    (choice
     :tag "Top"
     :help-echo "Maximum slots of top side window."
     :value nil
     :format "%[Top%] %v\n"
     (const :tag "Unlimited" :format "%t" nil)
     (integer :tag "Number" :value 3 :size 5))
    (choice
     :tag "Right"
     :help-echo "Maximum slots of right side window."
     :value nil
     :format "%[Right%] %v\n"
     (const :tag "Unlimited" :format "%t" nil)
     (integer :tag "Number" :value 2 :size 5))
    (choice
     :tag "Bottom"
     :help-echo "Maximum slots of bottom side window."
     :value nil
     :format "%[Bottom%] %v\n"
     (const :tag "Unlimited" :format "%t" nil)
     (integer :tag "Number" :value 3 :size 5)))
  :group 'windows
  :group 'display-buffer)

(defcustom window-sides-alist nil
  "Association list for side windows.
Each entry of this list must be a list whose first element is
either `left', `top', `right' or`bottom'.  The second element of
each entry specifies the minimum size of windows on that side
\(either the default value, a number of lines or columns, or a
fraction of the frame size).  The third element specifies the
desired size of windows on that side \(either the default value,
a number of lines or columns, or a fraction of the frame size).
The fourth element specifies the upper bound on the number of
slots on that side, nil if there's no bound."
  :risky t
  :type
  '(set
    ;;; :format "%v %t"
    :inline t
    ;; Left side window.
    (list
     :value (left nil nil nil)
     :format "Left:   %v\n"
     (const :format "" left)
     ;; Minimum width of left side windows.
     (choice
      :tag "Minimum width"
      :help-echo "The minimum width of left side windows."
      :value nil
      :format "%[Minimum%] %v"
      (const :tag "Default" :format "%t" nil)
      (integer :tag "Columns" :value 12 :size 5)
      (float :tag "Fraction" :value .25 :size 5))
     ;; Desired width of left side windows.
     (choice
      :tag "Desired width"
      :help-echo "The desired width of left side windows."
      :value nil
      :format "  %[Desired%] %v"
      (const :tag "Default" :format "%t" nil)
      (integer :tag "Columns" :value 12 :size 5)
      (float :tag "Fraction" :value .25 :size 5))
     ;; The maximum number of slots of left side windows.
     (choice
      :tag "Slots"
      :help-echo "The maximum number of slots in left side windows."
      :value nil
      :format "  %[Slots%] %v"
      (const :tag "Unspecified" :format "%t" nil)
      (integer :tag "Number" :format "%v" :value 3 :size 5)))
    ;; Top side windows.
    (list
     :value (top nil nil nil)
     :format "Top:    %v\n"
     (const :format "" top)
     ;; Minimum height of top windows.
     (choice
      :tag "Minimum height"
      :help-echo "The minimum height of top windows."
      :value nil
      :format "%[Minimum%]  %v"
      (const :tag "Default" :format "%t" nil)
      (integer :tag "Lines" :value 6 :size 5)
      (float :tag "Fraction" :value .25 :size 5))
     ;; Desired size of left side windows.
     (choice
      :tag "Desired height"
      :help-echo "The desired height of top windows."
      :value nil
      :format "  %[Desired%]  %v"
      (const :tag "Default" :format "%t" nil)
      (integer :tag "Lines" :value 6 :size 5)
      (float :tag "Fraction" :value .25 :size 5))
     ;; The maximum number of slots of top windows.
     (choice
      :tag "Slots"
      :help-echo "The maximum number of slots in top windows."
      :value nil
      :format "  %[Slots%] %v"
      (const :tag "Unspecified" :format "%t" nil)
      (integer :tag "Number" :value 3 :format "%v" :size 5)))
    ;; Right side windows.
    (list
     :value (right nil nil nil)
     :format "Right:  %v\n"
     (const :format "" right)
     ;; Minimum width of right side windows.
     (choice
      :tag "Minimum width"
      :help-echo "The minimum width of windows on the right."
      :value nil
      :format "%[Minimum%]  %v"
      (const :tag "Default" :format "%t" nil)
      (integer :tag "Columns" :value 12 :size 5)
      (float :tag "Fraction" :value .25 :size 5))
     ;; Desired width of right side windows.
     (choice
      :tag "Desired width"
      :help-echo "The desired width of windows on the left."
      :value nil
      :format "  %[Desired%]  %v"
      (const :tag "Default" :format "%t" nil)
      (integer :tag "Columns" :value 12 :size 5)
      (float :tag "Fraction" :value .25 :size 5))
     ;; The maximum number of slots of right side windows.
     (choice
      :tag "Slots"
      :help-echo "The maximum number of slots in right side windows."
      :value nil
      :format "  %[Slots%] %v"
      (const :tag "Unspecified" :format "%t" nil)
      (integer :tag "Number" :value 3 :format "%v" :size 5)))
    ;; Bottom side windows.
    (list
     :value (bottom nil nil nil)
     :format "Bottom: %v\n"
     (const :format "" bottom)
     ;; Minimum height of bottom windows.
     (choice
      :tag "Minimum height"
      :help-echo "The minimum height of bottom windows."
      :value nil
      :format "%[Minimum%]  %v"
      (const :tag "Default" :format "%t" nil)
      (integer :tag "Lines" :value 6 :size 5)
      (float :tag "Fraction" :value .25 :size 5))
     ;; Desired height of bottom windows.
     (choice
      :tag "Desired height"
      :help-echo "The desired height of bottom windows."
      :value nil
      :format "  %[Desired%]  %v"
      (const :tag "Default" :format "%t" nil)
      (integer :tag "Lines" :value 6 :size 5)
      (float :tag "Fraction" :value .25 :size 5))
     ;; The maximum number of slots of bottom windows.
     (choice
      :tag "Slots"
      :help-echo "The maximum number of slots in botom windows."
      :value nil
      :format "  %[Slots%] %v"
      (const :tag "Unspecified" :format "%t" nil)
      (integer :tag "Number" :value 3 :format "%v" :size 5))))
  :group 'windows
  :group 'display-buffer)

(defun window-side-check (&optional frame)
  "Check the window-side parameter of all windows on FRAME.
FRAME defaults to the selected frame.  If the configuration is
invalid, reset all window-side parameters to nil.

A valid configuration has to preserve the following invariant:

- If a window has a non-nil window-side parameter, it must have a
  parent window and the parent window's window-side parameter
  must be either nil or the same as for window.

- If windows with non-nil window-side parameters exist, there
  must be at most one window of each side and non-side with a
  parent whose window-side parameter is nil and there must be no
  leaf window whose window-side parameter is nil."
  (let (normal none left top right bottom
	side parent parent-side code)
    (when (or (catch 'reset
		(walk-window-tree
		 (lambda (window)
		   (setq side (window-parameter window 'window-side))
		   (setq parent (window-parent window))
		   (setq parent-side
			 (and parent (window-parameter parent 'window-side)))
		   ;; The following `cond' seems a bit tedious, but I'd
		   ;; rather stick to using just the stack.
		   (cond
		    (parent-side
		     (when (not (eq parent-side side))
		       ;; A parent whose window-side is non-nil must
		       ;; have a child with the same window-side.
		       (throw 'reset t)))
		    ;; Now check that there's more than one main window
		    ;; for any of none, left, top, right and bottom.
		    ((eq side 'none)
		     (if none
			 (throw 'reset t)
		       (setq none t)))
		    ((eq side 'left)
		     (if left
			 (throw 'reset t)
		       (setq left t)))
		    ((eq side 'top)
		     (if top
			 (throw 'reset t)
		       (setq top t)))
		    ((eq side 'right)
		     (if right
			 (throw 'reset t)
		       (setq right t)))
		    ((eq side 'bottom)
		     (if bottom
			 (throw 'reset t)
		       (setq bottom t)))
		    ((window-buffer window)
		     ;; A leaf window without window-side parameter,
		     ;; record its existence.
		     (setq normal t))))
		 frame t))
	      (if none
		  ;; At least one non-side window exists, so there must
		  ;; be at least one side-window and no normal window.
		  (or (not (or left top right bottom)) normal)
		;; No non-side window exists, so there must be no side
		;; window either.
		(or left top right bottom)))
      (walk-window-tree
       (lambda (window)
	 (set-window-parameter window 'window-side nil))
       frame t))))

(defun window-check (&optional frame)
  "Check atomic and side windows on FRAME.
FRAME defaults to the selected frame."
  (window-side-check frame)
  (window-atom-check frame))

;;; Window sizes.
(defvar window-size-fixed nil
  "Non-nil in a buffer means windows displaying the buffer are fixed-size.
If the value is `height', then only the window's height is fixed.
If the value is `width', then only the window's width is fixed.
Any other non-nil value fixes both the width and the height.
Emacs won't change the size of any window displaying that buffer,
unless you explicitly change the size, or Emacs has no other
choice \(like when deleting a neighboring window).")
(make-variable-buffer-local 'window-size-fixed)

(defsubst window-size-ignore (window ignore)
  "Return non-nil if IGNORE says to ignore size restrictions for WINDOW."
  (if (window-any-p ignore) (eq window ignore) ignore))

(defun window-min-size (&optional window horizontal ignore)
  "Return the minimum number of lines of WINDOW.
WINDOW can be an arbitrary window and defaults to the selected
one.  Optional argument HORIZONTAL non-nil means return the
minimum number of columns of WINDOW.

Optional argument IGNORE non-nil means ignore any restrictions
imposed by fixed size windows, `window-min-height' or
`window-min-width' settings.  IGNORE equal `safe' means live
windows may get as small as `window-safe-min-height' lines and
`window-safe-min-width' columns.  IGNORE a window means ignore
restrictions for that window only."
  (window-min-size-1
   (normalize-any-window window) horizontal ignore))

(defun window-min-size-1 (window horizontal ignore)
  "Internal function of `window-min-size'."
  (let ((sub (window-child window)))
    (if sub
	(let ((value 0))
	  ;; WINDOW is an internal window.
	  (if (window-iso-combined-p sub horizontal)
	      ;; The minimum size of an iso-combination is the sum of
	      ;; the minimum sizes of its subwindows.
	      (while sub
		(setq value (+ value
			       (window-min-size-1 sub horizontal ignore)))
		(setq sub (window-right sub)))
	    ;; The minimum size of an ortho-combination is the maximum of
	    ;; the minimum sizes of its subwindows.
	    (while sub
	      (setq value (max value
			       (window-min-size-1 sub horizontal ignore)))
	      (setq sub (window-right sub))))
	  value)
      (with-current-buffer (window-buffer window)
	(cond
	 ((and (not (window-size-ignore window ignore))
	       (window-size-fixed-p window horizontal))
	  ;; The minimum size of a fixed size window is its size.
	  (window-total-size window horizontal))
	 ((or (eq ignore 'safe) (eq ignore window))
	  ;; If IGNORE equals `safe' or WINDOW return the safe values.
	  (if horizontal window-safe-min-width window-safe-min-height))
	 (horizontal
	  ;; For the minimum width of a window take fringes and
	  ;; scroll-bars into account.  This is questionable and should
	  ;; be removed as soon as we are able to split (and resize)
	  ;; windows such that the new (or resized) windows can get a
	  ;; size less than the user-specified `window-min-height' and
	  ;; `window-min-width'.
	  (let ((frame (window-frame window))
		(fringes (window-fringes window))
		(scroll-bars (window-scroll-bars window)))
	    (max
	     (+ window-safe-min-width
		(ceiling (car fringes) (frame-char-width frame))
		(ceiling (cadr fringes) (frame-char-width frame))
		(cond
		 ((memq (nth 2 scroll-bars) '(left right))
		  (nth 1 scroll-bars))
		 ((memq (frame-parameter frame 'vertical-scroll-bars)
			'(left right))
		  (ceiling (or (frame-parameter frame 'scroll-bar-width) 14)
			   (frame-char-width)))
		 (t 0)))
	     (if (and (not (window-size-ignore window ignore))
		      (numberp window-min-width))
		 window-min-width
	       0))))
	 (t
	  ;; For the minimum height of a window take any mode- or
	  ;; header-line into account.
	  (max (+ window-safe-min-height
		  (if header-line-format 1 0)
		  (if mode-line-format 1 0))
	       (if (and (not (window-size-ignore window ignore))
			(numberp window-min-height))
		   window-min-height
		 0))))))))

(defun window-sizable (window delta &optional horizontal ignore)
  "Return DELTA if DELTA lines can be added to WINDOW.
Optional argument HORIZONTAL non-nil means return DELTA if DELTA
columns can be added to WINDOW.  A return value of zero means
that no lines (or columns) can be added to WINDOW.

This function looks only at WINDOW and its subwindows.  The
function `window-resizable' looks at other windows as well.

DELTA positive means WINDOW shall be enlarged by DELTA lines or
columns.  If WINDOW cannot be enlarged by DELTA lines or columns
return the maximum value in the range 0..DELTA by which WINDOW
can be enlarged.

DELTA negative means WINDOW shall be shrunk by -DELTA lines or
columns.  If WINDOW cannot be shrunk by -DELTA lines or columns,
return the minimum value in the range DELTA..0 by which WINDOW
can be shrunk.

Optional argument IGNORE non-nil means ignore any restrictions
imposed by fixed size windows, `window-min-height' or
`window-min-width' settings.  IGNORE equal `safe' means live
windows may get as small as `window-safe-min-height' lines and
`window-safe-min-width' columns.  IGNORE any window means ignore
restrictions for that window only."
  (setq window (normalize-any-window window))
  (cond
   ((< delta 0)
    (max (- (window-min-size window horizontal ignore)
	    (window-total-size window horizontal))
	 delta))
   ((window-size-ignore window ignore)
    delta)
   ((> delta 0)
    (if (window-size-fixed-p window horizontal)
	0
      delta))
   (t 0)))

(defsubst window-sizable-p (window delta &optional horizontal ignore)
  "Return t if WINDOW can be resized by DELTA lines.
For the meaning of the arguments of this function see the
doc-string of `window-sizable'."
  (setq window (normalize-any-window window))
  (if (> delta 0)
      (>= (window-sizable window delta horizontal ignore) delta)
    (<= (window-sizable window delta horizontal ignore) delta)))

(defun window-size-fixed-1 (window horizontal)
  "Internal function for `window-size-fixed-p'."
  (let ((sub (window-child window)))
    (catch 'fixed
      (if sub
	  ;; WINDOW is an internal window.
	  (if (window-iso-combined-p sub horizontal)
	      ;; An iso-combination is fixed size if all its subwindows
	      ;; are fixed-size.
	      (progn
		(while sub
		  (unless (window-size-fixed-1 sub horizontal)
		    ;; We found a non-fixed-size subwindow, so WINDOW's
		    ;; size is not fixed.
		    (throw 'fixed nil))
		  (setq sub (window-right sub)))
		;; All subwindows are fixed-size, so WINDOW's size is
		;; fixed.
		(throw 'fixed t))
	    ;; An ortho-combination is fixed-size if at least one of its
	    ;; subwindows is fixed-size.
	    (while sub
	      (when (window-size-fixed-1 sub horizontal)
		;; We found a fixed-size subwindow, so WINDOW's size is
		;; fixed.
		(throw 'fixed t))
	      (setq sub (window-right sub))))
	;; WINDOW is a live window.
	(with-current-buffer (window-buffer window)
	  (if horizontal
	      (memq window-size-fixed '(width t))
	    (memq window-size-fixed '(height t))))))))

(defun window-size-fixed-p (&optional window horizontal)
  "Return non-nil if WINDOW's height is fixed.
WINDOW can be an arbitrary window and defaults to the selected
window.  Optional argument HORIZONTAL non-nil means return
non-nil if WINDOW's width is fixed.

If this function returns nil, this does not necessarily mean that
WINDOW can be resized in the desired direction.  The functions
`window-resizable' and `window-resizable-p' will tell that."
  (window-size-fixed-1
   (normalize-any-window window) horizontal))

(defun window-min-delta (&optional window horizontal ignore side noup nodown)
  "Return number of lines by which WINDOW can be shrunk.
WINDOW can be an arbitrary window and defaults to the selected
window.  Return zero if WINDOW cannot be shrunk.

Optional argument HORIZONTAL non-nil means return number of
columns by which WINDOW can be shrunk.

Optional argument IGNORE non-nil means ignore any restrictions
imposed by fixed size windows, `window-min-height' or
`window-min-width' settings.  IGNORE a window means ignore
restrictions for that window only.  IGNORE equal `safe' means
live windows may get as small as `window-safe-min-height' lines
and `window-safe-min-width' columns.

Optional argument SIDE `left' means assume only windows to the
left of or above WINDOW can be enlarged.  Optional argument SIDE
`right' means assumes only windows to the right of or below
WINDOW can be enlarged.

Optional argument NOUP non-nil means don't go up in the window
tree but try to enlarge windows within WINDOW's combination only.

Optional argument NODOWN non-nil means don't check whether WINDOW
and its subwindows can be shrunk."
  (setq window (normalize-any-window window))
  (let ((size (window-total-size window horizontal))
	(minimum (window-min-size window horizontal ignore)))
    (if (and (not nodown) (= size minimum))
	;; Nothing to recover.
	0
      (window-min-delta-1
       ;; Think positive.
       window (- size minimum) horizontal ignore side noup))))

(defun window-min-delta-1 (window delta &optional horizontal ignore side noup)
  "Internal function for `window-min-delta'."
  (if (not (window-parent window))
      0 ; delta
    ;;; (min delta
	   ;;; (- (window-total-size window horizontal)
	      ;;; (window-min-size window horizontal ignore)))
    (let* ((parent (window-parent window))
	   (sub (window-child parent)))
      (catch 'done
	(if (window-iso-combined-p sub horizontal)
	    ;; In an iso-combination throw DELTA if we find at least one
	    ;; subwindow and that subwindow is either non-fixed-size or
	    ;; we can ignore fixed-sizeness.
	    (let ((skip (eq side 'right)))
	      (while sub
		(cond
		 ((eq sub window)
		  (setq skip (eq side 'left)))
		 (skip)
		 ((and (not (window-size-ignore window ignore))
		       (window-size-fixed-p sub horizontal)))
		 (t
		  ;; We found a non-fixed-size subwindow.
		  (throw 'done delta)))
		(setq sub (window-right sub))))
	  ;; In an ortho-combination set DELTA to the minimum value by
	  ;; which other subwindows can shrink.
	  (while sub
	    (unless (eq sub window)
	      (setq delta
		    (min delta
			 (- (window-total-size sub horizontal)
			    (window-min-size sub horizontal ignore)))))
	    (setq sub (window-right sub))))
	(if noup
	    delta
	  (window-min-delta-1 parent delta horizontal ignore side))))))

(defun window-max-delta (&optional window horizontal ignore side noup nodown)
  "Return maximum number of lines WINDOW by which WINDOW can be enlarged.
WINDOW can be an arbitrary window and defaults to the selected
window.  The return value is zero if WINDOW cannot be enlarged.

Optional argument HORIZONTAL non-nil means return maximum number
of columns by which WINDOW can be enlarged.

Optional argument IGNORE non-nil means ignore any restrictions
imposed by fixed size windows, `window-min-height' or
`window-min-width' settings.  IGNORE a window means ignore
restrictions for that window only.  IGNORE equal `safe' means
live windows may get as small as `window-safe-min-height' lines
and `window-safe-min-width' columns.

Optional argument SIDE `left' means assume only windows to the
left of or below WINDOW can be shrunk.  Optional argument SIDE
`right' means assumes only windows to the right of or above
WINDOW can be shrunk.

Optional argument NOUP non-nil means don't go up in the window
tree but try to obtain the entire space from windows within
WINDOW's combination.

Optional argument NODOWN non-nil means do not check whether
WINDOW and its subwindows can be enlarged."
  (setq window (normalize-any-window window))
  (if (and (not (window-size-ignore window ignore))
	   (not nodown) (window-size-fixed-p window horizontal))
      0
    (window-max-delta-1 window 0 horizontal ignore side noup)))

(defun window-max-delta-1 (window delta &optional horizontal ignore side noup)
  "Internal function of `window-max-delta'."
  (if (not (window-parent window))
      ;; Can't go up.  Return DELTA.
      delta
    (let* ((parent (window-parent window))
	   (sub (window-child parent)))
      (catch 'fixed
	(if (window-iso-combined-p sub horizontal)
	    ;; For an iso-combination calculate how much we can get from
	    ;; other subwindows.
	    (let ((skip (eq side 'right)))
	      (while sub
		(cond
		 ((eq sub window)
		  (setq skip (eq side 'left)))
		 (skip)
		 (t
		  (setq delta
			(+ delta
			   (- (window-total-size sub horizontal)
			      (window-min-size sub horizontal ignore))))))
		(setq sub (window-right sub))))
	  ;; For an ortho-combination throw DELTA when at least one
	  ;; subwindow is fixed-size.
	  (while sub
	    (when (and (not (eq sub window))
		       (not (window-size-ignore sub ignore))
		       (window-size-fixed-p sub horizontal))
	      (throw 'fixed delta))
	    (setq sub (window-right sub))))
	(if noup
	    delta
	  ;; Try to go up.
	  (window-max-delta-1 parent delta horizontal ignore side))))))

;; Make NOUP also inhibit the min-size check.
(defun window-resizable (window delta &optional horizontal ignore side noup nodown)
  "Return DELTA if WINDOW can be resized vertically by DELTA lines.
Optional argument HORIZONTAL non-nil means return DELTA if WINDOW
can be resized horizontally by DELTA columns.  A return value of
zero means that WINDOW is not resizable.

DELTA positive means WINDOW shall be enlarged by DELTA lines or
columns.  If WINDOW cannot be enlarged by DELTA lines or columns
return the maximum value in the range 0..DELTA by which WINDOW
can be enlarged.

DELTA negative means WINDOW shall be shrunk by -DELTA lines or
columns.  If WINDOW cannot be shrunk by -DELTA lines or columns,
return the minimum value in the range DELTA..0 that can be used
for shrinking WINDOW.

Optional argument IGNORE non-nil means ignore any restrictions
imposed by fixed size windows, `window-min-height' or
`window-min-width' settings.  IGNORE a window means ignore
restrictions for that window only.  IGNORE equal `safe' means
live windows may get as small as `window-safe-min-height' lines
and `window-safe-min-width' columns.

Optional argument NOUP non-nil means don't go up in the window
tree but try to distribute the space among the other windows
within WINDOW's combination.

Optional argument NODOWN non-nil means don't check whether WINDOW
and its subwindows can be resized."
  (setq window (normalize-any-window window))
  (cond
   ((< delta 0)
    (max (- (window-min-delta window horizontal ignore side noup nodown))
	 delta))
   ((> delta 0)
    (min (window-max-delta window horizontal ignore side noup nodown)
	 delta))
   (t 0)))

(defun window-resizable-p (window delta &optional horizontal ignore side noup nodown)
  "Return t if WINDOW can be resized vertically by DELTA lines.
For the meaning of the arguments of this function see the
doc-string of `window-resizable'."
  (setq window (normalize-any-window window))
  (if (> delta 0)
      (>= (window-resizable window delta horizontal ignore side noup nodown)
	  delta)
    (<= (window-resizable window delta horizontal ignore side noup nodown)
	delta)))

(defsubst window-total-height (&optional window)
  "Return the total number of lines of WINDOW.
WINDOW can be any window and defaults to the selected one.  The
return value includes WINDOW's mode line and header line, if any.
If WINDOW is internal the return value is the sum of the total
number of lines of WINDOW's child windows if these are vertically
combined and the height of WINDOW's first child otherwise.

Note: This function does not take into account the value of
`line-spacing' when calculating the number of lines in WINDOW."
  (window-total-size window))

;; Eventually we should make `window-height' obsolete.
(defalias 'window-height 'window-total-height)

;; See discussion in bug#4543.
(defsubst window-full-height-p (&optional window)
  "Return t if WINDOW is as high as the containing frame.
More precisely, return t if and only if the total height of
WINDOW equals the total height of the root window of WINDOW's
frame.  WINDOW can be any window and defaults to the selected
one."
  (setq window (normalize-any-window window))
  (= (window-total-size window)
     (window-total-size (frame-root-window window))))

(defsubst window-total-width (&optional window)
  "Return the total number of columns of WINDOW.
WINDOW can be any window and defaults to the selected one.  The
return value includes any vertical dividers or scrollbars of
WINDOW.  If WINDOW is internal, the return value is the sum of
the total number of columns of WINDOW's child windows if these
are horizontally combined and the width of WINDOW's first child
otherwise."
  (window-total-size window t))

(defsubst window-full-width-p (&optional window)
  "Return t if WINDOW is as wide as the containing frame.
More precisely, return t if and only if the total width of WINDOW
equals the total width of the root window of WINDOW's frame.
WINDOW can be any window and defaults to the selected one."
  (setq window (normalize-any-window window))
  (= (window-total-size window t)
     (window-total-size (frame-root-window window) t)))

(defsubst window-body-height (&optional window)
  "Return the number of lines of WINDOW's body.
WINDOW must be a live window and defaults to the selected one.

The return value does not include WINDOW's mode line and header
line, if any.  If a line at the bottom of the window is only
partially visible, that line is included in the return value.  If
you do not want to include a partially visible bottom line in the
return value, use `window-text-height' instead."
  (window-body-size window))

(defsubst window-body-width (&optional window)
  "Return the number of columns of WINDOW's body.
WINDOW must be a live window and defaults to the selected one.

<<<<<<< HEAD
The return value does not include any vertical dividers or scroll
bars owned by WINDOW.  On a window-system the return value does
not include the number of columns used for WINDOW's fringes or
display margins either."
  (window-body-size window t))

;; Eventually we should make `window-height' obsolete.
(defalias 'window-width 'window-body-width)
=======
The optional arg ALL-FRAMES t means count windows on all frames.
If it is `visible', count windows on all visible frames on the
current terminal.  ALL-FRAMES nil or omitted means count only the
selected frame, plus the minibuffer it uses (which may be on
another frame).  ALL-FRAMES 0 means count all windows in all
visible or iconified frames on the current terminal.  If
ALL-FRAMES is anything else, count only the selected frame."
  (let ((base-window (selected-window)))
    (if (and nomini (eq base-window (minibuffer-window)))
	(setq base-window (next-window base-window)))
    (eq base-window
	(next-window base-window (if nomini 'arg) all-frames))))
>>>>>>> 2d6af8dd

(defun window-current-scroll-bars (&optional window)
  "Return the current scroll bar settings for WINDOW.
WINDOW must be a live window and defaults to the selected one.

The return value is a cons cell (VERTICAL . HORIZONTAL) where
VERTICAL specifies the current location of the vertical scroll
bars (`left', `right', or nil), and HORIZONTAL specifies the
current location of the horizontal scroll bars (`top', `bottom',
or nil).

Unlike `window-scroll-bars', this function reports the scroll bar
type actually used, once frame defaults and `scroll-bar-mode' are
taken into account."
  (setq window (normalize-live-window window))
  (let ((vert (nth 2 (window-scroll-bars window)))
	(hor nil))
    (when (or (eq vert t) (eq hor t))
      (let ((fcsb (frame-current-scroll-bars (window-frame window))))
	(if (eq vert t)
	    (setq vert (car fcsb)))
	(if (eq hor t)
	    (setq hor (cdr fcsb)))))
    (cons vert hor)))

(defun walk-windows (proc &optional minibuf all-frames)
  "Cycle through all live windows, calling PROC for each one.
PROC must specify a function with a window as its sole argument.
The optional arguments MINIBUF and ALL-FRAMES specify the set of
windows to include in the walk.

MINIBUF t means include the minibuffer window even if the
minibuffer is not active.  MINIBUF nil or omitted means include
the minibuffer window only if the minibuffer is active.  Any
other value means do not include the minibuffer window even if
the minibuffer is active.

ALL-FRAMES nil or omitted means consider all windows on the
selected frame, plus the minibuffer window if specified by the
MINIBUF argument.  If the minibuffer counts, consider all windows
on all frames that share that minibuffer too.  The following
non-nil values of ALL-FRAMES have special meanings:

- t means consider all windows on all existing frames.

- `visible' means consider all windows on all visible frames.

- 0 (the number zero) means consider all windows on all visible
  and iconified frames.

- A frame means consider all windows on that frame only.

<<<<<<< HEAD
Anything else means consider all windows on the selected frame
and no others.
=======
ALL-FRAMES nil or omitted means cycle through all windows on the
 selected frame, plus the minibuffer window if specified by the
 MINIBUF argument, see above.  If the minibuffer counts, cycle
 through all windows on all frames that share that minibuffer
 too.
ALL-FRAMES t means cycle through all windows on all existing
 frames.
ALL-FRAMES `visible' means cycle through all windows on all
 visible frames on the current terminal.
ALL-FRAMES 0 means cycle through all windows on all visible and
 iconified frames on the current terminal.
ALL-FRAMES a frame means cycle through all windows on that frame
 only.
Anything else means cycle through all windows on the selected
 frame and no others.
>>>>>>> 2d6af8dd

This function changes neither the order of recently selected
windows nor the buffer list."
  ;; If we start from the minibuffer window, don't fail to come
  ;; back to it.
  (when (window-minibuffer-p (selected-window))
    (setq minibuf t))
  ;; Make sure to not mess up the order of recently selected
  ;; windows.  Use `save-selected-window' and `select-window'
  ;; with second argument non-nil for this purpose.
  (save-selected-window
    (when (framep all-frames)
      (select-window (frame-first-window all-frames) 'norecord))
    (dolist (walk-windows-window (window-list-1 nil minibuf all-frames))
      (funcall proc walk-windows-window))))

(defun window-in-direction-2 (window posn &optional horizontal)
  "Support function for `window-in-direction'."
  (if horizontal
      (let ((top (window-top-line window)))
	(if (> top posn)
	    (- top posn)
	  (- posn top (window-total-height window))))
    (let ((left (window-left-column window)))
      (if (> left posn)
	  (- left posn)
	(- posn left (window-total-width window))))))

(defun window-in-direction (direction &optional window ignore)
  "Return window in DIRECTION as seen from WINDOW.
DIRECTION must be one of `above', `below', `left' or `right'.
WINDOW must be a live window and defaults to the selected one.
IGNORE, when non-nil means a window can be returned even if its
`no-other-window' parameter is non-nil."
  (setq window (normalize-live-window window))
  (unless (memq direction '(above below left right))
    (error "Wrong direction %s" direction))
  (let* ((frame (window-frame window))
	 (hor (memq direction '(left right)))
	 (first (if hor
		    (window-left-column window)
		  (window-top-line window)))
	 (last (+ first (if hor
			    (window-total-width window)
			  (window-total-height window))))
	 (posn-cons (nth 6 (posn-at-point (window-point window) window)))
	 ;; The column / row value of `posn-at-point' can be nil for the
	 ;; mini-window, guard against that.
	 (posn (if hor
		   (+ (or (cdr posn-cons) 1) (window-top-line window))
		 (+ (or (car posn-cons) 1) (window-left-column window))))
	 (best-edge
	  (cond
	   ((eq direction 'below) (frame-height frame))
	   ((eq direction 'right) (frame-width frame))
	   (t -1)))
	 (best-edge-2 best-edge)
	 (best-diff-2 (if hor (frame-height frame) (frame-width frame)))
	 best best-2 best-diff-2-new)
    (walk-window-tree
     (lambda (w)
       (let* ((w-top (window-top-line w))
	      (w-left (window-left-column w)))
	 (cond
	  ((or (eq window w)
	       ;; Ignore ourselves.
	       (and (window-parameter w 'no-other-window)
		    ;; Ignore W unless IGNORE is non-nil.
		    (not ignore))))
	  (hor
	   (cond
	    ((and (<= w-top posn)
		  (< posn (+ w-top (window-total-height w))))
	     ;; W is to the left or right of WINDOW and covers POSN.
	     (when (or (and (eq direction 'left)
			    (<= w-left first) (> w-left best-edge))
		       (and (eq direction 'right)
			    (>= w-left last) (< w-left best-edge)))
	       (setq best-edge w-left)
	       (setq best w)))
	    ((and (or (and (eq direction 'left)
			   (<= (+ w-left (window-total-width w)) first))
		      (and (eq direction 'right) (<= last w-left)))
		  ;; W is to the left or right of WINDOW but does not
		  ;; cover POSN.
		  (setq best-diff-2-new
			(window-in-direction-2 w posn hor))
		  (or (< best-diff-2-new best-diff-2)
		      (and (= best-diff-2-new best-diff-2)
			   (if (eq direction 'left)
			       (> w-left best-edge-2)
			     (< w-left best-edge-2)))))
	     (setq best-edge-2 w-left)
	     (setq best-diff-2 best-diff-2-new)
	     (setq best-2 w))))
	  (t
	   (cond
	    ((and (<= w-left posn)
		  (< posn (+ w-left (window-total-width w))))
	     ;; W is above or below WINDOW and covers POSN.
	     (when (or (and (eq direction 'above)
			    (<= w-top first) (> w-top best-edge))
		       (and (eq direction 'below)
			    (>= w-top first) (< w-top best-edge)))
	       (setq best-edge w-top)
	       (setq best w)))
	    ((and (or (and (eq direction 'above)
			   (<= (+ w-top (window-total-height w)) first))
		      (and (eq direction 'below) (<= last w-top)))
		  ;; W is above or below WINDOW but does not cover POSN.
		  (setq best-diff-2-new
			(window-in-direction-2 w posn hor))
		  (or (< best-diff-2-new best-diff-2)
		      (and (= best-diff-2-new best-diff-2)
			   (if (eq direction 'above)
			       (> w-top best-edge-2)
			     (< w-top best-edge-2)))))
	     (setq best-edge-2 w-top)
	     (setq best-diff-2 best-diff-2-new)
	     (setq best-2 w)))))))
     (window-frame window))
    (or best best-2)))

(defun get-window-with-predicate (predicate &optional minibuf
					    all-frames default)
  "Return a live window satisfying PREDICATE.
More precisely, cycle through all windows calling the function
PREDICATE on each one of them with the window as its sole
argument.  Return the first window for which PREDICATE returns
non-nil.  If no window satisfies PREDICATE, return DEFAULT.

ALL-FRAMES nil or omitted means consider all windows on the selected
frame, plus the minibuffer window if specified by the MINIBUF
argument.  If the minibuffer counts, consider all windows on all
frames that share that minibuffer too.  The following non-nil
values of ALL-FRAMES have special meanings:

- t means consider all windows on all existing frames.

- `visible' means consider all windows on all visible frames.

- 0 (the number zero) means consider all windows on all visible
  and iconified frames.

- A frame means consider all windows on that frame only.

Anything else means consider all windows on the selected frame
and no others."
  (catch 'found
    (dolist (window (window-list-1 nil minibuf all-frames))
      (when (funcall predicate window)
	(throw 'found window)))
    default))

(defalias 'some-window 'get-window-with-predicate)

(defun get-lru-window (&optional all-frames dedicated)
   "Return the least recently used window on frames specified by ALL-FRAMES.
Return a full-width window if possible.  A minibuffer window is
never a candidate.  A dedicated window is never a candidate
unless DEDICATED is non-nil, so if all windows are dedicated, the
value is nil.  Avoid returning the selected window if possible.

The following non-nil values of the optional argument ALL-FRAMES
have special meanings:

- t means consider all windows on all existing frames.

- `visible' means consider all windows on all visible frames.

- 0 (the number zero) means consider all windows on all visible
    and iconified frames.

- A frame means consider all windows on that frame only.

Any other value of ALL-FRAMES means consider all windows on the
selected frame and no others."
   (let (best-window best-time second-best-window second-best-time time)
    (dolist (window (window-list-1 nil nil all-frames))
      (when (or dedicated (not (window-dedicated-p window)))
	(setq time (window-use-time window))
	(if (or (eq window (selected-window))
		(not (window-full-width-p window)))
	    (when (or (not second-best-time) (< time second-best-time))
	      (setq second-best-time time)
	      (setq second-best-window window))
	  (when (or (not best-time) (< time best-time))
	    (setq best-time time)
	    (setq best-window window)))))
    (or best-window second-best-window)))

(defun get-mru-window (&optional all-frames)
   "Return the most recently used window on frames specified by ALL-FRAMES.
Do not return a minibuffer window.

The following non-nil values of the optional argument ALL-FRAMES
have special meanings:

- t means consider all windows on all existing frames.

- `visible' means consider all windows on all visible frames.

- 0 (the number zero) means consider all windows on all visible
    and iconified frames.

- A frame means consider all windows on that frame only.

Any other value of ALL-FRAMES means consider all windows on the
selected frame and no others."
   (let (best-window best-time time)
    (dolist (window (window-list-1 nil nil all-frames))
      (setq time (window-use-time window))
      (when (or (not best-time) (> time best-time))
	(setq best-time time)
	(setq best-window window)))
    best-window))

(defun get-largest-window (&optional all-frames dedicated)
  "Return the largest window on frames specified by ALL-FRAMES.
A minibuffer window is never a candidate.  A dedicated window is
never a candidate unless DEDICATED is non-nil, so if all windows
are dedicated, the value is nil.

The following non-nil values of the optional argument ALL-FRAMES
have special meanings:

- t means consider all windows on all existing frames.

- `visible' means consider all windows on all visible frames.

- 0 (the number zero) means consider all windows on all visible
    and iconified frames.

- A frame means consider all windows on that frame only.

Any other value of ALL-FRAMES means consider all windows on the
selected frame and no others."
  (let ((best-size 0)
	best-window size)
    (dolist (window (window-list-1 nil nil all-frames))
      (when (or dedicated (not (window-dedicated-p window)))
	(setq size (* (window-total-size window)
		      (window-total-size window t)))
	(when (> size best-size)
	  (setq best-size size)
	  (setq best-window window))))
    best-window))

;; The following is what `get-buffer-window' would look like if it were
;; implemented in Elisp.  Since this function is needed for dumping,
;; leave it in C.

;; (defun get-buffer-window (&optional buffer-or-name all-frames)
;;   "Return a window currently displaying BUFFER-OR-NAME, or nil if none.
;; BUFFER-OR-NAME may be a buffer or a buffer name and defaults to
;; the current buffer.

;; The following non-nil values of the optional argument ALL-FRAMES
;; have special meanings:
;; - t means consider all windows on all existing frames.
;; - `visible' means consider all windows on all visible frames.
;; - 0 (the number zero) means consider all windows on all visible
;;     and iconified frames.
;; - A frame means consider all windows on that frame only.
;; Any other value of ALL-FRAMES means consider all windows on the
;; selected frame and no others."
;;   (let ((buffer (get-buffer buffer-or-name))
;; 	best-window)
;;      (when (bufferp buffer)
;;        (dolist (window (window-list-1 nil t all-frames))
;; 	 (when (and (eq (window-buffer window) buffer)
;; 		    ;; The following SHOULD have been handled by
;; 		    ;; `window-list-1' already ...
;; 		    (or (not (window-minibuffer-p window))
;; 			;; Don't find any minibuffer window except the
;; 			;; one that is currently in use.
;; 			(eq window (minibuffer-window)))
;; 		    (or (not best-window)
;; 			;; Prefer to return selected window.
;; 			(eq window (selected-window))
;; 			;; Prefer windows on selected frame.
;; 			(eq (window-frame window) (selected-frame))))
;; 	   (setq best-window window))))
;;      best-window))

(defun get-buffer-window-list (&optional buffer-or-name minibuf all-frames)
  "Return list of all windows displaying BUFFER-OR-NAME, or nil if none.
BUFFER-OR-NAME may be a buffer or the name of an existing buffer
and defaults to the current buffer.

Any windows showing BUFFER-OR-NAME on the selected frame are listed
first.

MINIBUF t means include the minibuffer window even if the
minibuffer is not active.  MINIBUF nil or omitted means include
the minibuffer window only if the minibuffer is active.  Any
other value means do not include the minibuffer window even if
the minibuffer is active.

ALL-FRAMES nil or omitted means consider all windows on the
selected frame, plus the minibuffer window if specified by the
MINIBUF argument.  If the minibuffer counts, consider all windows
on all frames that share that minibuffer too.  The following
non-nil values of ALL-FRAMES have special meanings:

- t means consider all windows on all existing frames.

- `visible' means consider all windows on all visible frames.

- 0 (the number zero) means consider all windows on all visible
  and iconified frames.

- A frame means consider all windows on that frame only.

Anything else means consider all windows on the selected frame
and no others."
  (let ((buffer (normalize-live-buffer buffer-or-name))
	windows)
    (dolist (window (window-list-1 (frame-first-window) minibuf all-frames))
      (when (eq (window-buffer window) buffer)
	(setq windows (cons window windows))))
    (nreverse windows)))

(defun minibuffer-window-active-p (window)
  "Return t if WINDOW is the currently active minibuffer window."
  (eq window (active-minibuffer-window)))

(defun count-windows (&optional minibuf)
   "Return the number of live windows on the selected frame.
The optional argument MINIBUF specifies whether the minibuffer
window shall be counted.  See `walk-windows' for the precise
meaning of this argument."
   (length (window-list-1 nil minibuf)))

;;; Resizing windows.
(defun resize-window-reset (&optional frame horizontal)
  "Reset resize values for all windows on FRAME.
FRAME defaults to the selected frame.

This function stores the current value of `window-total-size' applied
with argument HORIZONTAL in the new total size of all windows on
FRAME.  It also resets the new normal size of each of these
windows."
  (resize-window-reset-1
   (frame-root-window (normalize-live-frame frame)) horizontal))

(defun resize-window-reset-1 (window horizontal)
  "Internal function of `resize-window-reset'."
  ;; Register old size in the new total size.
  (resize-window-total window (window-total-size window horizontal))
  ;; Reset new normal size.
  (resize-window-normal window)
  (when (window-child window)
    (resize-window-reset-1 (window-child window) horizontal))
  (when (window-right window)
    (resize-window-reset-1 (window-right window) horizontal)))

;; The following routine is needed to manually resize the minibuffer
;; window and is currently used, for example, by ispell.el.
(defun resize-mini-window (window delta)
  "Resize minibuffer window WINDOW by DELTA lines.
If WINDOW cannot be resized by DELTA lines make it as large \(or
as small) as possible but don't signal an error."
  (when (window-minibuffer-p window)
    (let* ((frame (window-frame window))
	   (root (frame-root-window frame))
	   (height (window-total-size window))
	   (min-delta
	    (- (window-total-size root)
	       (window-min-size root))))
      ;; Sanitize DELTA.
      (cond
       ((<= (+ height delta) 0)
	(setq delta (- (- height 1))))
       ((> delta min-delta)
	(setq delta min-delta)))
      ;; Resize now.
      (resize-window-reset frame)
      (resize-this-window root (- delta) nil nil t)
      (resize-window-total window (+ height delta))
      ;; The following routine catches the case where we want to resize
      ;; a minibuffer-only frame.
      (resize-mini-window-internal window))))

(defvar resize-window-safe-window nil
  "Internal variable bound by `resize-window'.")

(defun resize-window (window delta &optional horizontal ignore)
  "Resize WINDOW vertically by DELTA lines.
WINDOW can be an arbitrary window and defaults to the selected
one.  An attempt to resize the root window of a frame will raise
an error though.

DELTA a positive number means WINDOW shall be enlarged by DELTA
lines.  DELTA negative means WINDOW shall be shrunk by -DELTA
lines.

Optional argument HORIZONTAL non-nil means resize WINDOW
horizontally by DELTA columns.  In this case a positive DELTA
means enlarge WINDOW by DELTA columns.  DELTA negative means
WINDOW shall be shrunk by -DELTA columns.

Optional argument IGNORE non-nil means ignore any restrictions
imposed by fixed size windows, `window-min-height' or
`window-min-width' settings.  IGNORE any window means ignore
restrictions for that window only.  IGNORE equal `safe' means
live windows may get as small as `window-safe-min-height' lines
and `window-safe-min-width' columns.

This function resizes other windows proportionally and never
deletes any windows.  If you want to move only the low (right)
edge of WINDOW consider using `adjust-window-trailing-edge'
instead."
  (setq window (normalize-any-window window))
  (let* ((frame (window-frame window))
	 sibling)
    (cond
     ((eq window (frame-root-window frame))
      (error "Cannot resize root window of frame"))
     ((window-minibuffer-p window)
      (resize-mini-window window delta))
     ((window-resizable-p window delta horizontal ignore)
      (resize-window-reset frame horizontal)
      (resize-this-window window delta horizontal ignore t)
      (if (and (not (window-splits window))
	       (window-iso-combined-p window horizontal)
	       (setq sibling (or (window-right window) (window-left window)))
	       (window-sizable-p sibling (- delta) horizontal ignore))
	  ;; Resize WINDOW's neighbor, preferably the one on the right,
	  ;; since up to Emacs 23 it was handled this way.
	  (let ((parent-size
		 (window-total-size (window-parent window) horizontal)))
	    (resize-this-window sibling (- delta) horizontal nil t)
	    (resize-window-normal
	     window (/ (float (window-new-total-size window)) parent-size))
	    (resize-window-normal
	     sibling (/ (float (window-new-total-size sibling)) parent-size)))
	;; Resize all other windows in the same combination.
	(resize-other-windows window delta horizontal ignore))
      (resize-window-apply frame horizontal))
     (t
      (error "Cannot resize window %s" window)))))

(defsubst resize-subwindows-skip-p (window)
  "Return non-nil if WINDOW shall be skipped by resizing routines."
  (memq (window-new-normal-size window) '(ignore stuck skip)))

(defun resize-subwindows-normal (parent horizontal window delta side)
  "Set new normal height of all subwindows of window PARENT.
HORIZONTAL non-nil means set normal width of these windows.
WINDOW has to specify a subwindow of PARENT that has been resized
by DELTA lines \(columns).  SIDE non-nil means set values for
windows on the specified side of WINDOW only."
  (let* ((parent-new-total (window-new-total-size parent))
	 (window-new-total
	  (+ (window-total-size window horizontal) delta))
	 (window-new-normal
	  (/ (float window-new-total) parent-new-total))
	 (others-old-normal
	  (- 1 (window-normal-size window horizontal)))
	 (others-new-normal (- 1 window-new-normal))
	 (sub (window-child parent))
	 (skip (eq side 'right)))

    (when (memq side '(left right))
      (while sub
	(cond
	 ((eq sub window)
	  (setq skip (eq side 'left)))
	 (skip
	  (setq others-old-normal
		(- others-old-normal
		   (window-normal-size sub horizontal)))
	  (setq others-new-normal
		(- others-new-normal
		   (window-normal-size sub horizontal)))))
	(setq sub (window-right sub)))
      (setq sub (window-child parent))
      (setq skip (eq side 'right)))

    (setq sub (window-child parent))
    (while sub
      (cond
       ((eq sub window)
	(resize-window-normal sub window-new-normal)
	(setq skip (eq side 'left)))
       (skip)
       (t
	(resize-window-normal
	 sub (if (zerop others-old-normal)
		 0
	       (/ (* (window-normal-size sub horizontal)
		     others-new-normal)
		  others-old-normal)))))
      (setq sub (window-right sub)))))

;; Calling the following has
;;  1. SIDE non-nil => WINDOW nil.
;;  2. WINDOW non-nil => resize PARENT and WINDOW by DELTA.
;;  3. WINDOW nil => resize PARENT by DELTA.
(defun resize-subwindows (parent delta &optional horizontal ignore side)
  "Resize subwindows of window PARENT vertically by DELTA lines.
PARENT must be a vertically combined internal window.

Optional argument HORIZONTAL non-nil means resize subwindows of
PARENT horizontally by DELTA columns.  In this case PARENT must
be a horizontally combined internal window.

Optional argument IGNORE non-nil means ignore any restrictions
imposed by fixed size windows, `window-min-height' or
`window-min-width' settings.  IGNORE equal `safe' means live
windows may get as small as `window-safe-min-height' lines and
`window-safe-min-width' columns.  IGNORE any window means ignore
restrictions for that window only.

Optional argument SIDE `left' means try to resize only the last
subwindow of PARENT provided DELTA is greater zero.  SIDE `right'
means try to only resize the first subwindow of PARENT provided
DELTA is greater zero.  Any other value of SIDE is ignored."
  (let* ((first (window-child parent))
	 (sub first)
	 (normal-sum 0.0)
	 (total-sum delta)
	 (failed t)
	 (amount 0)
	 found sub-total sub-normal sub-int sub-float sub-delta sub-amount
	 sub-rest best best-rest)
    ;; `normal-sum' is the sum of the normal sizes of all resizable
    ;; subwindows of PARENT.  `total-sum' is the sum of the total
    ;; sizes of all resizable subwindows of PARENT plus DELTA.
    (catch 'done
      (while sub
	(unless (or (resize-subwindows-skip-p sub)
		    (and (not ignore)
			 ;; Ignore fixed-size subwindows.
			 (window-size-fixed-p sub horizontal)
			 (resize-window-normal sub 'ignore)))
	  (setq normal-sum (+ normal-sum
			      (window-normal-size sub horizontal)))
	  (setq total-sum (+ total-sum
			     (window-total-size sub horizontal)))
	  ;; `found' non-nil tells that there is at least one subwindow
	  ;; left that can be resized (should stay `t' now ;-().
	  (setq found t))
	(setq sub (window-right sub)))

      ;; When SIDE is non-nil and DELTA is greater zero try to resize
      ;; the first subwindow (when SIDE is `right') or the last
      ;; subwindow (when SIDE is `left') first.  This is the behavior
      ;; needed by `adjust-window-trailing-edge' when the edge-adjacent
      ;; subwindow the user wants to enlarge is nested in a combination.
      (when (and (> delta 0)
		 ;; Skip a fixed-size window: This is inherently not
		 ;; TRT because a fixed-size internal window might
		 ;; still have a resizable subwindow which we could
		 ;; enlarge.  But DTRT here is quite non-trivial :-(
		 (or (and (eq side 'left)
			  (progn
			    (setq sub first)
			    (while (window-right sub)
			      (setq sub (window-right sub)))
			    sub))
		     (and (eq side 'right) (setq sub first)))
		 (not (resize-subwindows-skip-p sub)))
	;; DELTA > 0 guarantees that resizing SUB always succeeds.
	(resize-this-window sub delta horizontal ignore t side)
	;; Assign new normal sizes.
	(resize-subwindows-normal parent horizontal sub delta side)
	(throw 'done 0))

      ;; We resize subwindows in "rounds".  We assume that usually a
      ;; resize request succeeds in the first round.  If it fails -
      ;; which means at least one subwindow cannot be resized as desired
      ;; - we need another round.  Failures are recorded in the variable
      ;; `failed' and, for the failed subwindow, by setting that
      ;; window's new normal size to a negative value.

      ;; Note that in each round we record (via `resize-window-total')
      ;; only the amount by which the window shall be resized.  Only
      ;; when we know how each inidvidual subwindow shall be resized
      ;; (that is after the final round) we add the current size of the
      ;; window to the amount recorded previously.
      (while (and failed found)
	;; We try to resize each resizable subwindow `sub' by a value
	;; `sub-delta' individually calculated for `sub'.  `sub-amount'
	;; specifies the actual amount `sub' can be resized to in the
	;; present round.  `amount' represents the sum of the
	;; `sub-amount' for all subwindows we are able to resize in the
	;; present round.  `delta' is de-/increased by the sum of
	;; `sub-amount' for all subwindows we we're not able to resize
	;; completely in the present round.  So `amount' and `delta'
	;; grow/shrink towards each other and we are done when they have
	;; the same value.  `sub-rest' is the remainder when calculating
	;; `sub-delta' and is used when calculating the new normal
	;; sizes.
	(setq amount 0)
	(setq found nil)
	(setq failed nil)
	(setq sub first)
	;; The following loop represents one round.
	(while (and sub (not failed))
	  ;; Ignore subwindows that should be ignored or are stuck.
	  (unless (resize-subwindows-skip-p sub)
	    ;; Set `found' to t to make sure that if this round fails we
	    ;; make another round.
	    (setq found t)
	    ;; `sub-total' records the total size of this subwindow.
	    (setq sub-total (window-total-size sub horizontal))
	    ;; `sub-normal' records the normal of this subwindow.
	    (setq sub-normal (window-normal-size sub horizontal))
	    ;; `sub-delta' records the number of lines or columns by
	    ;; which this subwindow should grow or shrink.  `sub-float'
	    ;; and `sub-int' record the new ideal total size as a float
	    ;; and integer value.
	    (setq sub-float (/ (* sub-normal total-sum) normal-sum))
	    (setq sub-int (floor sub-float))
	    (setq sub-delta (- sub-int sub-total))
	    ;; `sub-rest' is the remainder.
	    (setq sub-rest (abs (- sub-float sub-int)))
	    (if (and side (< delta 0) (>= sub-delta 0))
		;; With `adjust-window-trailing-edge' some window can
		;; get penalized such that its normal size exceeds its
		;; fractional total size considerably.  In that case
		;; dragging a divider in the opposite direction in order
		;; to enlarge some other window may cause this window
		;; get _enlarged_ which looks silly.  We try to avoid
		;; such behavior here.
		(resize-window-total sub sub-total)
	      ;; `sub-amount' records the number of lines or columns by
	      ;; which this subwindow can grow or shrink.
	      (setq sub-amount
		    (window-sizable sub sub-delta horizontal ignore))
	      ;; Register the new total size for this subwindow.
	      (resize-window-total sub (+ sub-total sub-amount))
	      (if (= sub-amount sub-delta)
		  ;; We succeeded to get this subwindow's share.
		  (progn
		    (if (and (< delta 0) (zerop sub-amount))
			;; When shrinking avoid that a window that has
			;; not shrunk gets a remainder before a window
			;; that has shrunk.
			(resize-window-normal sub 'rest)
		      ;; Record remainder.
		      (resize-window-normal sub sub-rest))
		    (setq amount (+ amount sub-amount)))
		;; We failed and need a new round.
		(setq failed t)
		;; Don't consider this subwindow again when calculating
		;; desired sizes.
		(setq normal-sum (- normal-sum sub-normal))
		(setq total-sum (- total-sum sub-total sub-amount))
		(setq delta (- delta sub-amount))
		(resize-window-normal sub 'stuck))))
	  (setq sub (window-right sub))))

      ;; Fix rounding by trying to enlarge non-stuck, non-rest windows
      ;; by one line (column) until `amount' equals `delta'.
      (when found
	(catch 'found
	  (while (< amount delta)
	    (setq sub first)
	    (setq best nil)
	    (setq best-rest 0)
	    (while sub
	      (setq sub-normal (window-new-normal-size sub))
	      (when (and (numberp sub-normal) (>= sub-normal best-rest))
		(setq best sub)
		(setq best-rest sub-normal)
		(setq found t))
	      (setq sub (window-right sub)))
	    (if (not best)
		(throw 'found nil)
	      (resize-window-total best 1 'add)
	      (resize-window-normal best (max 0 (1- best-rest)))
	      (setq amount (1+ amount))))))

      ;; Fix rounding by trying to enlarge "rest" windows by one line
      ;; (column) until `amount' equals `delta'.
      (catch 'found
	(while (< amount delta)
	  (setq sub first)
	  (setq best nil)
	  (when (eq (window-new-normal-size sub) 'rest)
	    (setq best t)
	    (resize-window-total sub 1 'add)
	    (setq amount (1+ amount))
	    (setq sub (window-right sub)))
	  (unless best
	    (throw 'found nil))))

      ;; Fix rounding by trying to enlarge stuck windows by one line
      ;; (column) until `amount' equals `delta'.
      (catch 'found
	(while (< amount delta)
	  (setq sub first)
	  (setq best nil)
	  (when (eq (window-new-normal-size sub) 'stuck)
	    (setq best t)
	    (resize-window-total sub 1 'add)
	    (setq amount (1+ amount))
	    (setq sub (window-right sub)))
	  (unless best
	    (throw 'found nil))))

      ;; Reset new normal size fields so `resize-window-apply' won't use
      ;; them to apply new sizes.
      (setq sub first)
      (while sub
	(when (numberp (window-new-normal-size sub))
	  (resize-window-normal sub))
	(setq sub (window-right sub)))

      ;; Now recursively resize each resized subwindow's subwindows.
      (setq sub first)
      (while sub
	(unless (eq (window-new-normal-size sub) 'ignore)
	  ;; Resize this subwindow's subwindows.  Note that above we
	  ;; recorded (via `resize-window-total') only the amount by
	  ;; which this subwindow had to be resized.  Now we add the old
	  ;; total size.
	  (let ((delta (- (window-new-total-size sub)
			  (window-total-size sub horizontal))))
	    (unless (and (zerop delta) (not side))
	      (resize-this-window sub delta horizontal ignore nil side))))
	(setq sub (window-right sub))))))

(defun resize-other-windows (window delta &optional horizontal ignore side)
  "Resize other windows when WINDOW is resized vertically by DELTA lines.
Optional argument HORIZONTAL non-nil means resize other windows
when WINDOW is resized horizontally by DELTA columns.  WINDOW
itself is not resized by this function.

Optional argument IGNORE non-nil means ignore any restrictions
imposed by fixed size windows, `window-min-height' or
`window-min-width' settings.  IGNORE equal `safe' means live
windows may get as small as `window-safe-min-height' lines and
`window-safe-min-width' columns.  IGNORE any window means ignore
restrictions for that window only.

Optional argument SIDE `left' means resize other windows above
\(on left of) WINDOW only.  SIDE `right' means resize other
windows below \(on right of) WINDOW only.  Any other value of
SIDE is ignored."
  (when (window-parent window)
    (let* ((parent (window-parent window))
	   (sub (window-child parent))
	   non-fixed)
      (if (window-iso-combined-p sub horizontal)
	  ;; In an iso-combination resize WINDOW's siblings.
	  (let ((first sub)
		(skip (eq side 'right))
		this-delta)
	    ;; Decide which windows shall be left alone.
	    (while sub
	      (cond
	       ((eq sub window)
		;; Make sure WINDOW is left alone when
		;; resizing its siblings.
		(resize-window-normal sub 'ignore)
		(setq skip (eq side 'left)))
	       (skip
		;; Make sure this sibling is left alone when
		;; resizing its siblings.
		(resize-window-normal sub 'ignore))
	       ((or (window-size-ignore sub ignore)
		    (not (window-size-fixed-p sub horizontal)))
		(setq non-fixed t)))
	      (setq sub (window-right sub)))
	    (if (= (- delta) (window-total-size window horizontal))
		;; A deletion, presumably.
		(if non-fixed
		    ;; There's at least on resizable sibling.
		    (setq this-delta delta)
		  ;; No resizable sibling present.
		  (setq this-delta 0))
	      (setq this-delta
		    (window-resizable
		     window delta horizontal ignore side t)))
	    (unless (= delta this-delta)
	      (resize-window-total parent (- delta this-delta) 'add))
	    (unless (zerop this-delta)
	      (resize-window-normal window 'ignore)
	      (resize-subwindows
	       parent (- this-delta) horizontal ignore side)
	      ;; Now set the normal sizes.
	      (resize-subwindows-normal
	       parent horizontal window this-delta side)
	      (setq delta (- delta this-delta))))

	;; In an ortho-combination all siblings of WINDOW must be
	;; resized by DELTA.  Store the new total size of parent first.
	(resize-window-total parent delta 'add)
	(while sub
	  (unless (eq sub window)
	    (resize-this-window sub delta horizontal ignore t))
	  (setq sub (window-right sub))))

      (unless (zerop delta)
	;; "Go up."
	(resize-other-windows parent delta horizontal ignore side)))))

(defun resize-this-window (window delta &optional horizontal ignore add-total side)
  "Resize WINDOW vertically by DELTA lines.
Optional argument HORIZONTAL non-nil means resize WINDOW
horizontally by DELTA columns.

Optional argument IGNORE non-nil means ignore any restrictions
imposed by fixed size windows, `window-min-height' or
`window-min-width' settings.  IGNORE equal `safe' means live
windows may get as small as `window-safe-min-height' lines and
`window-safe-min-width' columns.  IGNORE any window means ignore
restrictions for that window only.

Optional argument ADD-TOTAL non-nil means add DELTA to the new
total size of WINDOW.

Optional argument SIDE `left' means resize other windows above
\(on left of) WINDOW only.  SIDE `right' means resize other
windows below \(on right of) WINDOW only.  Any other value of
SIDE is ignored.

This function recursively resizes WINDOW's subwindows to fit the
new size.  Make sure that WINDOW is `window-resizable' before
calling this function.  Note that this function does not resize
siblings of WINDOW or WINDOW's parent window.  You have to
eventually call `resize-window-apply' in order to make resizing
actually take effect."
  (when add-total
    ;; Add DELTA to the new total size of WINDOW.
    (resize-window-total window delta t))

  (let ((sub (window-child window)))
    (cond
     ((not sub))
     ((window-iso-combined-p sub horizontal)
      ;; In an iso-combination resize subwindows according to their
      ;; fractions.
      (resize-subwindows window delta horizontal ignore side))
     ;; In an ortho-combination resize each subwindow by DELTA.
     (t
      (while sub
	(resize-this-window sub delta horizontal ignore t side)
	(setq sub (window-right sub)))))))

(defun resize-root-window (window delta horizontal ignore)
  "Resize root window WINDOW vertically by DELTA lines.
HORIZONTAL non-nil means resize root window WINDOW horizontally
by DELTA columns.

IGNORE non-nil means ignore any restrictions imposed by fixed
size windows, `window-min-height' or `window-min-width' settings.

This function is called by Emacs' frame resizing routines.  It
resizes windows proportionally and never deletes any windows."
  (when (and (windowp window) (numberp delta)
	     (window-sizable-p window delta horizontal ignore))
    (resize-window-reset (window-frame window) horizontal)
    (resize-this-window window delta horizontal ignore t)))

(defun resize-root-window-vertically (window delta)
  "Resize root window WINDOW vertically by DELTA lines.
If DELTA is less than zero and we can't shrink WINDOW by DELTA
lines, shrink it as much as possible.  If DELTA is greater than
zero, this function can resize fixed-size subwindows in order to
recover the necessary lines.

Return the number of lines that were recovered.

This function is called by Emacs' minibuffer resizing routines.
It resizes windows proportionally and never deletes any windows."
  (when (numberp delta)
    (let (ignore)
      (cond
       ((< delta 0)
	(setq delta (window-sizable window delta)))
       ((> delta 0)
	(unless (window-sizable window delta)
	  (setq ignore t))))
      (resize-window-reset (window-frame window))
      (resize-this-window window delta nil ignore t)
      delta)))

(defun adjust-window-trailing-edge (window delta &optional horizontal)
  "Move WINDOW's bottom edge by DELTA lines.
Optional argument HORIZONTAL non-nil means move WINDOW's right
edge by DELTA columns.  WINDOW defaults to the selected window.

If the edge can't be moved by DELTA lines, move it as far as
possible in the desired direction."
  (setq window (normalize-any-window window))
  (let ((frame (window-frame window))
	(right window)
	left this-delta min-delta max-delta failed)
    ;; Find the edge we want to move.
    (while (and (or (not (window-iso-combined-p right horizontal))
		    (not (window-right right)))
		(setq right (window-parent right))))
    (unless (and (setq left right) (setq right (window-right right)))
      (error "No window following this one"))

    ;; Set LEFT to the first resizable window on the left.  This step is
    ;; needed to handle fixed-size windows.
    (while (and left (window-size-fixed-p left horizontal))
      (setq left
	    (or (window-left left)
		(progn
		  (while (and (setq left (window-parent left))
			      (not (window-iso-combined-p left horizontal))))
		  (window-left left)))))
    (unless left
      (error "No resizable window preceding this one"))

    ;; Set RIGHT to the first resizable window on the right.  This step
    ;; is needed to handle fixed-size windows.
    (while (and right (window-size-fixed-p right horizontal))
      (setq right
	    (or (window-right right)
		(progn
		  (while (and (setq right (window-parent right))
			      (not (window-iso-combined-p right horizontal))))
		  (window-right right)))))
    (unless right
      (error "No resizable window following this one"))

    ;; LEFT and RIGHT (which might be both internal windows) are now the
    ;; two windows we want to resize.
    (cond
     ((> delta 0)
      (setq max-delta (window-max-delta-1 left 0 horizontal nil 'right))
      (setq min-delta (window-min-delta-1 right (- delta) horizontal nil 'left))
      (when (or (< max-delta delta) (> min-delta (- delta)))
	;; We can't get the whole DELTA - move as far as possible.
	(setq delta (min max-delta (- min-delta))))
      (unless (zerop delta)
	;; Start resizing.
	(resize-window-reset frame horizontal)
	(if (and (not (window-splits left))
		 (window-sizable-p left delta horizontal)
		 (window-sizable-p right (- delta) horizontal))
	    ;; For the window-splits nil case proceed conventionally.
	    (progn
	      (resize-this-window left delta horizontal nil t)
	      (resize-this-window right (- delta) horizontal nil t))
	;; Try to enlarge LEFT first.
	(setq this-delta (window-resizable left delta horizontal))
	(unless (zerop this-delta)
	  (resize-this-window left this-delta horizontal nil t 'left))
	(unless (= this-delta delta)
	  ;; We didn't get it all from LEFT, enlarge windows on left of
	  ;; LEFT (for this purpose make `resize-other-windows' believe
	  ;; that we shrink LEFT).
	  (resize-other-windows
	   left (- this-delta delta) horizontal nil 'left))
	;; Shrink windows on right of LEFT.
	(resize-other-windows left delta horizontal nil 'right))))
     ((< delta 0)
      (setq max-delta (window-max-delta-1 right 0 horizontal nil 'left))
      (setq min-delta (window-min-delta-1 left delta horizontal nil 'right))
      (when (or (< max-delta (- delta)) (> min-delta delta))
	;; We can't get the whole DELTA - move as far as possible.
	(setq delta (max (- max-delta) min-delta)))
      (unless (zerop delta)
	;; Start resizing.
	(resize-window-reset frame horizontal)
	(if (and (not (window-splits right))
		 (window-sizable-p left delta horizontal)
		 (window-sizable-p right (- delta) horizontal))
	    ;; For the window-splits nil case proceed conventionally.
	    (progn
	      (resize-this-window left delta horizontal nil t)
	      (resize-this-window right (- delta) horizontal nil t))
	;; Try to enlarge RIGHT.
	(setq this-delta (window-resizable right (- delta) horizontal))
	(unless (zerop this-delta)
	  (resize-this-window right this-delta horizontal nil t 'right))
	(unless (= (- this-delta) delta)
	  ;; We didn't get it all from RIGHT, enlarge windows on right of
	  ;; RIGHT (for this purpose make `resize-other-windows' believe
	  ;; that we grow RIGHT).
	  (resize-other-windows
	   right (- this-delta delta) horizontal nil 'right))
	;; Shrink windows on left of RIGHT.
	(resize-other-windows right (- delta) horizontal nil 'left)))))
    (unless (zerop delta)
      ;; Don't report an error in the standard case.
      (unless (resize-window-apply frame horizontal)
	;; But do report an error it applying the changes fails.
	(error "Failed adjusting window %s" window)))))

(defun enlarge-window (delta &optional horizontal)
  "Make selected window DELTA lines taller.
Interactively, if no argument is given, make the selected window
one line taller.  If optional argument HORIZONTAL is non-nil,
make selected window wider by DELTA columns.  If DELTA is
negative, shrink selected window by -DELTA lines or columns.
Return nil."
  (interactive "p")
  (resize-window (selected-window) delta horizontal))

(defun shrink-window (delta &optional horizontal)
  "Make selected window DELTA lines smaller.
Interactively, if no argument is given, make the selected window
one line smaller.  If optional argument HORIZONTAL is non-nil,
make selected window narrower by DELTA columns.  If DELTA is
negative, enlarge selected window by -DELTA lines or columns.
Return nil."
  (interactive "p")
  (resize-window (selected-window) (- delta) horizontal))

(defun maximize-window (&optional window)
  "Maximize WINDOW.
Make WINDOW as large as possible without deleting any windows.
WINDOW can be any window and defaults to the selected window."
  (interactive)
  (setq window (normalize-any-window window))
  (resize-window window (window-max-delta window))
  (resize-window window (window-max-delta window t) t))

(defun minimize-window (&optional window)
  "Minimize WINDOW.
Make WINDOW as small as possible without deleting any windows.
WINDOW can be any window and defaults to the selected window."
  (interactive)
  (setq window (normalize-any-window window))
  (resize-window window (- (window-min-delta window)))
  (resize-window window (- (window-min-delta window t)) t))

(defsubst frame-root-window-p (window)
  "Return non-nil if WINDOW is the root window of its frame."
  (eq window (frame-root-window window)))

(defun window-tree-1 (window &optional next)
  "Return window tree rooted at WINDOW.
Optional argument NEXT non-nil means include windows right
siblings in the return value.

See the documentation of `window-tree' for a description of the
return value."
  (let (list)
    (while window
      (setq list
	    (cons
	     (cond
	      ((window-vchild window)
	       (cons t (cons (window-edges window)
			     (window-tree-1 (window-vchild window) t))))
	      ((window-hchild window)
	       (cons nil (cons (window-edges window)
			       (window-tree-1 (window-hchild window) t))))
	      (t window))
	     list))
      (setq window (when next (window-next window))))
    (nreverse list)))

(defun window-tree (&optional frame)
  "Return the window tree of frame FRAME.
FRAME must be a live frame and defaults to the selected frame.
The return value is a list of the form (ROOT MINI), where ROOT
represents the window tree of the frame's root window, and MINI
is the frame's minibuffer window.

If the root window is not split, ROOT is the root window itself.
Otherwise, ROOT is a list (DIR EDGES W1 W2 ...) where DIR is nil
for a horizontal split, and t for a vertical split.  EDGES gives
the combined size and position of the subwindows in the split,
and the rest of the elements are the subwindows in the split.
Each of the subwindows may again be a window or a list
representing a window split, and so on.  EDGES is a list \(LEFT
TOP RIGHT BOTTOM) as returned by `window-edges'."
  (setq frame (normalize-live-frame frame))
  (window-tree-1 (frame-root-window frame) t))

;;; Getting the "other" window.
;; FIXME: Handle `ignore-window-parameters' and some other things maybe.
(defun other-window (count &optional all-frames)
  "Select another window in cyclic ordering of windows.
COUNT specifies the number of windows to skip, starting with the
selected window, before making the selection.  If COUNT is
positive, skip COUNT windows forwards.  If COUNT is negative,
skip -COUNT windows backwards.  COUNT zero means do not skip any
window, so select the selected window.  In an interactive call,
COUNT is the numeric prefix argument.  Return nil.

Do not select a window whose `no-other-window' window parameter
is non-nil.  If the `other-window-function' parameter of WINDOW
is a function call that function with the arguments COUNT and
ALL-FRAMES.

This function uses `next-window' for finding the window to
select.  The argument ALL-FRAMES has the same meaning as in
`next-window', but the MINIBUF argument of `next-window' is
always effectively nil."
  (interactive "p")
  (let* ((window (selected-window))
	 (function (window-parameter window 'other-window-function))
	 old-window old-count)
    (if (functionp function)
	(funcall function count all-frames)
      ;; `next-window' and `previous-window' may return a window we are
      ;; not allowed to select.  Hence we need an exit strategy in case
      ;; all windows are non-selectable.
      (catch 'exit
	(while (> count 0)
	  (setq window (next-window window nil all-frames))
	  (cond
	   ((eq window old-window)
	    (when (= count old-count)
	      ;; Keep out of infinite loops.  When COUNT has not changed
	      ;; since we last looked at `window' we're probably in one.
	      (throw 'exit nil)))
	   ((window-parameter window 'no-other-window)
	    (unless old-window
	      ;; The first non-selectable window `next-window' got us:
	      ;; Remember it and the current value of COUNT.
	      (setq old-window window)
	      (setq old-count count)))
	   (t
	    (setq count (1- count)))))
	(while (< count 0)
	  (setq window (previous-window window nil all-frames))
	  (cond
	   ((eq window old-window)
	    (when (= count old-count)
	      ;; Keep out of infinite loops.  When COUNT has not changed
	      ;; since we last looked at `window' we're probably in one.
	      (throw 'exit nil)))
	   ((window-parameter window 'no-other-window)
	    (unless old-window
	      ;; The first non-selectable window `previous-window' got
	      ;; us: Remember it and the current value of COUNT.
	      (setq old-window window)
	      (setq old-count count)))
	   (t
	    (setq count (1+ count)))))

	(select-window window)
	nil))))

;; This should probably return non-nil when the selected window is part
;; of an atomic window whose root is the frame's root window.
(defun one-window-p (&optional nomini all-frames)
  "Return non-nil if the selected window is the only window.
Optional arg NOMINI non-nil means don't count the minibuffer
even if it is active.  Otherwise, the minibuffer is counted
when it is active.

Optional argument ALL-FRAMES specifies the set of frames to
consider, see also `next-window'.  ALL-FRAMES nil or omitted
means consider windows on the selected frame only, plus the
minibuffer window if specified by the NOMINI argument.  If the
minibuffer counts, consider all windows on all frames that share
that minibuffer too.  The remaining non-nil values of ALL-FRAMES
with a special meaning are:

- t means consider all windows on all existing frames.

- `visible' means consider all windows on all visible frames.

- 0 (the number zero) means consider all windows on all visible
  and iconified frames.

- A frame means consider all windows on that frame only.

Anything else means consider all windows on the selected frame
and no others."
  (let ((base-window (selected-window)))
    (if (and nomini (eq base-window (minibuffer-window)))
	(setq base-window (next-window base-window)))
    (eq base-window
	(next-window base-window (if nomini 'arg) all-frames))))

;;; Deleting windows.
(defun window-deletable-p (&optional window)
  "Return t if WINDOW can be safely deleted from its frame.
Return `frame' if deleting WINDOW should delete its frame
instead."
  (setq window (normalize-any-window window))
  (unless ignore-window-parameters
    ;; Handle atomicity.
    (when (window-parameter window 'window-atom)
      (setq window (window-atom-root window))))
  (let ((parent (window-parent window))
	(frame (window-frame window))
	(dedicated (and (window-buffer window) (window-dedicated-p window)))
	(quit-restore (window-parameter window 'quit-restore)))
    (cond
     ((frame-root-window-p window)
      (when (and (or dedicated
		     (and (eq (car-safe quit-restore) 'new-frame)
			  (eq (nth 1 quit-restore) (window-buffer window))))
		 (other-visible-frames-p frame))
	;; WINDOW is the root window of its frame.  Return `frame' but
	;; only if WINDOW is (1) either dedicated or quit-restore's car
	;; is new-frame and the window still displays the same buffer
	;; and (2) there are other frames left.
	'frame))
     ((and (not ignore-window-parameters)
	   (eq (window-parameter window 'window-side) 'none)
	   (or (not parent)
	       (not (eq (window-parameter parent 'window-side) 'none))))
      ;; Can't delete last main window.
      nil)
     (t))))

(defun window-or-subwindow-p (subwindow window)
  "Return t if SUBWINDOW is either WINDOW or a subwindow of WINDOW."
  (or (eq subwindow window)
      (let ((parent (window-parent subwindow)))
	(catch 'done
	  (while parent
	    (if (eq parent window)
		(throw 'done t)
	      (setq parent (window-parent parent))))))))

(defun delete-window (&optional window)
  "Delete WINDOW.
WINDOW can be an arbitrary window and defaults to the selected
one.  Return nil.

If `ignore-window-parameters' is non-nil any parameters of WINDOW
are ignored.  Otherwise, if the `delete-window-function'
parameter of WINDOW equals t, delete WINDOW ignoring any other
window parameters.  If the `delete-window-function' parameter
specifies a function, call that function with WINDOW as its sole
argument.  It's the responsibility of that function to adjust the
parameters of all remaining windows.

Otherwise, if WINDOW is part of an atomic window, call
`delete-window' with the root of the atomic window as its
argument.  If WINDOW is the only window on its frame or the last
non-side window, signal an error."
  (interactive)
  (setq window (normalize-any-window window))
  (let* ((frame (window-frame window))
	 (function (window-parameter window 'delete-window-function))
	 (parent (window-parent window))
	 atom-root)
    (window-check frame)
    (catch 'done
      ;; Handle window parameters.
      (cond
       ;; Ignore window parameters if `ignore-window-parameters' tells
       ;; us so or `delete-window-function' equals t.
       ((or ignore-window-parameters (eq function t)))
       ((functionp function)
	;; The `delete-window-function' parameter specifies the function
	;; to call.  If that function is `ignore' nothing is done.  It's
	;; up to the function called here to avoid infinite recursion.
	(throw 'done (funcall function window)))
       ((and (window-parameter window 'window-atom)
	     (setq atom-root (window-atom-root window))
	     (not (eq atom-root window)))
	(throw 'done (delete-window atom-root)))
       ((and (eq (window-parameter window 'window-side) 'none)
	     (or (not parent)
		 (not (eq (window-parameter parent 'window-side) 'none))))
	(error "Attempt to delete last non-side window"))
       ((not parent)
	(error "Attempt to delete minibuffer or sole ordinary window")))

      (let* ((horizontal (window-hchild parent))
	     (size (window-total-size window horizontal))
	     (frame-selected
	      (window-or-subwindow-p (frame-selected-window frame) window))
	     ;; Emacs 23 preferably gives WINDOW's space to its left
	     ;; sibling.
	     (sibling (or (window-left window) (window-right window))))
	(resize-window-reset frame horizontal)
	(cond
	 ((and (not (window-splits window))
	       sibling (window-sizable-p sibling size))
	  ;; Resize WINDOW's sibling.
	  (resize-this-window sibling size horizontal nil t)
	  (resize-window-normal
	   sibling (+ (window-normal-size sibling horizontal)
		      (window-normal-size window horizontal))))
	 ((window-resizable-p window (- size) horizontal nil nil nil t)
	  ;; Can do it without resizing fixed-size windows.
	  (resize-other-windows window (- size) horizontal))
	 (t
	  ;; Can't do without resizing fixed-size windows.
	  (resize-other-windows window (- size) horizontal t)))
	;; Actually delete WINDOW.
	(delete-window-internal window)
	(when (and frame-selected
		   (window-parameter
		    (frame-selected-window frame) 'no-other-window))
	  ;; `delete-window-internal' has selected a window that should
	  ;; not be selected, fix this here.
	  (other-window -1 frame))

	(run-window-configuration-change-hook frame)
	(window-check frame)
	nil))))

(defun delete-other-windows (&optional window)
  "Make WINDOW fill its frame.
WINDOW may be any window and defaults to the selected one.
Return nil.

If the variable `ignore-window-parameters' is non-nil do not
process any parameters of WINDOW.  Otherwise, if the
`delete-other-windows-function' parameter of WINDOW equals t,
delete WINDOW ignoring other window parameters.  If the
`delete-other-windows-function' parameter specifies a function,
call that function with WINDOW as its sole argument.  It's the
responsibility of that function to adjust the parameters of all
remaining windows.

Otherwise, if WINDOW is part of an atomic window, call this
function with the root of the atomic window as its argument.  If
WINDOW is a non-side window, make WINDOW the only non-side window
on the frame.  Side windows are not deleted. If WINDOW is a side
window signal an error."
  (interactive)
  (setq window (normalize-any-window window))
  (let* ((frame (window-frame window))
	 (function (window-parameter window 'delete-other-windows-function))
	 (window-side (window-parameter window 'window-side))
	 atom-root side-main)
    (window-check frame)
    (catch 'done
      (cond
       ;; Ignore window parameters if `ignore-window-parameters' is t or
       ;; `delete-other-windows-function' is t.
       ((or ignore-window-parameters (eq function t)))
       ((functionp function)
	;; The `delete-other-windows-function' parameter specifies the
	;; function to call.  If the function is `ignore' no windows are
	;; deleted.  It's up to the function called to avoid infinite
	;; recursion.
	(throw 'done (funcall function window)))
       ((and (window-parameter window 'window-atom)
	     (setq atom-root (window-atom-root window))
	     (not (eq atom-root window)))
	(throw 'done (delete-other-windows atom-root)))
       ((eq window-side 'none)
	;; Set side-main to the major non-side window.
	(setq side-main (window-with-parameter 'window-side 'none nil t)))
       ((memq window-side window-sides)
	(error "Cannot make side window the only window")))

      (unless (eq window side-main)
	(delete-other-windows-internal window side-main)
	(run-window-configuration-change-hook frame)
	(window-check frame))
      nil)))

(defun delete-other-windows-vertically (&optional window)
  "Delete the windows in the same column with WINDOW, but not WINDOW itself.
This may be a useful alternative binding for \\[delete-other-windows]
 if you often split windows horizontally."
  (interactive)
  (let* ((window (or window (selected-window)))
         (edges (window-edges window))
         (w window) delenda)
    (while (not (eq (setq w (next-window w 1)) window))
      (let ((e (window-edges w)))
        (when (and (= (car e) (car edges))
                   (= (caddr e) (caddr edges)))
          (push w delenda))))
    (mapc 'delete-window delenda)))

;;; Windows and buffers.

;; `prev-buffers' and `next-buffers' are two reserved window slots used
;; for (1) determining which buffer to show in the window when its
;; buffer shall be buried or killed and (2) which buffer to show for
;; `switch-to-prev-buffer' and `switch-to-next-buffer'.

;; `prev-buffers' consists of <buffer, window-start, window-point>
;; triples.  The entries on this list are ordered by the time their
;; buffer has been removed from the window, the most recently removed
;; buffer's entry being first.  The window-start and window-point
;; components are `window-start' and `window-point' at the time the
;; buffer was removed from the window which implies that the entry must
;; be added when `set-window-buffer' removes the buffer from the window.

;; `next-buffers' is the list of buffers that have been replaced
;; recently by `switch-to-prev-buffer'.  These buffers are the least
;; preferred candidates of `switch-to-prev-buffer' and the preferred
;; candidates of `switch-to-next-buffer' to switch to.  This list is
;; reset to nil by any action changing the window's buffer with the
;; exception of `switch-to-prev-buffer' and `switch-to-next-buffer'.
;; `switch-to-prev-buffer' pushes the buffer it just replaced on it,
;; `switch-to-next-buffer' pops the last pushed buffer from it.

;; Both `prev-buffers' and `next-buffers' may reference killed buffers
;; if such a buffer was killed while the window was hidden within a
;; window configuration.  Such killed buffers get removed whenever
;; `switch-to-prev-buffer' or `switch-to-next-buffer' encounter them.

;; The following function is called by `set-window-buffer' _before_ it
;; replaces the buffer of the argument window with the new buffer.
(defun record-window-buffer (&optional window)
  "Record WINDOW's buffer.
WINDOW must be a live window and defaults to the selected one."
  (let* ((window (normalize-live-window window))
	 (buffer (window-buffer window))
	 (entry (assq buffer (window-prev-buffers window))))
    ;; Reset WINDOW's next buffers.  If needed, they are resurrected by
    ;; `switch-to-prev-buffer' and `switch-to-next-buffer'.
    (set-window-next-buffers window nil)

    (when entry
      ;; Remove all entries for BUFFER from WINDOW's previous buffers.
      (set-window-prev-buffers
       window (assq-delete-all buffer (window-prev-buffers window))))

    ;; Don't record insignificant buffers.
    (unless (eq (aref (buffer-name buffer) 0) ?\s)
      ;; Add an entry for buffer to WINDOW's previous buffers.
      (with-current-buffer buffer
	(let ((start (window-start window))
	      (point (window-point window)))
	  (setq entry
		(cons buffer
		      (if entry
			  ;; We have an entry, update marker positions.
			  (list (set-marker (nth 1 entry) start)
				(set-marker (nth 2 entry) point))
			;; Make new markers.
			(list (copy-marker start)
			      (copy-marker point)))))

	  (set-window-prev-buffers
	   window (cons entry (window-prev-buffers window))))))))

(defun unrecord-window-buffer (&optional window buffer)
  "Unrecord BUFFER in WINDOW.
WINDOW must be a live window and defaults to the selected one.
BUFFER must be a live buffer and defaults to the buffer of
WINDOW."
  (let* ((window (normalize-live-window window))
	 (buffer (or buffer (window-buffer window))))
    (set-window-prev-buffers
     window (assq-delete-all buffer (window-prev-buffers window)))
    (set-window-next-buffers
     window (delq buffer (window-next-buffers window)))))

(defun set-window-buffer-start-and-point (window buffer &optional start point)
  "Set WINDOW's buffer to BUFFER.
Optional argument START non-nil means set WINDOW's start position
to START.  Optional argument POINT non-nil means set WINDOW's
point to POINT.  If WINDOW is selected this also sets BUFFER's
`point' to POINT.  If WINDOW is selected and the buffer it showed
before was current this also makes BUFFER the current buffer."
  (let ((selected (eq window (selected-window)))
	(current (eq (window-buffer window) (current-buffer))))
    (set-window-buffer window buffer)
    (when (and selected current)
      (set-buffer buffer))
    (when start
      (set-window-start window start))
    (when point
      (if selected
	  (with-current-buffer buffer
	    (goto-char point))
	(set-window-point window point)))))

(defun switch-to-prev-buffer (&optional window bury-or-kill)
  "In WINDOW switch to previous buffer.
WINDOW must be a live window and defaults to the selected one.

Optional argument BURY-OR-KILL non-nil means the buffer currently
shown in WINDOW is about to be buried or killed and consequently
shall not be switched to in future invocations of this command."
  (interactive)
  (let* ((window (normalize-live-window window))
	 (old-buffer (window-buffer window))
	 ;; Save this since it's destroyed by `set-window-buffer'.
	 (next-buffers (window-next-buffers window))
	 entry new-buffer killed-buffers deletable visible)
    (cond
     ;; When BURY-OR-KILL is non-nil, there's no previous buffer for
     ;; this window, and we can delete the window (or the frame) do
     ;; that.
     ((and bury-or-kill
	   (or (not (window-prev-buffers window))
	       (and (eq (caar (window-prev-buffers window)) old-buffer)
		    (not (cdr (car (window-prev-buffers window))))))
	   (setq deletable (window-deletable-p window)))
      (if (eq deletable 'frame)
	  (delete-frame (window-frame window))
	(delete-window window)))
     ((window-dedicated-p window)
      (error "Window %s is dedicated to buffer %s" window old-buffer)))

    (unless deletable
      (catch 'found
	;; Scan WINDOW's previous buffers first, skipping entries of next
	;; buffers.
	(dolist (entry (window-prev-buffers window))
	  (when (and (setq new-buffer (car entry))
		     (or (buffer-live-p new-buffer)
			 (not (setq killed-buffers
				    (cons new-buffer killed-buffers))))
		     (not (eq new-buffer old-buffer))
		     (or bury-or-kill
			 (not (memq new-buffer next-buffers))))
	    (set-window-buffer-start-and-point
	     window new-buffer (nth 1 entry) (nth 2 entry))
	    (throw 'found t)))
	;; Scan reverted buffer list of WINDOW's frame next, skipping
	;; entries of next buffers.  Note that when we bury or kill a
	;; buffer we don't reverse the global buffer list to avoid showing
	;; a buried buffer instead.  Otherwise, we must reverse the global
	;; buffer list in order to make sure that switching to the
	;; previous/next buffer traverse it in opposite directions.
	(dolist (buffer (if bury-or-kill
			    (buffer-list (window-frame window))
			  (nreverse (buffer-list (window-frame window)))))
	  (when (and (buffer-live-p buffer)
		     (not (eq buffer old-buffer))
		     (not (eq (aref (buffer-name buffer) 0) ?\s))
		     (or bury-or-kill (not (memq buffer next-buffers))))
	    (if (get-buffer-window buffer)
		;; Try to avoid showing a buffer visible in some other window.
		(setq visible buffer)
	    (setq new-buffer buffer)
	    (set-window-buffer-start-and-point window new-buffer)
	    (throw 'found t))))
	(unless bury-or-kill
	  ;; Scan reverted next buffers last (must not use nreverse
	  ;; here!).
	  (dolist (buffer (reverse next-buffers))
	    ;; Actually, buffer _must_ be live here since otherwise it
	    ;; would have been caught in the scan of previous buffers.
	    (when (and (or (buffer-live-p buffer)
			   (not (setq killed-buffers
				      (cons buffer killed-buffers))))
		       (not (eq buffer old-buffer))
		       (setq entry (assq buffer (window-prev-buffers window))))
	      (setq new-buffer buffer)
	      (set-window-buffer-start-and-point
	       window new-buffer (nth 1 entry) (nth 2 entry))
	      (throw 'found t))))

	;; Show a buffer visible in another window.
	(when visible
	  (setq new-buffer visible)
	  (set-window-buffer-start-and-point window new-buffer)))

      (if bury-or-kill
	  ;; Remove `old-buffer' from WINDOW's previous and (restored list
	  ;; of) next buffers.
	  (progn
	    (set-window-prev-buffers
	     window (assq-delete-all old-buffer (window-prev-buffers window)))
	    (set-window-next-buffers window (delq old-buffer next-buffers)))
	;; Move `old-buffer' to head of WINDOW's restored list of next
	;; buffers.
	(set-window-next-buffers
	 window (cons old-buffer (delq old-buffer next-buffers)))))

    ;; Remove killed buffers from WINDOW's previous and next buffers.
    (when killed-buffers
      (dolist (buffer killed-buffers)
	(set-window-prev-buffers
	 window (assq-delete-all buffer (window-prev-buffers window)))
	(set-window-next-buffers
	 window (delq buffer (window-next-buffers window)))))

    ;; Return new-buffer.
    new-buffer))

(defun switch-to-next-buffer (&optional window)
  "In WINDOW switch to next buffer.
WINDOW must be a live window and defaults to the selected one."
  (interactive)
  (let* ((window (normalize-live-window window))
	 (old-buffer (window-buffer window))
	 (next-buffers (window-next-buffers window))
	 new-buffer entry killed-buffers visible)
    (when (window-dedicated-p window)
      (error "Window %s is dedicated to buffer %s" window old-buffer))

    (catch 'found
      ;; Scan WINDOW's next buffers first.
      (dolist (buffer next-buffers)
	(when (and (or (buffer-live-p buffer)
		       (not (setq killed-buffers
				  (cons buffer killed-buffers))))
		   (not (eq buffer old-buffer))
		   (setq entry (assq buffer (window-prev-buffers window))))
	  (setq new-buffer buffer)
	  (set-window-buffer-start-and-point
	   window new-buffer (nth 1 entry) (nth 2 entry))
	  (throw 'found t)))
      ;; Scan the buffer list of WINDOW's frame next, skipping previous
      ;; buffers entries.
      (dolist (buffer (buffer-list (window-frame window)))
	(when (and (buffer-live-p buffer) (not (eq buffer old-buffer))
		   (not (eq (aref (buffer-name buffer) 0) ?\s))
		   (not (assq buffer (window-prev-buffers window))))
	  (if (get-buffer-window buffer)
	      ;; Try to avoid showing a buffer visible in some other window.
	      (setq visible buffer)
	    (setq new-buffer buffer)
	    (set-window-buffer-start-and-point window new-buffer)
	    (throw 'found t))))
      ;; Scan WINDOW's reverted previous buffers last (must not use
      ;; nreverse here!)
      (dolist (entry (reverse (window-prev-buffers window)))
	(when (and (setq new-buffer (car entry))
		   (or (buffer-live-p new-buffer)
		       (not (setq killed-buffers
				  (cons new-buffer killed-buffers))))
		   (not (eq new-buffer old-buffer)))
	  (set-window-buffer-start-and-point
	   window new-buffer (nth 1 entry) (nth 2 entry))
	  (throw 'found t)))

      ;; Show a buffer visible in another window.
      (when visible
	(setq new-buffer visible)
	(set-window-buffer-start-and-point window new-buffer)))

    ;; Remove `new-buffer' from and restore WINDOW's next buffers.
    (set-window-next-buffers window (delq new-buffer next-buffers))

    ;; Remove killed buffers from WINDOW's previous and next buffers.
    (when killed-buffers
      (dolist (buffer killed-buffers)
	(set-window-prev-buffers
	 window (assq-delete-all buffer (window-prev-buffers window)))
	(set-window-next-buffers
	 window (delq buffer (window-next-buffers window)))))

    ;; Return new-buffer.
    new-buffer))

(defun get-next-valid-buffer (list &optional buffer visible-ok frame)
  "Search LIST for a valid buffer to display in FRAME.
Return nil when all buffers in LIST are undesirable for display,
otherwise return the first suitable buffer in LIST.

Buffers not visible in windows are preferred to visible buffers,
unless VISIBLE-OK is non-nil.
If the optional argument FRAME is nil, it defaults to the selected frame.
If BUFFER is non-nil, ignore occurrences of that buffer in LIST."
  ;; This logic is more or less copied from other-buffer.
  (setq frame (or frame (selected-frame)))
  (let ((pred (frame-parameter frame 'buffer-predicate))
	found buf)
    (while (and (not found) list)
      (setq buf (car list))
      (if (and (not (eq buffer buf))
	       (buffer-live-p buf)
	       (or (null pred) (funcall pred buf))
	       (not (eq (aref (buffer-name buf) 0) ?\s))
	       (or visible-ok (null (get-buffer-window buf 'visible))))
	  (setq found buf)
	(setq list (cdr list))))
    (car list)))

(defun last-buffer (&optional buffer visible-ok frame)
  "Return the last buffer in FRAME's buffer list.
If BUFFER is the last buffer, return the preceding buffer
instead.  Buffers not visible in windows are preferred to visible
buffers, unless optional argument VISIBLE-OK is non-nil.
Optional third argument FRAME nil or omitted means use the
selected frame's buffer list.  If no such buffer exists, return
the buffer `*scratch*', creating it if necessary."
  (setq frame (or frame (selected-frame)))
  (or (get-next-valid-buffer (nreverse (buffer-list frame))
 			     buffer visible-ok frame)
      (get-buffer "*scratch*")
      (let ((scratch (get-buffer-create "*scratch*")))
	(set-buffer-major-mode scratch)
	scratch)))

(defun bury-buffer (&optional buffer-or-name)
  "Put BUFFER-OR-NAME at the end of the list of all buffers.
There it is the least likely candidate for `other-buffer' to
return; thus, the least likely buffer for \\[switch-to-buffer] to
select by default.

You can specify a buffer name as BUFFER-OR-NAME, or an actual
buffer object.  If BUFFER-OR-NAME is nil or omitted, bury the
current buffer.  Also, if BUFFER-OR-NAME is nil or omitted,
remove the current buffer from the selected window if it is
displayed there."
  (interactive)
  (let* ((buffer (normalize-live-buffer buffer-or-name)))
    ;; If `buffer-or-name' is not on the selected frame we unrecord it
    ;; although it's not "here" (call it a feature).
    (unrecord-buffer buffer)
    ;; Handle case where `buffer-or-name' is nil and the current buffer
    ;; is shown in the selected window.
    (cond
     ((or buffer-or-name (not (eq buffer (window-buffer)))))
     ((not (window-dedicated-p))
      (switch-to-prev-buffer nil 'bury))
     ((frame-root-window-p (selected-window))
      (iconify-frame (window-frame (selected-window))))
     ((window-deletable-p)
      (delete-window)))
    ;; Always return nil.
    nil))

(defun unbury-buffer ()
  "Switch to the last buffer in the buffer list."
  (interactive)
  (switch-to-buffer (last-buffer)))

(defun next-buffer ()
  "In selected window switch to next buffer."
  (interactive)
  (switch-to-next-buffer))

(defun previous-buffer ()
  "In selected window switch to previous buffer."
  (interactive)
  (switch-to-prev-buffer))

(defun delete-windows-on (&optional buffer-or-name frame)
  "Delete all windows showing BUFFER-OR-NAME.
BUFFER-OR-NAME may be a buffer or the name of an existing buffer
and defaults to the current buffer.

The following non-nil values of the optional argument FRAME
have special meanings:

- t means consider all windows on the selected frame only.

- `visible' means consider all windows on all visible frames.

- 0 (the number zero) means consider all windows on all visible
    and iconified frames.

- A frame means consider all windows on that frame only.

Any other value of FRAME means consider all windows on all
frames.

When a window showing BUFFER-OR-NAME is dedicated and the only
window of its frame, that frame is deleted when there are other
frames left."
  (interactive "BDelete windows on (buffer):\nP")
  (let ((buffer (normalize-live-buffer buffer-or-name))
	;; Handle the "inverted" meaning of the FRAME argument wrt other
	;; `window-list-1' based function.
	(all-frames (cond ((not frame) t) ((eq frame t) nil) (t frame))))
    (dolist (window (window-list-1 nil nil all-frames))
      (if (eq (window-buffer window) buffer)
	  (let ((deletable (window-deletable-p window)))
	    (cond
	     ((eq deletable 'frame)
	      ;; Delete frame.
	      (delete-frame (window-frame window)))
	     (deletable
	      ;; Delete window only.
	      (delete-window window))
	     (t
	      ;; In window switch to previous buffer.
	      (set-window-dedicated-p window nil)
	      (switch-to-prev-buffer window 'bury))))
	;; If a window doesn't show BUFFER, unrecord it nevertheless.
	(unrecord-window-buffer window buffer)))))

;;; (defun delete-buffer-window (&optional buffer-or-name frames)
;;;   .... WRITE THIS

(defun replace-buffer-in-windows (&optional buffer-or-name)
  "Replace BUFFER-OR-NAME with some other buffer in all windows showing it.
BUFFER-OR-NAME may be a buffer or the name of an existing buffer
and defaults to the current buffer.

When a window showing BUFFER-OR-NAME is either dedicated, or the
window has no previous buffer, that window is deleted.  If that
window is the only window on its frame, the frame is deleted too
when there are other frames left.  If there are no other frames
left, some other buffer is displayed in that window.

This function removes the buffer denoted by BUFFER-OR-NAME from
all window-local buffer lists."
  (let ((buffer (normalize-live-buffer buffer-or-name)))
    (dolist (window (window-list-1 nil nil t))
      (if (eq (window-buffer window) buffer)
	  (let ((deletable (window-deletable-p window)))
	    (cond
	     ((eq deletable 'frame)
	      ;; Delete frame.
	      (delete-frame (window-frame window)))
	     ((and (window-dedicated-p window) deletable)
	      ;; Delete window.
	      (delete-window window))
	     (t
	      ;; Switch to another buffer in window.
	      (set-window-dedicated-p window nil)
	      (switch-to-prev-buffer window 'kill))))
	;; Unrecord BUFFER in WINDOW.
	(unrecord-window-buffer window buffer)))))

(defun quit-restore-window (&optional window kill)
  "Quit WINDOW in some way.
WINDOW must be a live window and defaults to the selected window.
Return nil.

According to information stored in WINDOW's `quit-restore' window
parameter either \(1) delete WINDOW and its frame, \(2) delete
WINDOW, \(3) restore the buffer previously displayed in WINDOW,
or \(4) make WINDOW display some other buffer than the present
one.  If non-nil, reset `quit-restore' parameter to nil.

Optional argument KILL non-nil means in addition kill WINDOW's
buffer.  If KILL is nil, put WINDOW's buffer at the end of the
buffer list.  Interactively, KILL is the prefix argument."
  (interactive "i\nP")
  (setq window (normalize-live-window window))
  (let ((buffer (window-buffer window))
	(quit-restore (window-parameter window 'quit-restore))
	deletable)
    (cond
     ((and (or (and (memq (car-safe quit-restore) '(new-window new-frame))
		    ;; Check that WINDOW's buffer is still the same.
		    (eq (window-buffer window) (nth 1 quit-restore)))
	       (window-dedicated-p window))
	   (setq deletable (window-deletable-p window)))
      ;; WINDOW can be deleted.
      (unrecord-buffer buffer)
      (if (eq deletable 'frame)
	  ;; WINDOW's frame can be deleted.
	  (delete-frame (window-frame window))
	;; Just delete WINDOW.
	(delete-window window))
      ;; If the previously selected window is still alive, select it.
      (when (window-live-p (nth 2 quit-restore))
	(select-window (nth 2 quit-restore))))
     ((and (buffer-live-p (nth 0 quit-restore))
	   ;; The buffer currently shown in WINDOW must still be the
	   ;; buffer shown when its `quit-restore' parameter was created
	   ;; in the first place.  Leave WINDOW's quit-restore parameter
	   ;; alone, it can be reused later.
	   (eq (window-buffer window) (nth 3 quit-restore)))
      ;; Unrecord buffer.
      (unrecord-buffer buffer)
      (unrecord-window-buffer window buffer)
      ;; Display buffer stored in the quit-restore parameter.
      (set-window-dedicated-p window nil)
      (set-window-buffer window (nth 0 quit-restore))
      (set-window-start window (nth 1 quit-restore))
      (set-window-point window (nth 2 quit-restore))
      (unless (= (nth 4 quit-restore) (window-total-size window))
	(resize-window
	 window (- (nth 4 quit-restore) (window-total-size window))))
      (set-window-parameter window 'quit-restore nil)
      (when (window-live-p (nth 5 quit-restore))
	(select-window (nth 5 quit-restore))))
     (t
      ;; Otherwise, show another buffer in WINDOW and reset the
      ;; quit-restore parameter.
      (set-window-parameter window 'quit-restore nil)
      (unrecord-buffer buffer)
      (switch-to-prev-buffer window 'bury-or-kill)))

    ;; Kill WINDOW's old-buffer if requested
    (when kill (kill-buffer buffer))
    nil))

;;; Splitting windows.
(defsubst window-split-min-size (&optional horflag)
  "Return minimum height of any window.
Optional argument HORFLAG non-nil means return minimum width."
  (if horflag
      (max window-min-width window-safe-min-width)
    (max window-min-height window-safe-min-height)))

(defun split-window (&optional window size horizontal)
  "Create a new window adjacent to WINDOW.
WINDOW can be any window and defaults to the selected one.  If
WINDOW was selected before invoking this function, it remains
selected.  Return the new window which is always a live window.

Optional argument SIZE a positive number means make WINDOW SIZE
lines/columns tall.  If SIZE is negative, make the new window
-SIZE lines/columns tall.  If and only if SIZE is non-nil, its
absolute value can be less than `window-min-height' or
`window-min-width'; so this command can make a new window as
small as one line or two columns.  SIZE defaults to half of
WINDOW's size.  The variable `window-splits' determines whether
the size of other windows is affected by this function.
Interactively, SIZE is the prefix argument.

Optional third argument HORIZONTAL nil (or `below') specifies
that the new window shall be located below WINDOW.  HORIZONTAL
`above' means the new window shall be located above WINDOW.  In
both cases SIZE specifies the new number of lines for WINDOW \(or
the new window if SIZE is negative) including space reserved for
the mode and/or header line.

HORIZONTAL t (or `right') specifies that the new window shall be
located on the right side of WINDOW.  HORIZONTAL `left' means the
new window shall be located on the left of WINDOW.  In both cases
SIZE specifies the new number of columns for WINDOW \(or the new
window provided SIZE is negative) including space reserved for
fringes and the scrollbar or a divider column.  Any other non-nil
value for HORIZONTAL is currently handled like t (or `right').

If WINDOW is part of an atomic window, \"split\" the root of the
atomic window instead.  The new window does not become a member
of the atomic window.  If WINDOW is a die window, signal an
error.

If you split a live window, properties of the new window like
margins and scrollbars are inherited from WINDOW.  If you split
an internal window, these properties as well as the buffer
displayed in the new window are inherited from the window
selected on WINDOW's frame."
  (interactive "i")
  (setq window (normalize-any-window window))
  (let* ((horflag (and horizontal (not (memq horizontal '(below above)))))
	 (frame (window-frame window))
	 (function (window-parameter window 'split-window-function))
	 ;; Rebind this locally since in some cases we do have to nest.
	 (window-nest window-nest)
	 atom-root)
    (window-check frame)
    (catch 'done
      (cond
       ;; Ignore window parameters if `ignore-window-parameters' is t or
       ;; `split-window-function' is t.
       ((or ignore-window-parameters (eq function t)))
       ((functionp function)
	;; The `split-window-function' parameter specifies the function
	;; to call instead.  If this is `ignore', WINDOW won't be split.
	(throw 'done (funcall function window size horizontal)))
       ;; For an atomic window split the entire atomic window instead.
       ((and (window-parameter window 'window-atom)
	     (setq atom-root (window-atom-root window))
	     (not (eq atom-root window)))
	(throw 'done (split-window atom-root size horizontal))))

      (let* ((parent (window-parent window))
	     ;; Size calculations.
	     (parent-size
	      (when parent (window-total-size parent horflag)))
	     ;; Bind `old-size' to the current size of WINDOW and
	     ;; `new-size' to the size of the new window.
	     (old-size (window-total-size window horflag))
	     (resize
	      (and window-splits (not window-nest)
		   ;; Resize makes sense in iso-combinations only.
		   (window-iso-combined-p window horflag)
		   (or (not size) (< size 0)
		       ;; If SIZE is a non-negative integer, we cannot
		       ;; resize, bind `window-nest' to t instead to
		       ;; make sure that subsequent window deletions are
		       ;; handled correctly.
		       (and (setq window-nest t) nil))))
	     (new-size
	      (cond
	       ((not size)
		(max (window-split-min-size horflag)
		     (if resize
			 ;; For a "resize" split try to give the new
			 ;; window a fitting size (which must be at
			 ;; least as large as what we can get in the
			 ;; first place).
			 (min (- parent-size
				 (window-min-size parent horflag))
			      (/ parent-size
				 (1+ (window-iso-combinations parent horflag))))
		       ;; Else try to give the new window half the size
		       ;; of WINDOW (plus an eventual odd line).
		       (+ (/ old-size 2) (% old-size 2)))))
	       ((>= size 0)
		;; SIZE non-negative specifies the new size of WINDOW.

		;; Note: Specifying a non-negative SIZE is practically
		;; always done to have a workaround for making the new
		;; window appear above or on the left of the new window
		;; (the ispell window is a typical example of that).  In
		;; all these cases the HORIZONTAL argument should be set
		;; to 'above or 'left in order to support the 'resize
		;; option.
		(- old-size size))
	       (t
		;; SIZE negative specifies the size of the new window.
		(- size))))
	     (root (window-parameter window 'root))
	     (window-side (window-parameter window 'window-side)))
	;; Check window types and handle `window-nest' with sides.
	(when (and window-side
		   (or (not parent)
		       (not (window-parameter parent 'window-side))))
	  ;; A side root window.  Make sure a new parent gets created.
	  ;; Reset `resize' to nil too.
	  (setq window-nest t)
	  (setq resize nil))

	;; Check the sizes.
	(cond
	 ((not size)
	  (cond
	   (resize
	    ;; Size unspecified, resizing.
	    (when (and (not (window-sizable-p parent (- new-size) horflag))
		      ;; Try agin with minimum acceptable size.
		      (setq new-size
			    (max new-size
				 (window-split-min-size horflag)))
		      (not (window-sizable-p parent (- new-size) horflag)))
	      (error "Cannot resize %s" parent)))
	   ((> (+ new-size (window-min-size window horflag)) old-size)
	    ;; Size unspecified, no resizing.
	    (error "Cannot resize %s" window))))
	 ((and (>= size 0)
	       (or (>= size old-size)
		   (< new-size (if horflag
				   window-safe-min-width
				 window-safe-min-width))))
	  ;; Size specified as new size of old window.  If the new size
	  ;; is larger than the old size or the size of the new window
	  ;; would be less than the safe minimum signal an error.
	  (error "Cannot resize %s" window))
	 (resize
	  ;; Size specified, resizing.
	  (unless (window-sizable-p parent (- new-size) horflag)
	    ;; If we cannot resize the parent give up.
	    (error "Cannot resize %s" parent)))
	 ((or (< new-size
		 (if horflag window-safe-min-width window-safe-min-height))
	      (< (- old-size new-size)
		 (if horflag window-safe-min-width window-safe-min-height)))
	  (error "Cannot resize %s" window)))

	(resize-window-reset frame horflag)
	(cond
	 (resize
	  ;; Try to get space from OLD's siblings.  We could go "up" and
	  ;; try getting additional space from surrounding windows but we
	  ;; won't be able to return space to those windows when we delete
	  ;; the one we create here.  Hence we do not go up.
	  (resize-subwindows parent (- new-size) horflag)
	  (let* ((parent-size (window-total-size parent horflag))
		 (sub (window-child parent)))
	    ;; Assign new normal sizes.
	    (while sub
	      (resize-window-normal
	       sub (/ (* (float (window-normal-size sub horflag))
			 (- parent-size new-size))
		      parent-size))
	      (setq sub (window-right sub)))))
	 (window-nest
	  ;; Get entire space from WINDOW making sure that a new parent
	  ;; windows gets created.
	  (resize-window-total window (- old-size new-size))
	  (resize-this-window window (- new-size) horflag)
	  (resize-window-normal
	   window (/ (float (window-new-total-size window)) old-size)))
	 (t
	  ;; Get entire space from WINDOW making a new parent window only
	  ;; if we need one.
	  (resize-window-total window (- old-size new-size))
	  (resize-this-window window (- new-size) horflag)
	  (resize-window-normal
	   window (/ (float (window-new-total-size window))
		     (window-total-size (window-parent window) horflag)))))

	(let* ((new (split-window-internal window new-size horizontal))
	       (new-parent (window-parent new)))
	  (when window-side
	    ;; Inherit window-side parameters, if necessary.
	    (unless (eq parent new-parent)
	      (set-window-parameter new-parent 'window-side window-side))
	    (set-window-parameter new 'window-side window-side))

	  (run-window-configuration-change-hook frame)
	  (window-check frame)
	  new)))))

;; I think this should be the default; I think people will prefer it--rms.
(defcustom split-window-keep-point t
  "If non-nil, \\[split-window-vertically] keeps the original point \
in both children.
This is often more convenient for editing.
If nil, adjust point in each of the two windows to minimize redisplay.
This is convenient on slow terminals, but point can move strangely.

This option applies only to `split-window-vertically' and
functions that call it.  `split-window' always keeps the original
point in both children."
  :type 'boolean
  :group 'windows)

(defun split-window-vertically (&optional size)
  "Split selected window into two windows, one above the other.
The upper window gets SIZE lines and the lower one gets the rest.
SIZE negative means the lower window gets -SIZE lines and the
upper one the rest.  With no argument, split windows equally or
close to it.  Both windows display the same buffer, now current.

If the variable `split-window-keep-point' is non-nil, both new
windows will get the same value of point as the selected window.
This is often more convenient for editing.  The upper window is
the selected window.

Otherwise, we choose window starts so as to minimize the amount of
redisplay; this is convenient on slow terminals.  The new selected
window is the one that the current value of point appears in.  The
value of point can change if the text around point is hidden by the
new mode line.

Regardless of the value of `split-window-keep-point', the upper
window is the original one and the return value is the new, lower
window."
  (interactive "P")
  (let ((old-window (selected-window))
	(old-point (point))
	(size (and size (prefix-numeric-value size)))
        moved-by-window-height moved new-window bottom)
    (when (and size (< size 0) (< (- size) window-min-height))
      ;; `split-window' would not signal an error here.
      (error "Size of new window too small"))
    (setq new-window (split-window nil size))
    (unless split-window-keep-point
      (with-current-buffer (window-buffer)
	(goto-char (window-start))
	(setq moved (vertical-motion (window-height)))
	(set-window-start new-window (point))
	(when (> (point) (window-point new-window))
	  (set-window-point new-window (point)))
	(when (= moved (window-height))
	  (setq moved-by-window-height t)
	  (vertical-motion -1))
	(setq bottom (point)))
      (and moved-by-window-height
	   (<= bottom (point))
	   (set-window-point old-window (1- bottom)))
      (and moved-by-window-height
	   (<= (window-start new-window) old-point)
	   (set-window-point new-window old-point)
	   (select-window new-window)))
    ;; Always copy quit-restore parameter in interactive use.
    (let ((quit-restore (window-parameter old-window 'quit-restore)))
      (when quit-restore
	(set-window-parameter new-window 'quit-restore quit-restore)))
    new-window))

(defun split-window-horizontally (&optional size)
  "Split selected window into two windows side by side.
The selected window becomes the left one and gets SIZE columns.
SIZE negative means the right window gets -SIZE lines.

SIZE includes the width of the window's scroll bar; if there are
no scroll bars, it includes the width of the divider column to
the window's right, if any.  SIZE omitted or nil means split
window equally.

The selected window remains selected.  Return the new window."
  (interactive "P")
  (let ((old-window (selected-window))
	(size (and size (prefix-numeric-value size)))
	new-window)
    (when (and size (< size 0) (< (- size) window-min-width))
      ;; `split-window' would not signal an error here.
      (error "Size of new window too small"))
    (setq new-window (split-window nil size t))
    ;; Always copy quit-restore parameter in interactive use.
    (let ((quit-restore (window-parameter old-window 'quit-restore)))
      (when quit-restore
	(set-window-parameter new-window 'quit-restore quit-restore)))
    new-window))

;;; Balancing windows.
(defun balance-windows (&optional window-or-frame)
  "Balance the sizes of subwindows of WINDOW-OR-FRAME.
WINDOW-OR-FRAME is optional and defaults to the selected frame.
If WINDOW-OR-FRAME denotes a frame, balance the sizes of all
subwindows of that frame's root window.  If WINDOW-OR-FRAME
denots a window, balance the sizes of all subwindows of that
window."
  (interactive)
  (let* ((window
	  (cond
	   ((or (not window-or-frame)
		(frame-live-p window-or-frame))
	    (frame-root-window window-or-frame))
	   ((or (window-live-p window-or-frame)
		(window-child window-or-frame))
	    window-or-frame)
	   (t
	    (error "Not a window or frame %s" window-or-frame))))
	 (frame (window-frame window)))
    ;; Balance vertically.
    (resize-window-reset (window-frame window))
    (balance-windows-1 window)
    (resize-window-apply frame)
    ;; Balance horizontally.
    (resize-window-reset (window-frame window) t)
    (balance-windows-1 window t)
    (resize-window-apply frame t)))

(defun balance-windows-1 (window &optional horizontal)
  "Subroutine of `balance-windows'."
  (if (window-child window)
      (let ((sub (window-child window)))
	(if (window-iso-combined-p sub horizontal)
	    (balance-windows-2 window horizontal)
	  (let ((size (window-new-total-size window)))
	    (while sub
	      (resize-window-total sub size) 
	      (balance-windows-1 sub horizontal)
	      (setq sub (window-right sub))))))))

(defun balance-windows-2 (window horizontal)
  "Subroutine of `balance-windows-1'.
WINDOW must be an iso-combination."
  (let* ((first (window-child window))
	 (sub first)
	 (number-of-children 0)
	 (parent-size (window-new-total-size window))
	 (total-sum parent-size)
	 found failed size sub-total sub-delta sub-amount rest)
    (while sub
      (setq number-of-children (1+ number-of-children))
      (when (window-size-fixed-p sub horizontal)
	(setq total-sum
	      (- total-sum (window-total-size sub horizontal)))
	(resize-window-normal sub 'ignore))
      (setq sub (window-right sub)))

    (setq failed t)
    (while (and failed (> number-of-children 0))
      (setq size (/ total-sum number-of-children))
      (setq failed nil)
      (setq sub first)
      (while (and sub (not failed))
	;; Ignore subwindows that should be ignored or are stuck.
	(unless (resize-subwindows-skip-p sub)
	  (setq found t)
	  (setq sub-total (window-total-size sub horizontal))
	  (setq sub-delta (- size sub-total))
	  (setq sub-amount
		(window-sizable sub sub-delta horizontal))
	  ;; Register the new total size for this subwindow.
	  (resize-window-total sub (+ sub-total sub-amount))
	  (unless (= sub-amount sub-delta)
	    (setq total-sum (- total-sum sub-total sub-amount))
	    (setq number-of-children (1- number-of-children))
	    ;; We failed and need a new round.
	    (setq failed t)
	    (resize-window-normal sub 'skip)))
	(setq sub (window-right sub))))

    (setq rest (% total-sum number-of-children))
    ;; Fix rounding by trying to enlarge non-stuck windows by one line
    ;; (column) until `rest' is zero.
    (setq sub first)
    (while (and sub (> rest 0))
      (unless (resize-subwindows-skip-p window)
	(resize-window-total sub 1 t)
	(setq rest (1- rest)))
      (setq sub (window-right sub)))

    ;; Fix rounding by trying to enlarge stuck windows by one line
    ;; (column) until `rest' equals zero.
    (setq sub first)
    (while (and sub (> rest 0))
      (unless (eq (window-new-normal-size sub) 'ignore)
	(resize-window-total sub 1 t)
	(setq rest (1- rest)))
      (setq sub (window-right sub)))

    (setq sub first)
    (while sub
      ;; Record new normal sizes.
      (resize-window-normal
       sub (/ (if (eq (window-new-normal-size sub) 'ignore)
		  (window-total-size sub horizontal)
		(window-new-total-size sub))
	      (float parent-size)))
      ;; Recursively balance each subwindow's subwindows.
      (balance-windows-1 sub horizontal)
      (setq sub (window-right sub)))))

(defun window-fixed-size-p (&optional window direction)
  "Return t if WINDOW cannot be resized in DIRECTION.
WINDOW defaults to the selected window.  DIRECTION can be
nil (i.e. any), `height' or `width'."
  (with-current-buffer (window-buffer window)
    (when (and (boundp 'window-size-fixed) window-size-fixed)
      (not (and direction
		(member (cons direction window-size-fixed)
			'((height . width) (width . height))))))))

;;; A different solution to balance-windows.
(defvar window-area-factor 1
  "Factor by which the window area should be over-estimated.
This is used by `balance-windows-area'.
Changing this globally has no effect.")
(make-variable-buffer-local 'window-area-factor)

(defun balance-windows-area-adjust (window delta horizontal)
  "Wrapper around `resize-window' with error checking.
Arguments WINDOW, DELTA and HORIZONTAL are passed on to that function."
  ;; `resize-window' may fail if delta is too large.
  (while (>= (abs delta) 1)
    (condition-case err
        (progn
          (resize-window window delta horizontal)
          (setq delta 0))
      (error
       ;;(message "adjust: %s" (error-message-string err))
       (setq delta (/ delta 2))))))

(defun balance-windows-area ()
  "Make all visible windows the same area (approximately).
See also `window-area-factor' to change the relative size of
specific buffers."
  (interactive)
  (let* ((unchanged 0) (carry 0) (round 0)
         ;; Remove fixed-size windows.
         (wins (delq nil (mapcar (lambda (win)
                                   (if (not (window-fixed-size-p win)) win))
                                 (window-list nil 'nomini))))
         (changelog nil)
         next)
    ;; Resizing a window changes the size of surrounding windows in complex
    ;; ways, so it's difficult to balance them all.  The introduction of
    ;; `adjust-window-trailing-edge' made it a bit easier, but it is still
    ;; very difficult to do.  `balance-window' above takes an off-line
    ;; approach: get the whole window tree, then balance it, then try to
    ;; adjust the windows so they fit the result.
    ;; Here, instead, we take a "local optimization" approach, where we just
    ;; go through all the windows several times until nothing needs to be
    ;; changed.  The main problem with this approach is that it's difficult
    ;; to make sure it terminates, so we use some heuristic to try and break
    ;; off infinite loops.
    ;; After a round without any change, we allow a second, to give a chance
    ;; to the carry to propagate a minor imbalance from the end back to
    ;; the beginning.
    (while (< unchanged 2)
      ;; (message "New round")
      (setq unchanged (1+ unchanged) round (1+ round))
      (dolist (win wins)
        (setq next win)
        (while (progn (setq next (next-window next))
                      (window-fixed-size-p next)))
        ;; (assert (eq next (or (cadr (member win wins)) (car wins))))
        (let* ((horiz
                (< (car (window-edges win)) (car (window-edges next))))
               (areadiff (/ (- (* (window-height next) (window-width next)
                                  (buffer-local-value 'window-area-factor
                                                      (window-buffer next)))
                               (* (window-height win) (window-width win)
                                  (buffer-local-value 'window-area-factor
                                                      (window-buffer win))))
                            (max (buffer-local-value 'window-area-factor
                                                     (window-buffer win))
                                 (buffer-local-value 'window-area-factor
                                                     (window-buffer next)))))
               (edgesize (if horiz
                             (+ (window-height win) (window-height next))
                           (+ (window-width win) (window-width next))))
               (diff (/ areadiff edgesize)))
          (when (zerop diff)
            ;; Maybe diff is actually closer to 1 than to 0.
            (setq diff (/ (* 3 areadiff) (* 2 edgesize))))
          (when (and (zerop diff) (not (zerop areadiff)))
            (setq diff (/ (+ areadiff carry) edgesize))
            ;; Change things smoothly.
            (if (or (> diff 1) (< diff -1)) (setq diff (/ diff 2))))
          (if (zerop diff)
              ;; Make sure negligible differences don't accumulate to
              ;; become significant.
              (setq carry (+ carry areadiff))
	    ;; This used `adjust-window-trailing-edge' before and uses
	    ;; `resize-window' now.  Error wrapping is still needed.
	    (balance-windows-area-adjust win diff horiz)
            ;; (sit-for 0.5)
            (let ((change (cons win (window-edges win))))
              ;; If the same change has been seen already for this window,
              ;; we're most likely in an endless loop, so don't count it as
              ;; a change.
              (unless (member change changelog)
                (push change changelog)
                (setq unchanged 0 carry 0)))))))
    ;; We've now basically balanced all the windows.
    ;; But there may be some minor off-by-one imbalance left over,
    ;; so let's do some fine tuning.
    ;; (bw-finetune wins)
    ;; (message "Done in %d rounds" round)
    ))

;;; Window states, how to get them and how to put them in a window.
(defsubst window-list-no-nils (&rest args)
  "Like LIST but do not add nil elements of ARGS."
  (delq nil (apply 'list args)))

(defvar window-state-ignored-parameters '(quit-restore)
  "List of window parameters ignored by `window-state-get'.")

(defun window-state-get-1 (window &optional markers)
  "Helper function for `window-state-get'."
  (let* ((type
	  (cond
	   ((window-vchild window) 'vc)
	   ((window-hchild window) 'hc)
	   (t 'leaf)))
	 (buffer (window-buffer window))
	 (selected (eq window (selected-window)))
	 (head
	  (window-list-no-nils
	   type
	   (unless (window-next window) (cons 'last t))
	   (cons 'clone-number (window-clone-number window))
	   (cons 'total-height (window-total-size window))
	   (cons 'total-width (window-total-size window t))
	   (cons 'normal-height (window-normal-size window))
	   (cons 'normal-width (window-normal-size window t))
	   (cons 'splits (window-splits window))
	   (cons 'nest (window-nest window))
	   (let (list)
	     (dolist (parameter (window-parameters window))
	       (unless (memq (car parameter)
			     window-state-ignored-parameters)
		 (setq list (cons parameter list))))
	     (when list
	       (cons 'parameters list)))
	   (when buffer
	     ;; All buffer related things go in here - make the buffer
	     ;; current when retrieving `point' and `mark'.
	     (with-current-buffer (window-buffer window)
	       (let ((point (if selected (point) (window-point window)))
		     (start (window-start window))
		     (mark (mark)))
		 (window-list-no-nils
		  'buffer (buffer-name buffer)
		  (cons 'selected selected)
		  (when window-size-fixed (cons 'size-fixed window-size-fixed))
		  (cons 'hscroll (window-hscroll window))
		  (cons 'fringes (window-fringes window))
		  (cons 'margins (window-margins window))
		  (cons 'scroll-bars (window-scroll-bars window))
		  (cons 'vscroll (window-vscroll window))
		  (cons 'dedicated (window-dedicated-p window))
		  (cons 'point (if markers (copy-marker point) point))
		  (cons 'start (if markers (copy-marker start) start))
		  (when mark
		    (cons 'mark (if markers (copy-marker mark) mark)))))))))
	 (tail
	  (when (memq type '(vc hc))
	    (let (list)
	      (setq window (window-child window))
	      (while window
		(setq list (cons (window-state-get-1 window markers) list))
		(setq window (window-right window)))
	      (nreverse list)))))
    (append head tail)))

(defun window-state-get (&optional window markers)
  "Return state of WINDOW as a Lisp object.
WINDOW can be any window and defaults to the root window of the
selected frame.

Optional argument MARKERS non-nil means use markers for sampling
positions like `window-point' or `window-start'.  MARKERS should
be non-nil only if the value is used for putting the state back
in the same session (note that markers slow down processing).

The return value can be used as argument for `window-state-put'
to put the state recorded here into an arbitrary window.  The
value can be also stored on disk and read back in a new session."
  (setq window
	(if window
	    (if (window-any-p window)
		window
	      (error "%s is not a live or internal window" window))
	  (frame-root-window)))
  ;; The return value is a cons whose car specifies some constraints on
  ;; the size of WINDOW.  The cdr lists the states of the subwindows of
  ;; WINDOW.
  (cons
   ;; Frame related things would go into a function, say `frame-state',
   ;; calling `window-state-get' to insert the frame's root window.
   (window-list-no-nils
    (cons 'min-height (window-min-size window))
    (cons 'min-width (window-min-size window t))
    (cons 'min-height-ignore (window-min-size window nil t))
    (cons 'min-width-ignore (window-min-size window t t))
    (cons 'min-height-safe (window-min-size window nil 'safe))
    (cons 'min-width-safe (window-min-size window t 'safe))
    ;; These are probably not needed.
    (when (window-size-fixed-p window) (cons 'fixed-height t))
    (when (window-size-fixed-p window t) (cons 'fixed-width t)))
   (window-state-get-1 window markers)))

(defvar window-state-put-list nil
  "Helper variable for `window-state-put'.")

(defun window-state-put-1 (state &optional window ignore totals)
  "Helper function for `window-state-put'."
  (let ((type (car state)))
    (setq state (cdr state))
    (cond
     ((eq type 'leaf)
      ;; For a leaf window just add unprocessed entries to
      ;; `window-state-put-list'.
      (setq window-state-put-list
	    (cons (cons window state) window-state-put-list)))
     ((memq type '(vc hc))
      (let* ((horflag (eq type 'hc))
	     (total (window-total-size window horflag))
	     (first t)
	     size new)
	(dolist (item state)
	  ;; Find the next child window.  WINDOW always points to the
	  ;; real window that we want to fill with what we find here.
	  (when (memq (car item) '(leaf vc hc))
	    (if (assq 'last item)
		;; The last child window.  Below `window-state-put-1'
		;; will put into it whatever ITEM has in store.
		(setq new nil)
	      ;; Not the last child window, prepare for splitting
	      ;; WINDOW.  SIZE is the new (and final) size of the old
	      ;; window.
	      (setq size
		    (if totals
			;; Use total size.
			(cdr (assq (if horflag 'total-width 'total-height) item))
		      ;; Use normalized size and round.
		      (round (* total
				(cdr (assq
				      (if horflag 'normal-width 'normal-height)
				      item))))))

	      ;; Use safe sizes, we try to resize later.
	      (setq size (max size (if horflag
				       window-safe-min-height
				     window-safe-min-width)))

	      (if (window-sizable-p window (- size) horflag 'safe)
		  (let* ((window-nest (assq 'nest item)))
		    ;; We must inherit the nesting, otherwise we might mess
		    ;; up handling of atomic and side window.
		    (setq new (split-window window size horflag)))
		;; Give up if we can't resize window down to safe sizes.
		(error "Cannot resize window %s" window))

	      (when first
		(setq first nil)
		;; When creating the first child window add for parent
		;; unprocessed entries to `window-state-put-list'.
		(setq window-state-put-list
		      (cons (cons (window-parent window) state)
			    window-state-put-list))))

	    ;; Now process the current window (either the one we've just
	    ;; split or the last child of its parent).
	    (window-state-put-1 item window ignore totals)
	    ;; Continue with the last window split off.
	    (setq window new))))))))

(defun window-state-put-2 (ignore)
  "Helper function for `window-state-put'."
  (dolist (item window-state-put-list)
    (let ((window (car item))
	  (clone-number (cdr (assq 'clone-number item)))
	  (splits (cdr (assq 'splits item)))
	  (nest (cdr (assq 'nest item)))
	  (parameters (cdr (assq 'parameters item)))
	  (state (cdr (assq 'buffer item))))
      ;; Put in clone-number.
      (when clone-number (set-window-clone-number window clone-number))
      (when splits (set-window-splits window splits))
      (when nest (set-window-nest window nest))
      ;; Process parameters.
      (when parameters
	(dolist (parameter parameters)
	  (set-window-parameter window (car parameter) (cdr parameter))))
      ;; Process buffer related state.
      (when state
	;; We don't want to raise an error here so we create a buffer if
	;; there's none.
	(set-window-buffer window (get-buffer-create (car state)))
	(with-current-buffer (window-buffer window)
	  (set-window-hscroll window (cdr (assq 'hscroll state)))
	  (apply 'set-window-fringes
		 (cons window (cdr (assq 'fringes state))))
	  (let ((margins (cdr (assq 'margins state))))
	    (set-window-margins window (car margins) (cdr margins)))
	  (let ((scroll-bars (cdr (assq 'scroll-bars state))))
	    (set-window-scroll-bars
	     window (car scroll-bars) (nth 2 scroll-bars) (nth 3 scroll-bars)))
	  (set-window-vscroll window (cdr (assq 'vscroll state)))
	  ;; Adjust vertically.
	  (if (memq window-size-fixed '(t height))
	      ;; A fixed height window, try to restore the original size.
	      (let ((delta (- (cdr (assq 'total-height item))
			      (window-total-height window)))
		    window-size-fixed)
		(when (window-resizable-p window delta)
		  (resize-window window delta)))
	    ;; Else check whether the window is not high enough.
	    (let* ((min-size (window-min-size window nil ignore))
		   (delta (- min-size (window-total-size window))))
	      (when (and (> delta 0)
			 (window-resizable-p window delta nil ignore))
		(resize-window window delta nil ignore))))
	  ;; Adjust horizontally.
	  (if (memq window-size-fixed '(t width))
	      ;; A fixed width window, try to restore the original size.
	      (let ((delta (- (cdr (assq 'total-width item))
			      (window-total-width window)))
		    window-size-fixed)
		(when (window-resizable-p window delta)
		  (resize-window window delta)))
	    ;; Else check whether the window is not wide enough.
	    (let* ((min-size (window-min-size window t ignore))
		   (delta (- min-size (window-total-size window t))))
	      (when (and (> delta 0)
			 (window-resizable-p window delta t ignore))
		(resize-window window delta t ignore))))
	  ;; Set dedicated status.
	  (set-window-dedicated-p window (cdr (assq 'dedicated state)))
	  ;; Install positions (maybe we should do this after all windows
	  ;; have been created and sized).
	  (ignore-errors
	    (set-window-start window (cdr (assq 'start state)))
	    (set-window-point window (cdr (assq 'point state)))
	    ;; I'm not sure whether we should set the mark here, but maybe
	    ;; it can be used.
	    (let ((mark (cdr (assq 'mark state))))
	      (when mark (set-mark mark))))
	  ;; Select window if it's the selected one.
	  (when (cdr (assq 'selected state))
	    (select-window window)))))))

(defun window-state-put (state &optional window ignore)
  "Put window state STATE into WINDOW.
STATE should be the state of a window returned by an earlier
invocation of `window-state-get'.  Optional argument WINDOW must
specify a live window and defaults to the selected one.

Optional argument IGNORE non-nil means ignore minimum window
sizes and fixed size restrictions.  IGNORE equal `safe' means
subwindows can get as small as `window-safe-min-height' and
`window-safe-min-width'."
  (setq window (normalize-live-window window))
  (let* ((frame (window-frame window))
	 (head (car state))
	 ;; We check here (1) whether the total sizes of root window of
	 ;; STATE and that of WINDOW are equal so we can avoid
	 ;; calculating new sizes, and (2) if we do have to resize
	 ;; whether we can do so without violating size restrictions.
	 (totals
	  (and (= (window-total-size window)
		  (cdr (assq 'total-height state)))
	       (= (window-total-size window t)
		  (cdr (assq 'total-width state)))))
	 (min-height (cdr (assq 'min-height head)))
	 (min-width (cdr (assq 'min-width head)))
	 window-splits selected)
    (if (and (not totals)
	     (or (> min-height (window-total-size window))
		 (> min-width (window-total-size window t)))
	     (or (not ignore)
		 (and (setq min-height
			    (cdr (assq 'min-height-ignore head)))
		      (setq min-width
			    (cdr (assq 'min-width-ignore head)))
		      (or (> min-height (window-total-size window))
			  (> min-width (window-total-size window t)))
		      (or (not (eq ignore 'safe))
			  (and (setq min-height
				     (cdr (assq 'min-height-safe head)))
			       (setq min-width
				     (cdr (assq 'min-width-safe head)))
			       (or (> min-height
				      (window-total-size window))
				   (> min-width
				      (window-total-size window t))))))))
	;; The check above might not catch all errors due to rounding
	;; issues - so IGNORE equal 'safe might not always produce the
	;; minimum possible state.  But such configurations hardly make
	;; sense anyway.
	(error "Window %s too small to accomodate state" window)
      (setq state (cdr state))
      (setq window-state-put-list nil)
      ;; Work on the windows of a temporary buffer to make sure that
      ;; splitting proceeds regardless of any buffer local values of
      ;; `window-size-fixed'.  Release that buffer after the buffers of
      ;; all live windows have been set by `window-state-put-2'.
      (with-temp-buffer
	(set-window-buffer window (current-buffer))
	(window-state-put-1 state window nil totals)
	(window-state-put-2 ignore))
      (window-check frame))))

;;; Displaying buffers.
(defgroup display-buffer nil
  "Displaying buffers in windows."
  :version "24.1"
  :group 'windows)

(defconst display-buffer-default-specifiers
  '((reuse-window nil same visible)
    (pop-up-window (largest . nil) (lru . nil))
    (pop-up-frame)
    (pop-up-frame-alist
     (height . 24) (width . 80) (unsplittable . t))
    (reuse-window nil other visible)
    (reuse-window-even-sizes . t))
  "Buffer display default specifiers.
The value specified here is used when no other specifiers have
been specified by the user or the application.  Consult the
documentation of `display-buffer-alist' for a description of
buffer display specifiers.")

(defconst display-buffer-macro-specifiers
  '((same-window
     ;; Use the same window.
     (reuse-window same nil nil))
    (same-frame
     ;; Avoid other frames.
     (reuse-window nil same nil)
     (pop-up-window (largest . nil) (lru . nil))
     (reuse-window nil other nil))
    (other-window
     ;; Avoid selected window.
     (reuse-window other same visible)
     (pop-up-window (largest . nil) (lru . nil))
     (pop-up-frame)
     (reuse-window other other visible))
    (same-frame-other-window
     ;; Avoid other frames and selected window.
     (reuse-window other same nil)
     (pop-up-window (largest . nil) (lru . nil))
     (reuse-window other other nil))
    (other-frame
     ;; Avoid selected frame.
     (reuse-window nil same other)
     (pop-up-frame)
     (reuse-window nil other other))
    (default
      ;; The default specifiers.
      display-buffer-default-specifiers))
  "Buffer display macro specifiers.")

(defcustom display-buffer-alist
  '((((regexp . ".*"))
     reuse-window (reuse-window nil same visible)
     pop-up-window
     (pop-up-window (largest . nil) (lru . nil))
     pop-up-frame
     (pop-up-frame)
     reuse-window (reuse-window nil other visible)
     (reuse-window-even-sizes . t)))
  "List associating buffer identifiers with display specifiers.
The car of each element of this list is built from a set of cons
cells called buffer identifiers.  `display-buffer' shows a buffer
according to the display specifiers in the element's cdr
\(elements are true lists) if at least one of the identifiers
matches the first or third argument of `display-buffer'.  Such a
match occurs in one of the following three cases:

- The car of the buffer identifier is the symbol `name' and its
  cdr is a string equalling the name of the buffer specified by
  the first \(BUFFER-OR-NAME) argument of `display-buffer'.

- The car is the symbol `regexp' and the cdr is a regular
  expression matching the name of the buffer specified by the
  first \(BUFFER-OR-NAME) argument of `display-buffer'.

- The car is the symbol `label' and the cdr is a symbol equalling
  the third \(LABEL) argument of `display-buffer'.

Display specifiers are either symbols, cons cells, or lists.
Five specifiers have been reserved to indicate the basic method
for displaying the buffer: `reuse-window', `pop-up-window',
`pop-up-frame', `use-side-window', and `fun-with-args'.

A list whose car is the symbol `reuse-window' indicates that an
existing window shall be reused for displaying the buffer.  The
second element of this list specifies the window to use and can
be one of the following symbols:

  nil stands for any window.

  `same' stands for the selected window.

  `other' stands for any but the selected window.

The third element specifies whether the buffer shown in a window
that shall be reused must be the same buffer that shall be
displayed or another buffer and can be one of the following:

  nil means to not care about the window's buffer.

  `same' means the window must show the buffer already.

  `other' means the window must not show the buffer yet.

The fourth element specifies the set of frames to search for a
suitable window and can be one of the following:

  nil to reuse a window on the selected frame.

  `visible' to search visible frames only.

  `other' stands for any visible frame but the selected one.

  0 \(the number zero) to search visible and iconified frames.

  t to search arbitrary frames including invisible ones.

If more than one window fits the constraints imposed by these
elements, the least recently used candidate is chosen.  A side
window is never reused unless it already shows the buffer.

The following two specifiers are useful when the method equals
`reuse-window':

- A cons cell whose car is the symbol `reuse-window-even-sizes'
  and whose cdr is non-nil means to even out the sizes of a
  reused window and the selected window provided they (1) appear
  adjacent to each other and (2) the selected window is larger
  than the window chosen.  If the cdr is nil, this means that the
  window sizes are left alone.

- A cons cell whose car is the symbol `reuse-window-dedicated'
  and whose cdr is non-nil means that a window can be reused even
  if it's weakly dedicated to its buffer.  If the cdr is t, a
  strongly dedicated window can be reused to show the buffer.
  Any other non-nil value means only weakly dedicated windows can
  be reused.  If the cdr is nil, dedicated windows are not
  reused.

  This specifier should be used in emergency cases only since
  windows are usually made dedicated in order to prevent
  `display-buffer' from reusing them.

A list whose car is the symbol `pop-up-window' and whose cdr is
built from cons cells representing window/side tuples indicates
that a new window shall be made for displaying the buffer on the
selected frame.

Window/side tuples are cons cells.  The car of such a tuple
identifies the window that shall be split.  Possible values are
`largest', `lru', `selected', and `root' to split the largest,
least recently used, selected or root window of the selected
frame.

If the frame has side windows, these values do allow to split
only the selected frame's main window or one of its subwindows.
Setting the car to one of `left', `top', `right' and `bottom'
splits the corresponding side window, provided such a window
exists.

The cdr of each pair specifies on which side of the window to
split the new window shall appear and can be one of `below',
`right', `above', or `left' with the obvious meanings.  If the
cdr is nil, the window is split in a fashion suitable for its
current dimensions.  If the cdr specifies a function, that
function is called with one argument - the window to split.  The
function is supposed to split that window and return the new
window.

`display-buffer' scans these tuples until it can either produce a
suitable window or fails.  The default value for
`display-buffer-alist' contains the tuples \(largest . nil) and
\(lru . nil) in order to split the largest window first and, if
that fails, the least recently used one.

The following specifiers are useful if the method specifier is
`pop-up-window'.

- A cons cell whose car is the symbol `pop-up-window-min-height'
  specifiies the minimum height of the new window.  If the cdr is
  an integer number, it specifies the minimum number of lines of
  the window.  A floating point number gives the minimum fraction
  of the window height with respect to the height of the frame's
  root window.  A new window is created only if it can be made at
  least as high as specified by the number.  If the cdr is nil,
  this means to use the value of `window-min-height'.

- A cons cell whose car is the symbol `pop-up-window-min-width'
  specifies the minimum width of the new window.  If the cdr is
  an integer number, it specifies the minimum number of columns
  of the window.  A floating point number gives the minimum
  fraction of the window width with respect to the width of the
  frame's root window.  A new window is created only if it can be
  made at least as wide as specified by the number.  If the cdr
  is nil, this means to use the value of `window-min-width'.

- A cons cell whose car is `pop-up-window-set-height' with
  the following interpretations for the cdr:

  - nil means leave the height of the new window alone.

  - A number specifies the desired height of the new window.  An
    integer number specifies the number of lines of the window.
    A floating point number gives the fraction of the window
    height with respect to the height of the frame's root window.

  - If the cdr specifies a function, that function is called with
    one argument - the new window.  The function is supposed to
    adjust the height of the window; its return value is ignored.
    Suitable functions are `shrink-window-if-larger-than-buffer'
    and `fit-window-to-buffer'.

- A cons cell whose car equals `pop-up-window-set-width' with
  the following interpretations for the cdr:

  - nil means leave the width of the new window alone.

  - A number specifies the desired width of the new window.  An
    integer number specifies the number of columns of the window.
    A floating point number gives the fraction of the window
    width with respect to the width of the frame's root window.

  - If the cdr specifies a function, that function is called with
    one argument - the new window.  The function is supposed to
    adjust the width of the window; its return value is ignored.

  Observe that specifying `pop-up-window-height' or
  `pop-up-window-height' may override restrictions given by the
  `pop-up-min-height' or `pop-up-min-width' specifiers.

- A cons cell whose car is `pop-up-window-split-unsplittable' and
  whose cdr is non-nil allows to make a new window on an
  unsplittable frame.  If the cdr is nil, unsplittable frames are
  not split.  This specifier should be used in special cases only
  since frames are usually made unsplittable in order to prevent
  `display-buffer' from splitting them.

A list whose car is the symbol `pop-up-frame' specifies that a
new frame shall be made for displaying the buffer.  The second
element, if non-nil, allows popping up a new frame on graphic
displays only.

The following specifiers are useful if the method specifier is
`pop-up-frame'.

- A list whose car is the symbol `pop-up-frame-function' together
  with a valid function as cdr specifies the function for
  creating a new frame.  If the cdr is nil, the default function
  `make-frame' is called.  The function is called with the
  parameters and values provided by the specifier described next.

- A list whose car is the symbol `pop-up-frame-alist' followed by
  an arbitrary number of frame parameter/value tuples, each given
  as a cons cell, specifies the parameters passed to the pop-up
  frame function.

A list of three elements whose car is the symbol
`use-side-window' specifies that the buffer shall be displayed in
a side window of the selected frame.  The second element denotes
the side of the frame where the window appears or shall be made.
The third element denotes the slot used by the window.  If a side
window with the specified slot exists already, that window is
reused.  If no such window exists it is created.

The following specifiers are useful in connection with the
`use-side-window' method specifier: `reuse-window-dedicated',
`pop-up-window-min-height', `pop-up-window-min-width',
`pop-up-window-set-height' and `pop-up-window-set-width'.

A list whose car is the symbol `fun-with-args' specifies that the
function specified in the second element of the list is
responsible for displaying the buffer.  `display-buffer' calls
this function with the buffer as first argument and the remaining
elements of the list as second argument.

The function should choose or create a window, display the buffer
in it, and return the window.  It is also responsible for giving
the variable `display-buffer-window' and the `quit-restore'
parameter of the window used a meaningful value.

Within the body of this function avoid calling `display-buffer'
with the same buffer as argument since this may lead to endless
recursion.

Instead of supplying basic method specifiers, it's sometimes more
convenient to use macro specifiers.  They provide some commonly
used display methods but do not support the fine control provided
by the basic method specifiers.  Macro specifiers are symbols.
The following macro specifiers are provided:

  `same-window' to display the buffer in the selected window.

  `same-frame' to display the buffer on the selected frame.

  `other-window' to display the buffer in any window but the
   selected one.

  `same-frame-other-window' as `other-window' but stay on the
  selected frame.

  `other-frame' to display the buffer on another visible
  frame.

  `default' to use the default value of `display-buffer-alist'.

One specifier is useful with any method specifier: A list whose
car is the symbol `dedicate' and whose cdr is non-nil will
dedicate the window to its buffer.  The following values are
supported:

- nil to not dedicate the window to the buffer.

- `weak' to weakly dedicate the window to the buffer.

- t to strongly dedicate the window to the buffer.

Usually, applications are free to override the specifiers of
`display-buffer-alist' by passing their own specifiers as second
argument of `display-buffer'.  For every `display-buffer-alist'
entry you can, however, add a cons cell whose car is the symbol
`override' and whose cdr is non-nil, to explicitly override any
value supplied by the application.

Overriding specifiers supplied by the calling application is, in
general, not advisable.  It permits, for example, to change the
semantics of a function like `display-buffer-other-window' by
using the location specifiers `same-window' or `other-frame'."
  :risky t
  :type
  '(repeat
    :offset 9
    ;; Associations of buffer identifiers and display specifiers.
    (list
     :format "%v"
     ;; Buffer identifiers.
     (repeat
      :tag "Buffer identifiers"
      (choice
       :tag "Identifier"
       :format "%[%t%] %v" :size 15
       (cons
	:tag "Name"
	:format "%v"
	:help-echo "A buffer name."
	(const :format "" name)
	(string :format "Name: %v\n" :size 32))
       (cons
	:tag "Regexp"
	:format "%v"
	:help-echo "A regular expression matching buffer names."
	(const :format "" regexp)
	(string :format "Regexp: %v\n" :size 32))
       (cons
	:tag "Label"
	:format "%v"
	:help-echo "A symbol equalling the buffer display label."
	(const :format "" symbol)
	(symbol :format "Label: %v\n" :size 32))))

     ;; Display specifiers.
     (repeat
      :offset 9
      :tag "Display specifiers"
      :inline t
      (list
       :inline t
       :format "%v"
       (choice
	:tag "Method"
	:value (reuse-window
		(reuse-window nil same nil)
		(reuse-window-even-sizes . t))
	:inline t
	:help-echo "Method for displaying the buffer."
	:format "%[Method%] %v" :size 15

	;; Reuse window specifiers.
	(list
	 :tag "Reuse window"
	 :value (reuse-window
		 (reuse-window nil same nil)
		 (reuse-window-even-sizes . t))
	 :format "%t\n%v"
	 :inline t
	 ;; For customization purposes only.
	 (const :format "" reuse-window)
	 (set
	  :format "%v"
	  :inline t
	  ;; The window to reuse.
	  (list
	   :format "%v\n"
	   (const :format "" reuse-window)
	   ;; The window type.
	   (choice
	    :tag "Window"
	    :help-echo "Window to reuse."
	    :value nil
	    :format "%[Window%] %v" :size 15
	    (const :tag "Any" :format "%t" nil)
	    (const :tag "Selected only" :format "%t" same)
	    (const :tag "Any but selected" :format "%t" other))
	   ;; The window's buffer.
	   (choice
	    :tag "Buffer"
	    :help-echo "Buffer shown by reused window."
	    :value t
	    :format " %[Buffer%] %v" :size 15
	    (const :tag "Any buffer" :format "%t" nil)
	    (const :tag "Same buffer" :format "%t" same)
	    (const :tag "Other buffer" :format "%t" other))
	   ;; The window's frame.
	   (choice
	    :help-echo "Frame to search for a window to reuse."
	    :tag "Frame"
	    :value nil
	    :format " %[Frame%] %v" :size 15
	    (const :tag "Selected frame only" :format "%t" nil)
	    (const :tag "Visible frames" :format "%t" visible)
	    (const :tag "Visible but unselected" :format "%t" other)
	    (const :tag "Visible and iconified" :format "%t" 0)
	    (const :tag "Any frame" :format "%t" t)))
	  ;; Whether window sizes should be evened out.
	  (cons
	   :format "%v\n"
	   :tag "Even window sizes"
	   (const :format "" reuse-window-even-sizes)
	   (choice
	    :tag "Even window sizes"
	    :help-echo "Whether to even sizes of selected and reused window."
   	    :value t
	    :format "%[Even window sizes%] %v" :size 15
	    (const :tag "Off" :format "%t" nil)
	    (const :tag "Even window sizes" :format "%t" t)))
	  ;; Whether to reuse a dedicated window
	  (cons
	   :format "%v\n"
	   (const :format "" reuse-window-dedicated)
	   (choice
	    :tag "Reuse dedicated window" :value nil
	    :help-echo "Reuse a window even if it is dedicated to its buffer."
	    :format "%[Reuse dedicated window%] %v" :size 15
	    (const :tag "Off" :format "%t" nil)
	    (const :tag "Reuse weakly dedicated windows" :format "%t" weak)
	    (const :tag "Reuse any dedicated window" :format "%t" t)))))

	;; Pop-up window specifiers.
	(list
	 :tag "Pop-up window"
	 :value (pop-up-window (pop-up-window (largest . nil) (lru . nil)))
	 :format "%t\n%v"
	 :inline t
	 (const :format "" pop-up-window)
	 (set
	  :format "%v"
	  :inline t
	  ;; Pop-up window list.
	  (list
	   :format "%v"
	   :value (pop-up-window (largest . nil) (lru . nil))
	   (const :format "" pop-up-window)
	   (repeat
	    :tag "Window / Side tuples"
	    :inline t
	    (cons
	     :format "%v\n"
	     (choice
	      :tag "Window"
	      :help-echo "The window to split."
	      :value largest
	      :format "%[Window%] %v"
	      (const :tag "Largest" :format "%t" largest)
	      (const :tag "Least recently used" :format "%t" lru)
	      (const :tag "Selected" :format "%t" selected)
	      (const :tag "Root" :format "%t" root)
	      (const :tag "Left" :format "%t" left)
	      (const :tag "Top" :format "%t" top)
	      (const :tag "Right" :format "%t" right)
	      (const :tag "Bottom" :format "%t" bottom))
	     (choice
	      :tag "Side"
	      :help-echo "The position of the new window with respect to the window to split."
	      :value nil
	      :format " %[Side%] %v"
	      (const :tag "Dynamic" :format "%t" nil)
	      (const :tag "Below" :format "%t" below)
	      (const :tag "Right" :format "%t" right)
	      (const :tag "Above" :format "%t" above)
	      (const :tag "Left" :format "%t" left)
	      (function
	       :tag "Function" :format "%v" :size 25)))))
	  ;; Minimum height of pop-up windows.
	  (cons
	   :format "%v\n"
	   (const :format "" pop-up-window-min-height)
	   (choice
	    :help-echo "Minimum height of popped-up window."
	    :format "%[Minimum height%] %v"
	    (const :tag "Default" :format "%t" :value nil)
	    (integer :tag "Number of lines" :value 12 :size 5)
	    (float :tag "Fraction of frame height" :value .25 :size 5)))
	  ;; Minimum width of pop-up windows.
	  (cons
	   :format "%v\n"
	   (const :format "" pop-up-window-min-width)
	   (choice
	    :help-echo "Minimum width of popped-up window."
	    :format "%[Minimum width%] %v"
	    (const :tag "Default" :format "%t" :value nil)
	    (integer :tag "Number of columns" :value 12 :size 5)
	    (float :tag "Fraction of frame width" :value .25 :size 5)))
	  ;; Desired height of pop-up windows.
	  (cons
	   :format "%v\n"
	   (const :format "" pop-up-window-set-height)
	   (choice
	    :help-echo "Desired height of popped-up window."
	    :format "%[Desired height%] %v"
	    (const :tag "Default" :format "%t" :value nil)
	    (integer :tag "Number of lines" :value 12 :size 5)
	    (float :tag "Fraction of frame height" :value .25 :size 5)
	    (function :tag "Function" :size 25)))
	  ;; Desired width of pop-up windows.
	  (cons
	   :format "%v\n"
	   (const :format "" pop-up-window-set-width)
	   (choice
	    :help-echo "Desired width of popped-up window."
	    :format "%[Desired width%] %v"
	    (const :tag "Default" :format "%t" :value nil)
	    (integer :tag "Number of column" :value 12 :size 5)
	    (float :tag "Fraction of frame width" :value .25 :size 5)
	    (function :tag "Function" :size 25)))
	  ;; Split unsplittable frames.
	  (cons
	   :format "%v\n"
	   (const :format "" pop-up-window-unsplittable)
	   (choice
	    :help-echo "Allow popping up a window on \"unsplittable\" frames."
	    :format "%[Split unsplittable frame%] %v"
	    (const :tag "Off" :format "%t" nil)
	    (const :tag "Allow" :format "%t" t)))))

	;; Pop-up frame specifiers.
	(list
	 :tag "Pop-up frame"
	 :value (pop-up-frame
		 (pop-up-frame)
		 (pop-up-frame-alist
		  (height . 24) (width . 80) (unsplittable . t)))
	 :format "%t\n%v"
	 :inline t
	 (const :format "" pop-up-frame)
	 (set
	  :format "%v"
	  :inline t
	  ;; Pop-up frame.
	  (list
	   :tag "Pop-up a new frame"
	   :value (pop-up-frame)
	   :format "%v"
	   (const :format "" pop-up-frame)
	   (choice
	    :tag "Pop-up a new frame"
	    :help-echo "Whether to pop-up a new frame on a display."
	    :format "%[Display%] %v\n" :size 15
	    (const :tag "On any display" :format "%t" nil)
	    (const :tag "On graphic displays only" :format "%t" t)))
	  ;; Pop-up frame function
	  (cons
	   :format "%v\n"
	   (const :format "" pop-up-frame-function)
	   (choice
	    :tag "Pop-up frame function"
	    :value nil
	    :help-echo "Function to use to pop-up a new frame."
	    :format "%[Function%] %v" :size 15
	    (const :tag "Default" :format "%t" nil)
	    (function
	     :value make-frame
	     :format "%t: %v"
	     :size 25)))
	  ;; Pop-up frame alist.
	  (list
	   :format "%v"
	   (const :format "" pop-up-frame-alist)
	   (repeat
	    :tag "Parameter / Value tuples"
	    :inline t
	    (cons
	     :format "%v\n"
	     (symbol
	      :tag "Parameter"
	      :format "Parameter: %v"
	      :size 16)
	     (sexp
	      :tag "Value"
	      :format "  Value: %v"
	      :size 8))))))

	;; Use side-window specifiers.
	(list
	 :tag "Use side-window"
	 :value (use-side-window (use-side-window bottom 0))
	 :format "%t\n%v"
	 :inline t
	 ;; For customization purposes only.
	 (const :format "" use-side-window)
	 (set
	  :format "%v"
	  :inline t
	  ;; Side and slot.
	  (list
	   :format "%v\n"
	   :value (use-side-window bottom 0)
	   (const :format "" use-side-window)
	   ;; The side.
	   (choice
	    :tag "Side"
	    :help-echo "Side of frame."
	    :value bottom
	    :format "%[Side%] %v" :size 15
	    (const :tag "Left" :format "%t" left)
	    (const :tag "Top" :format "%t" top)
	    (const :tag "Right" :format "%t" right)
	    (const :tag "Bottom" :format "%t" bottom))
	   ;; The slot
	   (number
	    :tag "Slot"
	    :help-echo "The slot (an arbitrary number, where 0 stands for the center slot)."
	    :value 0
	    :format "   Slot: %v" :size 8))
	  ;; Whether to reuse a dedicated side window
	  (cons
	   :format "%v\n"
	   (const :format "" reuse-window-dedicated)
	   (choice
	    :tag "Reuse dedicated side window" :value nil
	    :help-echo "Reuse a side window even if it is dedicated to its buffer."
	    :format "%[Reuse dedicated side window%] %v" :size 15
	    (const :tag "Off" :format "%t" nil)
	    (const :tag "Reuse weakly dedicated side windows" :format "%t" weak)
	    (const :tag "Reuse any dedicated side window" :format "%t" t)))
	  ;; Minimum height of pop-up side windows.
	  (cons
	   :format "%v\n"
	   (const :format "" pop-up-window-min-height)
	   (choice
	    :help-echo "Minimum height of popped-up side window."
	    :format "%[Minimum height%] %v"
	    (const :tag "Default" :format "%t" :value nil)
	    (integer :tag "Number of lines" :value 12 :size 5)
	    (float :tag "Fraction of frame height" :value .25 :size 5)))
	  ;; Minimum width of pop-up windows.
	  (cons
	   :format "%v\n"
	   (const :format "" pop-up-window-min-width)
	   (choice
	    :help-echo "Minimum width of popped-up side window."
	    :format "%[Minimum width%] %v"
	    (const :tag "Default" :format "%t" :value nil)
	    (integer :tag "Number of columns" :value 12 :size 5)
	    (float :tag "Fraction of frame width" :value .25 :size 5)))
	  ;; Desired height of pop-up windows.
	  (cons
	   :format "%v\n"
	   (const :format "" pop-up-window-set-height)
	   (choice
	    :help-echo "Desired height of popped-up side window."
	    :format "%[Desired height%] %v"
	    (const :tag "Default" :format "%t" :value nil)
	    (integer :tag "Number of lines" :value 12 :size 5)
	    (float :tag "Fraction of frame height" :value .25 :size 5)
	    (function :tag "Function" :size 25)))
	  ;; Desired width of pop-up windows.
	  (cons
	   :format "%v\n"
	   (const :format "" pop-up-window-set-width)
	   (choice
	    :help-echo "Desired width of popped-up side window."
	    :format "%[Desired width%] %v"
	    (const :tag "Default" :format "%t" :value nil)
	    (integer :tag "Number of column" :value 12 :size 5)
	    (float :tag "Fraction of frame width" :value .25 :size 5)
	    (function :tag "Function" :size 25)))))

	;; Function with argument specifiers.
	(list
	 :tag "Function with arguments"
	 :value (fun-with-args (fun-with-args 'ignore))
	 :format "%t\n%v"
	 :inline t
	 ;; For customization purposes only.
	 (const :format "" fun-with-args)
	 (set
	  :format "%v"
	  :inline t
	  (list
	   :format "%v"
	   :value (fun-with-args 'ignore)
	   (const :format "" fun-with-args)
	   (function :tag "Function" :format "%t: %v\n" :size 25)
	   (list
	    :format "%v"
	    (repeat
	     :tag "Arguments"
	     :inline t
	     (sexp
	      :format "%v\n"
	      :size 16))))))

	;; Macro specifiers.
	(list
	 :tag "Same frame only"
	 :format "%t%v"
	 :inline t
	 (const :format "\n" same-frame))
	(list
	 :tag "Other window"
	 :format "%t%v"
	 :inline t
	 (const :format "\n" other-window))
	(list
	 :tag "Same frame other window"
	 :format "%t%v"
	 :inline t
	 (const :format "\n" same-frame-other-window))
	(list
	 :tag "Other frame only"
	 :format "%t%v"
	 :inline t
	 (const :format "\n" other-frame))
	(list
	 :tag "Default"
	 :format "%t%v"
	 :inline t
	 (const :format "\n" default)))))

     (set
      :format "%v"
      :inline t
      ;; Dedicate window to buffer.
      (cons
       :format "%v"
       (const :format "" dedicate)
       (choice
	:help-echo "Mark window as dedicated to its buffer."
	:format "%[Dedicate window to buffer%] %v\n" :size 15
	(const :tag "Off" :format "%t" nil)
	(const :tag "Weak" :format "%t" weak)
	(const :tag "Strong" :format "%t" t)))
      ;; No other window.
      (cons
       :format "%v"
       (const :format "" no-other-window)
       (choice
	:help-echo "Whether `other-window' shall ignore the window."
	:format "%[No other window%] %v\n" :size 15
	(const :tag "Off" :format "%t" nil)
	(const :tag "Ignore" :format "%t" t)))
      ;; Overriding.
      (cons
       :format "%v\n"
       (const :format "" override)
       (choice
	:help-echo "Override application supplied specifiers."
	:format "%[Override%] %v"
	(const :tag "Off" :format "%t" nil)
	(const :tag "Override" :format "%t" t))))))
  :group 'windows
  :group 'frames)

(defcustom display-buffer-function nil
  "If non-nil, function to call to display a buffer.
`display-buffer' calls this function with two arguments, the
buffer to display and a list of buffer display specifiers, see
`display-buffer-alist'.

The function is supposed to choose or create a window, display
the specified buffer in it, and return the window.  It is also
responsible for giving the variable `display-buffer-window' and
the `quit-restore' parameter of the window used a meaningful
value.

The function specified here overrides all specifiers of the
variable `display-buffer-alist' any specifiers passed to
`display-buffer'.

If you call `display-buffer' within the body of the function,
bind the value of `display-buffer-function' to nil around that
call to avoid that the function recursively calls itself."
  :type '(choice
	  (const nil)
	  (function :tag "Function"))
  :group 'display-buffer)

;; The following is a global variable which is used externally (by
;; help.el) to (1) know which window was used for displaying a buffer
;; and (2) whether the window was new or reused.
(defvar display-buffer-window nil
  "Window used by `display-buffer' and related information.
After `display-buffer' displays a buffer in some window this
variable is a cons cell whose car denotes the window used to
display the buffer.  The cdr is supposed to be one of the symbols
`reuse-buffer-window', `reuse-other-window', `new-window' or
`new-frame'.

If the buffer display location specifier is one of 'same-window,
'same-frame, or 'other-frame, the `display-buffer' routines
assign the value of this variable.  If the location specifier is
a function, that function becomes responsible for assigning a
meaningful value to this variable.  See the functions
`display-buffer-reuse-window', `display-buffer-pop-up-window' and
`display-buffer-pop-up-frame' for how this can be done.")

(defun display-buffer-even-window-sizes (window specifiers)
  "Even sizes of WINDOW and selected window according to SPECIFIERS.
SPECIFIERS must be a list of buffer display specifiers, see the
documentation of `display-buffer-alist' for a description.

Sizes are evened out if and only if WINDOW and the selected
window appear next to each other and the selected window is
larger than WINDOW."
  (cond
   ((or (not (cdr (assq 'reuse-window-even-sizes specifiers)))
	;; Don't resize minibuffer windows.
	(window-minibuffer-p)
	;; WINDOW must be adjacent to the selected one.
	(not (or (eq window (window-prev))
		 (eq window (window-next))))))
   ((and (window-iso-combined-p window)
	 ;; Resize iff the selected window is higher than WINDOW.
	 (> (window-total-height) (window-total-height window)))
    ;; Don't throw an error if we can't even window heights for
    ;; whatever reason.  In any case, enlarging the selected window
    ;; might fail anyway if there are other windows above or below
    ;; WINDOW and the selected one.  But for a simple two windows
    ;; configuration the present behavior is good enough so why care?
    (ignore-errors
      (resize-window
       window (/ (- (window-total-height) (window-total-height window))
		 2))))
   ((and (window-iso-combined-p window t)
	 ;; Resize iff the selected window is wider than WINDOW.
	 (> (window-total-width) (window-total-width window)))
    ;; Don't throw an error if we can't even window widths, see
    ;; comment above.
    (ignore-errors
      (resize-window
       window (/ (- (window-total-width) (window-total-width window))
		 2) t)))))

(defun display-buffer-set-height (window specifiers)
  "Adjust height of WINDOW according to SPECIFIERS.
SPECIFIERS must be a list of buffer display specifiers, see the
documentation of `display-buffer-alist' for a description."
  (let ((set-height (cdr (assq 'pop-up-window-set-height specifiers))))
    (cond
     ((numberp set-height)
      (let* ((height (if (integerp set-height)
			 set-height
		       (round
			(* (window-total-size (frame-root-window window))
			   set-height))))
	     (delta (- height (window-total-size window))))
	(when (and (window-resizable-p window delta nil 'safe)
		   (window-iso-combined-p window))
	  (resize-window window delta nil 'safe))))
     ((functionp set-height)
      (ignore-errors (funcall set-height window))))))

(defun display-buffer-set-width (window specifiers)
  "Adjust width of WINDOW according to SPECIFIERS.
SPECIFIERS must be a list of buffer display specifiers, see the
documentation of `display-buffer-alist' for a description."
  (let ((set-width (cdr (assq 'pop-up-window-set-width specifiers))))
    (cond
     ((numberp set-width)
      (let* ((width (if (integerp set-width)
			set-width
		      (round
		       (* (window-total-size (frame-root-window window) t)
			  set-width))))
	     (delta (- width (window-total-size window t))))
	(when (and (window-resizable-p window delta t 'safe)
		   (window-iso-combined-p window t))
	  (resize-window window delta t 'safe))))
     ((functionp set-width)
      (ignore-errors (funcall set-width window))))))

;; We have to work around the deficiency that the command loop does not
;; preserve the selected window when it is on a frame that hasn't been
;; raised or given input focus.  So we have to (1) select the window
;; used for displaying a buffer and (2) raise its frame if necessary,
;; thus defeating one primary principle of `display-buffer' namely to
;; _not_ select the window chosen for displaying the buffer :-(
(defun display-buffer-select-window (window &optional norecord)
  "Select WINDOW and raise its frame if necessary."
  (let ((old-frame (selected-frame))
	(new-frame (window-frame window)))
    ;; Select WINDOW _before_ raising the frame to assure that the mouse
    ;; cursor moves into the correct window.
    (select-window window norecord)
    (unless (eq old-frame new-frame)
      (select-frame-set-input-focus new-frame))))

(defun display-buffer-in-window (buffer window specifiers)
  "Display BUFFER in WINDOW and raise its frame if needed.
WINDOW must be a live window and defaults to the selected one.
Return WINDOW.

SPECIFIERS must be a list of buffer display specifiers, see the
documentation of `display-buffer-alist' for a description."
  (setq buffer (normalize-live-buffer buffer))
  (setq window (normalize-live-window window))
  (let* ((old-frame (selected-frame))
	 (new-frame (window-frame window))
	 (dedicated (cdr (assq 'dedicated specifiers)))
	 (no-other-window (cdr (assq 'no-other-window specifiers))))
    ;; Show BUFFER in WINDOW.
    (set-window-dedicated-p window nil)
    (set-window-buffer window buffer)
    (when dedicated
      (set-window-dedicated-p window dedicated))
    (when no-other-window
      (set-window-parameter window 'no-other-window t))
    (unless (eq old-frame new-frame)
      (display-buffer-select-window window))
    ;; Return window.
    window))

(defun display-buffer-reuse-window (buffer method &optional specifiers)
  "Display BUFFER in an existing window.
METHOD must be a list in the form of the cdr of a `reuse-window'
buffer display specifier, see `display-buffer-alist' for an
explanation.  The first element must specifiy the window to use,
and can be either nil, `same', `other', or a live window.  The
second element must specify the window's buffer and can be either
nil, `same', `other', or a live buffer.  The third element is the
frame to use - either nil, 0, `visible', `other', t, or a live
frame.

Optional argument SPECIFIERS must be a list of valid display
specifiers.  Return the window chosen to display BUFFER, nil if
none was found."
  (let* ((method-window (nth 0 method))
	 (method-buffer (nth 1 method))
	 (method-frame (nth 2 method))
	 (reuse-dedicated (assq 'reuse-window-dedicated specifiers))
	 windows other-frame dedicated time best-window best-time)
    (when (eq method-frame 'other)
      ;; `other' is not handled by `window-list-1'.
      (setq other-frame t)
      (setq method-frame t))
    (dolist (window (window-list-1 nil 'nomini method-frame))
      (let ((window-buffer (window-buffer window)))
	(when (and (not (window-minibuffer-p window))
		   ;; Don't reuse a side window.
		   (or (not (eq (window-parameter window 'window-side) 'side))
		       (eq window-buffer buffer))
		   (or (not method-window)
		       (and (eq method-window 'same)
			    (eq window (selected-window)))
		       (and (eq method-window 'other)
			    (not (eq window (selected-window))))
		       ;; Special case for applications that specifiy
		       ;; the window explicitly.
		       (eq method-window window))
		   (or (not method-buffer)
		       (and (eq method-buffer 'same)
			    (eq window-buffer buffer))
		       (and (eq method-buffer 'other)
			    (not (eq window-buffer buffer)))
		       ;; Special case for applications that specifiy
		       ;; the window's buffer explicitly.
		       (eq method-buffer window-buffer))
		   (or (not other-frame)
		       (not (eq (window-frame window) (selected-frame))))
		   ;; Handle dedicatedness.
		   (or (eq window-buffer buffer)
		       ;; The window does not show the same buffer.
		       (not (setq dedicated (window-dedicated-p window)))
		       ;; If the window is weakly dedicated to its
		       ;; buffer, reuse-dedicated must be non-nil.
		       (and (not (eq dedicated t)) reuse-dedicated)
		       ;; If the window is strongly dedicated to its
		       ;; buffer, reuse-dedicated must be t.
		       (eq reuse-dedicated t)))
	  (setq windows (cons window windows)))))

    (if (eq method-buffer 'same)
	;; When reusing a window on the same buffer use the lru one.
	(dolist (window windows)
	  (setq time (window-use-time window))
	  (when (or (not best-window) (< time best-time))
	    (setq best-window window)
	    (setq best-time time)))
      ;; Otherwise, sort windows according to their use-time.
      (setq windows
	    (sort windows
		  '(lambda (window-1 window-2)
		     (<= (window-use-time window-1)
			 (window-use-time window-2)))))
      (setq best-window
	    ;; Try to get a full-width window (this is silly and can
	    ;; get us to another frame but let's ignore these issues
	    ;; for the moment).
	    (catch 'found
	      (dolist (window windows)
		(when (window-full-width-p window)
		  (throw 'found window)))
	      ;; If there's no full-width window return the lru window.
	      (car windows))))

    (when best-window
      (display-buffer-even-window-sizes best-window specifiers)
      ;; Never change the quit-restore parameter of a window here.
      (if (eq (window-buffer best-window) buffer)
	  (setq display-buffer-window
		(cons best-window 'reuse-buffer-window))
	(setq display-buffer-window
	      (cons best-window 'reuse-other-window))
	(unless (window-parameter best-window 'quit-restore)
	  ;; Don't overwrite an existing quit-restore entry.
	  (set-window-parameter
	   best-window 'quit-restore
	   (list (window-buffer best-window) (window-start best-window)
		 (window-point best-window) buffer
		 (window-total-size best-window) (selected-window)))))

      (display-buffer-in-window buffer best-window specifiers))))

(defconst display-buffer-split-specifiers '(largest lru selected root left top right bottom)
  "List of symbols identifying window that shall be split.")

(defconst display-buffer-side-specifiers '(below right above left nil)
  "List of symbols identifying side of split-off window.")

(defun display-buffer-split-window-1 (window side min-size)
  "Subroutine of `display-buffer-split-window'."
  (let* ((horflag (memq side '(left right)))
	 (parent (window-parent window))
	 (resize (and window-splits (window-iso-combined-p window horflag)))
	 (old-size
	  ;; We either resize WINDOW or its parent.
	  (window-total-size (if resize parent window) horflag))
	 new-size)
    ;; We don't call split-window-vertically/-horizontally any more
    ;; here. If for some reason it's needed we can always do so
    ;; (provided we give it an optional SIDE argument).
    (cond
     (resize
      ;; When we resize a combination, the new window must be at least
      ;; MIN-SIZE large after the split.
      (setq new-size
	    (max min-size
		 (min (- old-size (window-min-size parent horflag))
		      (/ old-size
			 ;; Try to make the size of the new window
			 ;; proportional to the number of iso-arranged
			 ;; windows in the combination.
			 (1+ (window-iso-combinations parent horflag))))))
      (when (window-sizable-p parent (- new-size) horflag)
	(split-window window (- new-size) side)))
     ((window-live-p window)
      (setq new-size (/ old-size 2))
      ;; When WINDOW is live, the old _and_ the new window must be at
      ;; least MIN-SIZE large after the split.
      (when (and (>= new-size min-size)
		 (window-sizable-p window (- new-size) horflag))
	;; Do an even split to make Stepan happy.
	(split-window window nil side)))
     (t
      ;; When WINDOW is internal, the new window must be at least
      ;; MIN-SIZE large after the split.
      (setq new-size
	    (max min-size
		 (/ old-size
		    ;; Try to make the size of the new window
		    ;; proportional to the number of iso-arranged
		    ;; subwindows of WINDOW.
		    (1+ (window-iso-combinations window horflag)))))
      (when (window-sizable-p window (- new-size) horflag)
	(split-window window (- new-size) side))))))

(defun display-buffer-split-window (window &optional side specifiers)
  "Split WINDOW in a way suitable for `display-buffer'.
Optional argument SIDE must be a side specifier \(one of the
symbols below, right, above, left, or nil).  SPECIFIERS must be a
list of buffer display specifiers, see the documentation of
`display-buffer-alist' for a description.

Return the new window, nil if it could not be created."
  (let ((min-height (cdr (assq 'pop-up-window-min-height specifiers)))
	(min-width (cdr (assq 'pop-up-window-min-width specifiers)))
	size)
    ;; Normalize min-height and min-width, we might need both.
    (setq min-height
	  ;; If min-height is specified, it can be as small as
	  ;; `window-safe-min-height'.
	  (cond
	   ((and (integerp min-height)
		 (>= min-height window-safe-min-height))
	    min-height)
	   ((and (floatp min-height)
		 (<= min-height 1)
		 (let* ((root-height (window-total-height
				      (frame-root-window
				       (window-frame window))))
			(height (round (* min-height root-height))))
		   (when (>= height window-safe-min-height)
		     height))))
	   (t window-min-height)))
    (setq min-width
	  ;; If min-width is specified, it can be as small as
	  ;; `window-safe-min-width'.
	  (cond
	   ((and (integerp min-width)
		 (>= min-width window-safe-min-width))
	    min-width)
	   ((and (floatp min-width)
		 (<= min-width 1)
		 (let* ((root-width (window-total-width
				     (frame-root-window
				      (window-frame window))))
			(width (round (* min-width root-width))))
		   (when (>= width window-safe-min-width)
		     width))))
	   (t window-min-width)))

    (or (and (memq side '(nil above below))
	     (display-buffer-split-window-1
	      window (or side 'below) min-height))
	;; If SIDE is nil and vertical splitting failed, we try again
	;; splitting horizontally this time.
	(and (memq side '(nil left right))
	     (display-buffer-split-window-1
	      window (or side 'right) min-width))
	;; If WINDOW is live and the root window of its frame, try once
	;; more splitting vertically, disregarding the min-height
	;; specifier this time and using `window-min-height' instead.
	(and (memq side '(nil above below))
	     (<= window-min-height min-height)
	     (window-live-p window)
	     (eq window (frame-root-window window))
	     (display-buffer-split-window-1
	      window (or side 'below) window-min-height)))))

(defun display-buffer-split-atom-window (window &optional side nest specifiers)
  "Make WINDOW part of an atomic window."
  (let ((ignore-window-parameters t)
	(window-nest t)
	(selected-window (selected-window))
	root new new-parent)

      ;; We are in an atomic window.
    (when (and (window-parameter window 'window-atom) (not nest))
      ;; Split the root window.
      (setq window (window-atom-root window)))

    (when (setq new (display-buffer-split-window window side specifiers))
      (setq new-parent (window-parent window))
      ;; WINDOW is or becomes atomic.
      (unless (window-parameter window 'window-atom)
	(walk-window-subtree
	 (lambda (window)
	   (set-window-parameter window 'window-atom t))
	 window t))
      ;; New window and any new parent get their window-atom parameter
      ;; set too.
      (set-window-parameter new 'window-atom t)
      (set-window-parameter new-parent 'window-atom t)
      new)))

(defun display-buffer-pop-up-window (buffer methods &optional specifiers)
  "Display BUFFER in a new window.
Return the window displaying BUFFER, nil if popping up the window
failed.  METHODS must be a list of window/side tuples like those
forming the cdr of the `pop-up-window' buffer display specifier.
As a special case, the car of such a tuple can be also a live
window.

Optional argument SPECIFIERS must be a list of buffer display
specifiers, see the doc-string of `display-buffer-alist' for a
description."
  (let* ((frame (display-buffer-frame))
	 (selected-window (frame-selected-window frame))
	 window side atomic)
    (unless (and (cdr (assq 'unsplittable (frame-parameters frame)))
		 ;; Don't split an unsplittable frame unless
		 ;; SPECIFIERS allow it.
		 (not (cdr (assq 'split-unsplittable-frame specifiers))))
      (catch 'done
	(dolist (method methods)
	  (setq window (car method))
	  (setq side (cdr method))
	  (and (setq window
		     (cond
		      ((eq window 'largest)
		       (get-largest-window frame t))
		      ((eq window 'lru)
		       (get-lru-window frame t))
		      ((eq window 'selected)
		       (frame-selected-window frame))
		      ((eq window 'root)
		       ;; If there are side windows, split the main
		       ;; window else the frame root window.
		       (or (window-with-parameter 'window-side 'none nil t)
			   (frame-root-window frame)))
		      ((memq window window-sides)
		       ;; This should gets us the "root" side
		       ;; window if there exists more than one.
		       (window-with-parameter 'window-side window nil t))
		      ((windowp window)
		       ;; A window, directly specified.
		       window)))
	       ;; The window must be on the selected frame,
	       (eq (window-frame window) frame)
	       ;; and must be neither a minibuffer window,
	       (not (window-minibuffer-p window))
	       ;; nor a side window.
	       (not (eq (window-parameter window 'window-side) 'side))
	       (setq window
		     (cond
		      ((memq side display-buffer-side-specifiers)
		       (if (and (window-buffer window)
				(setq atomic (cdr (assq 'atomic specifiers))))
			   (display-buffer-split-atom-window
			    window side (eq atomic 'nest) specifiers)
		       (display-buffer-split-window window side specifiers)))
		      ((functionp side)
		       (ignore-errors
			 ;; Don't pass any specifiers to this function.
			 (funcall side window)))))
	       (throw 'done window))))

      (when window
	;; Adjust sizes if asked for.
	(display-buffer-set-height window specifiers)
	(display-buffer-set-width window specifiers)
	(set-window-parameter
	 window 'quit-restore (list 'new-window buffer selected-window))
	(setq display-buffer-window (cons window 'new-window))
	(display-buffer-in-window buffer window specifiers)
	(set-window-prev-buffers window nil)
	window))))

(defun display-buffer-pop-up-frame (buffer &optional graphic-only specifiers)
  "Make a new frame for displaying BUFFER.
Return the window displaying BUFFER if creating the new frame was
successful, nil otherwise.  Optional argument GRAPHIC-ONLY
non-nil means to make a new frame on graphic displays only.

SPECIFIERS must be a list of buffer display specifiers, see the
documentation of `display-buffer-alist' for a description."
  (unless (and graphic-only (not (display-graphic-p)))
    (let* ((selected-window (selected-window))
	   (function (or (cdr (assq 'pop-up-frame-function specifiers))
			 'make-frame))
	   (parameters
	    (when (symbolp function)
	      (cdr (assq 'pop-up-frame-alist specifiers))))
	   (frame
	    (if (symbolp function)
		(funcall function parameters)
	      (funcall function))))
      (when frame
	(let ((window (frame-selected-window frame)))
	  (set-window-parameter
	   window 'quit-restore (list 'new-frame buffer selected-window))
	  (setq display-buffer-window (cons window 'new-frame))
	  (display-buffer-in-window buffer window specifiers))))))

(defun display-buffer-pop-up-side-window (buffer side slot &optional specifiers)
  "Display BUFFER in a new window on SIDE of the selected frame.
SLOT specifies the slot to use.  SPECIFIERS must be a list of
buffer display specifiers.

Return the window displaying BUFFER, nil if popping up the window
failed."
  (let* ((root (frame-root-window))
	 (main (window-with-parameter 'window-side 'none nil t))
	 (left-or-right (memq side '(left right)))
	 (main-or-root
	  (if (and main
		   (or (and left-or-right (not window-sides-vertical))
		       (and (not left-or-right) window-sides-vertical)))
	      main
	    root))
	 (selected-window (selected-window))
	 (on-side (cond
		   ((eq side 'top) 'above)
		   ((eq side 'bottom) 'below)
		   (t side)))
	 (window
	  (display-buffer-split-window main-or-root on-side specifiers))
	 fun)
    (when window
      (unless main
	(walk-window-subtree
	 (lambda (window)
	   ;; Make all main-or-root subwindows main windows.
	   (set-window-parameter window 'window-side 'none))
	 main-or-root t))
      ;; Make sure that parent's window-side is nil.
      (set-window-parameter (window-parent window) 'window-side nil)
      ;; Initialize side.
      (set-window-parameter window 'window-side side)
      ;; Adjust sizes if asked for.
      (display-buffer-set-height window specifiers)
      (display-buffer-set-width window specifiers)
      ;; Set window parameters.
      (set-window-parameter
       window 'quit-restore (list 'new-window buffer selected-window))
      (setq display-buffer-window (cons window 'new-window))
      (set-window-parameter window 'window-slot slot)
      (display-buffer-in-window buffer window specifiers)
      (set-window-prev-buffers window nil)
      window)))

(defun display-buffer-in-side-window (buffer side &optional slot specifiers)
  "Display BUFFER in a window on SIDE of the selected frame.
SLOT, if non-nil, specifies the window slot where to display the
BUFFER.  SLOT zero or nil means use the central slot on SIDE.
SLOT negative means use a slot preceding the central window.
SLOT positive means use a slot following the central window.

SPECIFIERS must be a list of buffer display specifiers."
  (unless (memq side window-sides)
    (error "Invalid side %s specified" side))
  (let* ((major (window-with-parameter 'window-side side nil t))
	 ;; `major' is the major window on SIDE, `windows' the life
	 ;; windows on SIDE.
	 (windows (when major (windows-with-parameter 'window-side side)))
	 (slots (when major (window-child-count major)))
	 (max-slots
	  (nth (cond
		((eq side 'left) 0)
		((eq side 'top) 1)
		((eq side 'right) 2)
		((eq side 'bottom) 3))
		window-sides-slots))
	 (selected-window (selected-window))
	 window this-window this-slot prev-window next-window
	 best-window best-slot abs-slot)

    (unless (numberp slot)
      (setq slot 0))
    (if (not windows)
	;; No suitable side window exists, make one.
	(display-buffer-pop-up-side-window buffer side slot specifiers)
      ;; Scan windows on SIDE.
      (catch 'found
	(dolist (window windows)
	  (setq this-slot (window-parameter window 'window-slot))
	  (cond
	   ((not (numberp this-slot)))
	   ((and (= this-slot slot)
		 ;; Dedicatedness check.
		 (or (not (window-dedicated-p window))
		     (assq 'reuse-window-dedicated specifiers)))
	    ;; Window with matching SLOT, use it.
	    (setq this-window window)
	    (throw 'found t))
	   (t
	    (setq abs-slot (abs (- (abs slot) (abs this-slot))))
	    (unless (and best-slot (<= best-slot abs-slot))
	      (setq best-window window)
	      (setq best-slot abs-slot))
	    (cond
	     ((<= this-slot slot)
	      (setq prev-window window))
	     ((not next-window)
	      (setq next-window window)))))))

      ;; `this-window' is the first window with the same SLOT.
      ;; `prev-window' is the window with the largest slot < SLOT.  A new
      ;; window will be created after it.
      ;; `next-window' is the window with the smallest slot > SLOT.  A new
      ;; window will be created before it.
      ;; `best-window' is the window with the smallest absolute difference
      ;; of its slot and SLOT.
      (or (and this-window
	       ;; Reuse this window.
	       (prog1
		   (setq window this-window)
		 (if (eq (window-buffer window) buffer)
		     (setq display-buffer-window
			   (cons window 'reuse-buffer-window))
		   (setq display-buffer-window
			 (cons window 'reuse-other-window))
		   (unless (window-parameter window 'quit-restore)
		     ;; Don't overwrite an existing quit-restore entry.
		     (set-window-parameter
		      window 'quit-restore
		      (list (window-buffer window) (window-start window)
			    (window-point window) buffer
			    (window-total-size window) (selected-window)))))))
	  (and (or (not max-slots) (< slots max-slots))
	       (or (and next-window
			;; Make new window before next-window.
			(let ((next-side
			       (if (memq side '(left right)) 'above 'left)))
			  (setq window (display-buffer-split-window
					next-window next-side specifiers))))
		   (and prev-window
			;; Make new window after prev-window.
			(let ((prev-side
			       (if (memq side '(left right)) 'below 'right)))
			  (setq window (display-buffer-split-window
					prev-window prev-side specifiers)))))
	       (progn
		 (display-buffer-set-height window specifiers)
		 (display-buffer-set-width window specifiers)
		 (set-window-parameter
		  window 'quit-restore
		  (list 'new-window buffer selected-window))
		 (setq display-buffer-window (cons window 'new-window))
		 window))
	  (and best-window
	       (setq window best-window)
	       ;; Reuse best window (the window nearest to SLOT).
	       (if (eq (window-buffer window) buffer)
		   (setq display-buffer-window
			 (cons window 'reuse-buffer-window))
		 (setq display-buffer-window
		       (cons window 'reuse-other-window))

		 (unless (window-parameter window 'quit-restore)
		   ;; Don't overwrite an existing quit-restore entry.
		   (set-window-parameter
		    window 'quit-restore
		    (list (window-buffer window) (window-start window)
			  (window-point window) buffer
			  (window-total-size window) (selected-window)))))
	       window))

      (when window
	(unless (window-parameter window 'window-slot)
	  ;; Don't change exisiting slot value.
	  (set-window-parameter window 'window-slot slot))
	(display-buffer-in-window buffer window specifiers)))))

(defun normalize-buffer-to-display (buffer-or-name)
  "Normalize BUFFER-OR-NAME argument for buffer display functions.
If BUFFER-OR-NAME is nil, return the curent buffer.  Else, if a
buffer specified by BUFFER-OR-NAME exists, return that buffer.
If no such buffer exists, create a buffer with the name
BUFFER-OR-NAME and return that buffer."
  (if buffer-or-name
      (or (get-buffer buffer-or-name)
	  (let ((buffer (get-buffer-create buffer-or-name)))
	    (set-buffer-major-mode buffer)
	    buffer))
    (current-buffer)))

(defun display-buffer-normalize-specifiers-1 (specifiers)
  "Subroutine of `display-buffer-normalize-specifiers'."
  (let (normalized)
    (cond
     ((listp specifiers)
      (dolist (specifier specifiers)
	(cond
	 ((consp specifier)
	  (setq normalized (cons specifier normalized)))
	 ((symbolp specifier)
	  ;; Might be a macro specifier, try to expand it (the cdr is a
	  ;; list and we have to reverse it later, so do it one at a
	  ;; time).
	  (let ((entry (assq specifier display-buffer-macro-specifiers)))
	    (dolist (item (cdr entry))
	      (setq normalized (cons item normalized)))))))
      ;; Reverse list.
      (setq normalized (nreverse normalized)))
     ;; The two cases below must come from the SPECIFIERS argument of
     ;; `display-buffer'.
     ((eq specifiers 't)
      ;; Historically t means "other window".  Eventually we should get
      ;; rid of this.
      (setq normalized
	    (cdr (assq 'other-window display-buffer-macro-specifiers))
	    normalized))
     ((symbolp specifiers)
      ;; We allow scalar specifiers in calls of `display-buffer'.
      (let ((entry (assq specifiers display-buffer-macro-specifiers)))
	(when entry (setq normalized (cdr entry))))))

    normalized))

(defun display-buffer-normalize-specifiers (buffer-name specifiers label)
  "Return normalized specifiers for a buffer matching BUFFER-NAME or LABEL.
BUFFER-NAME must be a string specifying a valid buffer name.
SPECIFIERS and LABEL are the homonymous arguments of
`display-buffer'.

The method for displaying the buffer specified by BUFFER-NAME or
LABEL is established by appending the following four lists of
specifiers:

- The specifiers in `display-buffer-alist' whose buffer
  identifier matches BUFFER-NAME or LABEL and whose 'override
  component is set.

- SPECIFIERS.

- The specifiers in `display-buffer-alist' whose buffer
  identifier matches BUFFER-NAME or LABEL and whose 'override
  component is not set.

- `display-buffer-default-specifiers'."
  (let (list-1 list-2)
    (dolist (entry display-buffer-alist)
      (when (and (listp entry)
		 (catch 'match
		   (dolist (id (car entry))
		     (when (consp id)
		       (let ((type (car id))
			     (value (cdr id)))
			 (when (or (and (eq type 'name) (stringp value)
					(equal value buffer-name))
				   (and (eq type 'regexp) (stringp value)
					(string-match-p value buffer-name))
				   (and (eq type 'label) (eq value label)))
			   (throw 'match t)))))))
	(let* ((raw (cdr entry))
	       (normalized (display-buffer-normalize-specifiers-1 raw)))
	  (if (assq 'override raw)
	      (setq list-1
		    (if list-1
			(append list-1 normalized)
		      normalized))
	    (setq list-2
		  (if list-2
		      (append list-2 normalized)
		    normalized))))))

    (append
     list-1
     (display-buffer-normalize-specifiers-1 specifiers)
     list-2
     ;; Append the default specifiers.
     display-buffer-default-specifiers)))

;; Minibuffer-only frames should be documented better.  They really
;; deserve a separate section in the manual.  Also
;; `last-nonminibuffer-frame' is nowhere documented in the manual.
(defun display-buffer-frame (&optional frame)
  "Return FRAME if it is live and not a minibuffer-only frame.
Return the value of `last-nonminibuffer-frame' otherwise."
  (setq frame (normalize-live-frame frame))
  (if (and (frame-live-p frame)
	   ;; A not very nice way to get that information.
	   (not (window-minibuffer-p (frame-root-window frame))))
      frame
    (last-nonminibuffer-frame)))

(defun display-buffer (&optional buffer-or-name specifiers label)
  "Make the buffer specified by BUFFER-OR-NAME appear in some window.
Optional argument BUFFER-OR-NAME may be a buffer, a string \(a
buffer name), or nil.  If BUFFER-OR-NAME is a string not naming
an existent buffer, create a buffer with that name.  If
BUFFER-OR-NAME is nil or omitted, display the current buffer.
Interactively, prompt for the buffer name using the minibuffer.

Return the window chosen to display the buffer or nil if no such
window is found.  Do not change the selected window unless the
buffer is shown on a different frame than the selected one.

Optional argument SPECIFIERS must be a list of buffer display
specifiers, see the documentation of `display-buffer-alist' for a
description.

For convenience, SPECIFIERS may also consist of a single buffer
display location specifier or t, where the latter means to
display the buffer in any but the selected window.  If SPECIFIERS
is nil or omitted, this means to exclusively use the specifiers
provided by `display-buffer-alist'.  If the value of the latter
is nil too, all specifiers are provided by the constant
`display-buffer-default-specifiers'.

As a special case, the `reuse-window' specifier allows to specify
as second element an arbitrary window, as third element an
arbitrary buffer, and as fourth element an arbitrary frame.  As
first element of a window/side pair of the `pop-up-window'
specifier you can specifiy an arbitrary window.

The optional third argument LABEL, if non-nil, must be a symbol
specifiying the buffer display label.  Applications should set
this when the buffer shall be displayed in some special way but
BUFFER-OR-NAME does not identify the buffer as special.  Typical
buffers that fit into this category are those whose names are
derived from the name of the file they are visiting.  A user can
override SPECIFIERS by adding an entry to `display-buffer-alist'
whose car contains LABEL and whose cdr specifies the preferred
alternative display method.

The method to display the buffer is derived by combining the
values of `display-buffer-alist' and SPECIFIERS.  Highest
priority is given to overriding elements of
`display-buffer-alist'.  Next come the elements specified by
SPECIFIERS, followed by the non-overriding elements of
`display-buffer-alist'.

The result must be a list of valid buffer display specifiers.  If
`display-buffer-function' is non-nil, call it with the buffer and
this list as arguments."
  (interactive "BDisplay buffer:\nP")
  (let* ((buffer (normalize-buffer-to-display buffer-or-name))
	 (buffer-name (buffer-name buffer))
	 (specifiers
	  ;; Normalize specifiers.
	  (display-buffer-normalize-specifiers buffer-name specifiers label))
	 ;; Don't use a minibuffer frame.
	 (frame (display-buffer-frame))
	 ;; `window' is the window we use for showing `buffer'.
	 window specifier method)
    ;; Reset this.
    (setq display-buffer-window nil)
    (if display-buffer-function
	;; Let `display-buffer-function' do the job.
	(funcall display-buffer-function buffer specifiers)
      ;; Retrieve the next location specifier while there a specifiers
      ;; left and we don't have a valid window.
      (while (and specifiers (not (window-live-p window)))
	(setq specifier (car specifiers))
	(setq specifiers (cdr specifiers))
	(setq method (car specifier))
	(setq window
	      (cond
	       ((eq method 'reuse-window)
		(display-buffer-reuse-window
		 buffer (cdr specifier) specifiers))
	       ((eq method 'pop-up-window)
		(display-buffer-pop-up-window
		 buffer (cdr specifier) specifiers))
	       ((eq method 'pop-up-frame)
		(display-buffer-pop-up-frame
		 buffer (cdr specifier) specifiers))
	       ((eq method 'use-side-window)
		(display-buffer-in-side-window
		 buffer (nth 1 specifier) (nth 2 specifier) specifiers))
	       ((eq method 'fun-with-args)
		(apply (cadr specifier) buffer (cddr specifier))))))

      ;; If we don't have a window yet, try a fallback method.  All
      ;; specifiers have been used up by now.
      (or (and (window-live-p window) window)
	  ;; Try reusing a window showing BUFFER on any visible or
	  ;; iconfied frame.
	  (display-buffer-reuse-window buffer '(nil buffer 0))
	  ;; Try reusing a window not showing BUFFER on any visible or
	  ;; iconified frame.
	  (display-buffer-reuse-window buffer '(nil other 0))
	  ;; Try making a new frame.
	  (display-buffer-pop-up-frame buffer)
	  ;; Try using weakly dedicated windows.
	  (display-buffer-reuse-window
	   buffer '(nil nil t) '((reuse-window-dedicated . weak)))
	  ;; Try using strongly dedicated windows.
	  (display-buffer-reuse-window
	   buffer '(nil nil t) '((reuse-window-dedicated . t)))))))

(defsubst display-buffer-same-window (&optional buffer-or-name label) 
  "Display buffer specified by BUFFER-OR-NAME in the selected window.
Another window will be used only if the buffer can't be shown in
the selected window, usually because it is dedicated to another
buffer.  Optional argument BUFFER-OR-NAME and LABEL are as for
`display-buffer'."
  (interactive "BDisplay buffer in same window:\nP")
  (display-buffer buffer-or-name 'same-window label))

(defsubst display-buffer-same-frame (&optional buffer-or-name label) 
  "Display buffer specified by BUFFER-OR-NAME in a window on the same frame.
Another frame will be used only if there is no other choice.
Optional argument BUFFER-OR-NAME and LABEL are as for
`display-buffer'."
  (interactive "BDisplay buffer on same frame:\nP")
  (display-buffer buffer-or-name 'same-frame label))

(defsubst display-buffer-other-window (&optional buffer-or-name label) 
  "Display buffer specified by BUFFER-OR-NAME in another window.
The selected window will be used only if there is no other
choice.  Windows on the selected frame are preferred to windows
on other frames.  Optional argument BUFFER-OR-NAME and LABEL are as
for `display-buffer'."
  (interactive "BDisplay buffer in another window:\nP")
  (display-buffer buffer-or-name 'other-window label))

(defun display-buffer-same-frame-other-window (&optional buffer-or-name label) 
  "Display buffer specified by BUFFER-OR-NAME in another window on the same frame.
The selected window or another frame will be used only if there
is no other choice.  Optional argument BUFFER-OR-NAME and LABEL are
as for `display-buffer'."
  (interactive "BDisplay buffer in another window on same frame:\nP")
  (display-buffer buffer-or-name 'same-frame-other-window label))

(defun pop-to-buffer (&optional buffer-or-name specifiers norecord label)
  "Display buffer specified by BUFFER-OR-NAME and select the window used.
Optional argument BUFFER-OR-NAME may be a buffer, a string \(a
buffer name), or nil.  If BUFFER-OR-NAME is a string not naming
an existent buffer, create a buffer with that name.  If
BUFFER-OR-NAME is nil or omitted, display the current buffer.
Interactively, prompt for the buffer name using the minibuffer.

Optional second argument SPECIFIERS must be a list of buffer
display specifiers, a single location specifier, `t' which means
the latter means to display the buffer in any but the selected
window, or nil which means to exclusively apply the specifiers
customized by the user.

Optional argument NORECORD non-nil means do not put the buffer
specified by BUFFER-OR-NAME at the front of the buffer list and
do not make the window displaying it the most recently selected
one.

The optional argument LABEL, if non-nil, is a symbol specifying the
display purpose.  Applications should set this when the buffer
shall be displayed in a special way but BUFFER-OR-NAME does not
identify the buffer as special.  Buffers that typically fit into
this category are those whose names have been derived from the
name of the file they are visiting.

Return the buffer specified by BUFFER-OR-NAME or nil if
displaying the buffer failed.

This uses the function `display-buffer' as a subroutine; see the
documentations of `display-buffer' and `display-buffer-alist' for
additional information."
  (interactive "BPop to buffer:\nP")
  (let ((buffer (normalize-buffer-to-display buffer-or-name))
	window)
    (set-buffer buffer)
    (when (setq window (display-buffer buffer specifiers label))
      (select-window window norecord)
      buffer)))

(defsubst pop-to-buffer-same-window (&optional buffer-or-name norecord label)
  "Pop to buffer specified by BUFFER-OR-NAME in the selected window.
Another window will be used only if the buffer can't be shown in
the selected window, usually because it is dedicated to another
buffer.  Optional arguments BUFFER-OR-NAME, NORECORD and LABEL are
as for `pop-to-buffer'."
  (interactive "BPop to buffer in selected window:\nP")
  (pop-to-buffer buffer-or-name 'same-window norecord label))

(defsubst pop-to-buffer-same-frame (&optional buffer-or-name norecord label) 
  "Pop to buffer specified by BUFFER-OR-NAME in a window on the selected frame.
Another frame will be used only if there is no other choice.
Optional arguments BUFFER-OR-NAME, NORECORD and LABEL are as for
`pop-to-buffer'."
  (interactive "BPop to buffer on same frame:\nP")
  (pop-to-buffer buffer-or-name 'same-frame norecord label))

(defsubst pop-to-buffer-other-window (&optional buffer-or-name norecord label)
  "Pop to buffer specified by BUFFER-OR-NAME in another window.
The selected window will be used only if there is no other
choice.  Windows on the selected frame are preferred to windows
on other frames.  Optional arguments BUFFER-OR-NAME, NORECORD and
LABEL are as for `pop-to-buffer'."
  (interactive "BPop to buffer in another window:\nP")
  (pop-to-buffer buffer-or-name 'other-window norecord))

(defsubst pop-to-buffer-same-frame-other-window (&optional buffer-or-name norecord label) 
  "Pop to buffer specified by BUFFER-OR-NAME in another window on the selected frame.
The selected window or another frame will be used only if there
is no other choice.  Optional arguments BUFFER-OR-NAME, NORECORD
and LABEL are as for `pop-to-buffer'."
  (interactive "BPop to buffer in another window on same frame:\nP")
  (pop-to-buffer buffer-or-name 'same-frame-other-window norecord label))

(defsubst pop-to-buffer-other-frame (&optional buffer-or-name norecord label)
  "Pop to buffer specified by BUFFER-OR-NAME on another frame.
The selected frame will be used only if there's no other choice.
Optional arguments BUFFER-OR-NAME, NORECORD and LABEL are as for
`pop-to-buffer'."
  (interactive "BPop to buffer on another frame:\nP")
  (pop-to-buffer buffer-or-name 'other-frame norecord label))

(defun read-buffer-to-switch (prompt)
  "Read the name of a buffer to switch to, prompting with PROMPT.
Return the neame of the buffer as a string.

This function is intended for the `switch-to-buffer' family of
commands since these need to omit the name of the current buffer
from the list of completions and default values."
  (let ((rbts-completion-table (internal-complete-buffer-except)))
    (minibuffer-with-setup-hook
        (lambda ()
          (setq minibuffer-completion-table rbts-completion-table)
          ;; Since rbts-completion-table is built dynamically, we
          ;; can't just add it to the default value of
          ;; icomplete-with-completion-tables, so we add it
          ;; here manually.
          (if (and (boundp 'icomplete-with-completion-tables)
                   (listp icomplete-with-completion-tables))
              (set (make-local-variable 'icomplete-with-completion-tables)
                   (cons rbts-completion-table
                         icomplete-with-completion-tables))))
      (read-buffer prompt (other-buffer (current-buffer))
                   (confirm-nonexistent-file-or-buffer)))))

(defun normalize-buffer-to-switch-to (buffer-or-name)
  "Normalize BUFFER-OR-NAME argument of buffer switching functions.
If BUFFER-OR-NAME is nil, return the buffer returned by
`other-buffer'.  Else, if a buffer specified by BUFFER-OR-NAME
exists, return that buffer.  If no such buffer exists, create a
buffer with the name BUFFER-OR-NAME and return that buffer."
  (if buffer-or-name
      (or (get-buffer buffer-or-name)
	  (let ((buffer (get-buffer-create buffer-or-name)))
	    (set-buffer-major-mode buffer)
	    buffer))
    (other-buffer)))

(defun switch-to-buffer (buffer-or-name &optional norecord)
  "Switch to buffer BUFFER-OR-NAME in the selected window.
If called interactively, prompt for the buffer name using the
minibuffer.  The variable `confirm-nonexistent-file-or-buffer'
determines whether to request confirmation before creating a new
buffer.

BUFFER-OR-NAME may be a buffer, a string \(a buffer name), or
nil.  If BUFFER-OR-NAME is a string that does not identify an
existing buffer, create a buffer with that name.  If
BUFFER-OR-NAME is nil, switch to the buffer returned by
`other-buffer'.

Optional argument NORECORD non-nil means do not put the buffer
specified by BUFFER-OR-NAME at the front of the buffer list and
do not make the window displaying it the most recently selected
one.  Return the buffer switched to.

This function is intended for interactive use only.  Lisp
functions should call `pop-to-buffer-same-window' instead."
  (interactive
   (list (read-buffer-to-switch "Switch to buffer: ")))
  (let ((buffer (normalize-buffer-to-switch-to buffer-or-name)))
    (if (and (or (window-minibuffer-p) (eq (window-dedicated-p) t))
	     (not (eq buffer (window-buffer))))
	;; Cannot switch to another buffer in a minibuffer or strongly
	;; dedicated window that does not show the buffer already.  Call
	;; `pop-to-buffer' instead.
	(pop-to-buffer buffer 'same-window norecord)
      (unless (eq buffer (window-buffer))
	;; I'm not sure why we should NOT call `set-window-buffer' here,
	;; but let's keep things as they are (otherwise we could always
	;; call `pop-to-buffer-same-window' here).
	(set-window-buffer nil buffer))
      (unless norecord
	(select-window (selected-window)))
      (set-buffer buffer))))

(defun switch-to-buffer-same-frame (buffer-or-name &optional norecord)
  "Switch to buffer BUFFER-OR-NAME in a window on the selected frame.
Another frame will be used only if there is no other choice.
Optional arguments BUFFER-OR-NAME and NORECORD have the same
meaning as for `switch-to-buffer'.

This function is intended for interactive use only.  Lisp
functions should call `pop-to-buffer-same-frame' instead."
  (interactive
   (list (read-buffer-to-switch "Switch to buffer in other window: ")))
  (let ((buffer (normalize-buffer-to-switch-to buffer-or-name)))
    (pop-to-buffer buffer 'same-frame norecord)))

(defun switch-to-buffer-other-window (buffer-or-name &optional norecord)
  "Switch to buffer BUFFER-OR-NAME in another window.
The selected window will be used only if there is no other
choice.  Windows on the selected frame are preferred to windows
on other frames.  Optional arguments BUFFER-OR-NAME and NORECORD
have the same meaning as for `switch-to-buffer'.

This function is intended for interactive use only.  Lisp
functions should call `pop-to-buffer-other-window' instead."
  (interactive
   (list (read-buffer-to-switch "Switch to buffer in other window: ")))
  (let ((buffer (normalize-buffer-to-switch-to buffer-or-name)))
    (pop-to-buffer buffer 'other-window norecord)))

(defun switch-to-buffer-other-window-same-frame (buffer-or-name &optional norecord)
  "Switch to buffer BUFFER-OR-NAME in another window on the selected frame.
The selected window or another frame will be used only if there
is no other choice.  Optional arguments BUFFER-OR-NAME and
NORECORD have the same meaning as for `switch-to-buffer'.

This function is intended for interactive use only.  Lisp
functions should call `pop-to-buffer-other-window-same-frame'
instead."
  (interactive
   (list (read-buffer-to-switch "Switch to buffer in other window: ")))
  (let ((buffer (normalize-buffer-to-switch-to buffer-or-name)))
    (pop-to-buffer buffer 'same-frame-other-window norecord)))

(defun switch-to-buffer-other-frame (buffer-or-name &optional norecord)
  "Switch to buffer BUFFER-OR-NAME on another frame.
The same frame will be used only if there is no other choice.
Optional arguments BUFFER-OR-NAME and NORECORD have the same
meaning as for `switch-to-buffer'.

This function is intended for interactive use only.  Lisp
functions should call `pop-to-buffer-other-frame' instead."
  (interactive
   (list (read-buffer-to-switch "Switch to buffer in other frame: ")))
  (let ((buffer (normalize-buffer-to-switch-to buffer-or-name)))
    (pop-to-buffer buffer 'other-frame norecord)))

;;; Obsolete definitions of `display-buffer' below.
(defcustom pop-up-frame-alist nil
  "Alist of parameters for automatically generated new frames.
You can set this in your init file; for example,

  (setq pop-up-frame-alist '((width . 80) (height . 20)))

If non-nil, the value you specify here is used by the default
`pop-up-frame-function' for the creation of new frames.

Since `pop-up-frame-function' is used by `display-buffer' for
making new frames, any value specified here by default affects
the automatic generation of new frames via `display-buffer' and
all functions based on it.  The behavior of `make-frame' is not
affected by this variable."
  :type '(repeat (cons :format "%v"
		       (symbol :tag "Parameter")
		       (sexp :tag "Value")))
  :group 'frames)
(make-obsolete-variable
 'pop-up-frame-alist
 "use `display-buffer-alist' or 2nd arg of `display-buffer' instead."
 "24.1")

(defcustom pop-up-frame-function
  (lambda () (make-frame pop-up-frame-alist))
  "Function used by `display-buffer' for creating a new frame.
This function is called with no arguments and should return a new
frame.  The default value calls `make-frame' with the argument
`pop-up-frame-alist'."
  :type 'function
  :group 'frames)
(make-obsolete-variable
 'pop-up-frame-function
 "use `display-buffer-alist' or 2nd arg of `display-buffer' instead."
 "24.1")

(defcustom special-display-frame-alist
  '((height . 14) (width . 80) (unsplittable . t))
  "Alist of parameters for special frames.
Special frames are used for buffers whose names are listed in
`special-display-buffer-names' and for buffers whose names match
one of the regular expressions in `special-display-regexps'.

This variable can be set in your init file, like this:

  (setq special-display-frame-alist '((width . 80) (height . 20)))

These supersede the values given in `default-frame-alist'."
  :type '(repeat (cons :format "%v"
			 (symbol :tag "Parameter")
			 (sexp :tag "Value")))
  :group 'frames)
(make-obsolete-variable
 'special-display-frame-alist
 "use `display-buffer-alist' or 2nd arg of `display-buffer' instead."
 "24.1")

(defun special-display-popup-frame (buffer &optional args)
  "Display BUFFER in a special frame and return the window chosen.
If BUFFER is already displayed in a visible or iconified frame,
raise that frame.  Otherwise, display BUFFER in a way as
specified by optional argument ARGS.

If ARGS is an alist, use it as a list of frame parameters.  If
these parameters contain \(same-window . t), display BUFFER in
the selected window.  If they contain \(same-frame . t), display
BUFFER in a window on the selected frame.

If ARGS is a list whose car is a symbol, use (car ARGS) as a
function to do the work.  Pass it BUFFER as first argument,
and (cdr ARGS) as second."
  (if (and args (symbolp (car args)))
      (apply (car args) buffer (cdr args))
    (let ((window (get-buffer-window buffer 0)))
      (or
       ;; If we have a window already, make it visible.
       (when window
	 (let ((frame (window-frame window)))
	   (make-frame-visible frame)
	   (raise-frame frame)
	   window))
       ;; Reuse the current window if the user requested it.
       (when (cdr (assq 'same-window args))
	 (display-buffer-reuse-window
	  buffer '(same nil nil) '((reuse-dedicated . 'weak))))
       ;; Stay on the same frame if requested.
       (when (or (cdr (assq 'same-frame args))
		 (cdr (assq 'same-window args)))
	 (or (display-buffer-pop-up-window
	      buffer '((largest . nil) (lru . nil)))
	     (display-buffer-reuse-window
	      buffer '(nil nil nil))))
       ;; If no window yet, make one in a new frame.
       (let ((frame
	      (with-current-buffer buffer
		(make-frame
		 (append args (with-no-warnings
				special-display-frame-alist))))))
	 (set-window-buffer (frame-selected-window frame) buffer)
	 (set-window-dedicated-p (frame-selected-window frame) t)
	 (frame-selected-window frame))))))
(make-obsolete
 'special-display-popup-frame
 "use `display-buffer-alist' or 2nd arg of `display-buffer' instead."
 "24.1")

(defcustom special-display-buffer-names nil
  "List of names of buffers that should be displayed specially.
Displaying a buffer with `display-buffer' or `pop-to-buffer', if
its name is in this list, displays the buffer in a way specified
by `special-display-function'.  `special-display-popup-frame'
\(the default for `special-display-function') usually displays
the buffer in a separate frame made with the parameters specified
by `special-display-frame-alist'.  If `special-display-function'
has been set to some other function, that function is called with
the buffer as first, and nil as second argument.

Alternatively, an element of this list can be specified as
\(BUFFER-NAME FRAME-PARAMETERS), where BUFFER-NAME is a buffer
name and FRAME-PARAMETERS an alist of \(PARAMETER . VALUE) pairs.
`special-display-popup-frame' will interpret such pairs as frame
parameters when it creates a special frame, overriding the
corresponding values from `special-display-frame-alist'.

As a special case, if FRAME-PARAMETERS contains (same-window . t)
`special-display-popup-frame' displays that buffer in the
selected window.  If FRAME-PARAMETERS contains (same-frame . t),
it displays that buffer in a window on the selected frame.

If `special-display-function' specifies some other function than
`special-display-popup-frame', that function is called with the
buffer named BUFFER-NAME as first, and FRAME-PARAMETERS as second
argument.

Finally, an element of this list can be also specified as
\(BUFFER-NAME FUNCTION OTHER-ARGS).  In that case,
`special-display-popup-frame' will call FUNCTION with the buffer
named BUFFER-NAME as first argument, and OTHER-ARGS as the
second.  If `special-display-function' specifies some other
function, that function is called with the buffer named
BUFFER-NAME as first, and the element's cdr as second argument.

If this variable appears \"not to work\", because you added a
name to it but the corresponding buffer is displayed in the
selected window, look at the values of `same-window-buffer-names'
and `same-window-regexps'.  Those variables take precedence over
this one.

See also `special-display-regexps'."
  :type '(repeat
	  (choice :tag "Buffer"
		  :value ""
		  (string :format "%v")
		  (cons :tag "With parameters"
			:format "%v"
			:value ("" . nil)
			(string :format "%v")
			(repeat :tag "Parameters"
				(cons :format "%v"
				      (symbol :tag "Parameter")
				      (sexp :tag "Value"))))
		  (list :tag "With function"
			:format "%v"
			:value ("" . nil)
			(string :format "%v")
			(function :tag "Function")
			(repeat :tag "Arguments" (sexp)))))
  :group 'display-buffer
  :group 'frames)
(make-obsolete-variable
 'special-display-buffer-names
 "use `display-buffer-alist' or 2nd arg of `display-buffer' instead."
 "24.1")

;;;###autoload
(put 'special-display-buffer-names 'risky-local-variable t)

(defcustom special-display-regexps nil
  "List of regexps saying which buffers should be displayed specially.
Displaying a buffer with `display-buffer' or `pop-to-buffer', if
any regexp in this list matches its name, displays it specially
using `special-display-function'.

The function `special-display-popup-frame' \(the default for
`special-display-function') usually displays the buffer in a
separate frame made with the parameters specified by
`special-display-frame-alist'.  If `special-display-function' has
been set to some other function, that function is called with the
buffer as first, and nil as second argument.

Alternatively, an element of this list can be specified as
\(REGEXP FRAME-PARAMETERS), where REGEXP is a regexp as above and
FRAME-PARAMETERS an alist of (PARAMETER . VALUE) pairs.
`special-display-popup-frame' will then interpret these pairs as
frame parameters when creating a special frame for a buffer whose
name matches REGEXP, overriding the corresponding values from
`special-display-frame-alist'.

As a special case, if FRAME-PARAMETERS contains (same-window . t)
`special-display-popup-frame' displays buffers matching REGEXP in
the selected window.  \(same-frame . t) in FRAME-PARAMETERS means
to display such buffers in a window on the selected frame.

If `special-display-function' specifies some other function than
`special-display-popup-frame', that function is called with the
buffer whose name matched REGEXP as first, and FRAME-PARAMETERS
as second argument.

Finally, an element of this list can be also specified as
\(REGEXP FUNCTION OTHER-ARGS).  `special-display-popup-frame'
will then call FUNCTION with the buffer whose name matched
REGEXP as first, and OTHER-ARGS as second argument.  If
`special-display-function' specifies some other function, that
function is called with the buffer whose name matched REGEXP
as first, and the element's cdr as second argument.

If this variable appears \"not to work\", because you added a
name to it but the corresponding buffer is displayed in the
selected window, look at the values of `same-window-buffer-names'
and `same-window-regexps'.  Those variables take precedence over
this one.

See also `special-display-buffer-names'."
  :type '(repeat
	  (choice :tag "Buffer"
		  :value ""
		  (regexp :format "%v")
		  (cons :tag "With parameters"
			:format "%v"
			:value ("" . nil)
			(regexp :format "%v")
			(repeat :tag "Parameters"
				(cons :format "%v"
				      (symbol :tag "Parameter")
				      (sexp :tag "Value"))))
		  (list :tag "With function"
			:format "%v"
			:value ("" . nil)
			(regexp :format "%v")
			(function :tag "Function")
			(repeat :tag "Arguments" (sexp)))))
  :group 'display-buffer
  :group 'frames)
(make-obsolete-variable
 'special-display-regexps
 "use `display-buffer-alist' or 2nd arg of `display-buffer' instead."
 "24.1")

(defun special-display-p (buffer-name)
  "Return non-nil if a buffer named BUFFER-NAME gets a special frame.
More precisely, return t if `special-display-buffer-names' or
`special-display-regexps' contain a string entry equaling or
matching BUFFER-NAME.  If `special-display-buffer-names' or
`special-display-regexps' contain a list entry whose car equals
or matches BUFFER-NAME, the return value is the cdr of that
entry."
  (let ((buffer-names (with-no-warnings
			special-display-buffer-names))
	(regexps (with-no-warnings
		   special-display-regexps))
	tmp)
    (cond
     ((not (stringp buffer-name)))
     ((member buffer-name buffer-names)
      t)
     ((setq tmp (assoc buffer-name buffer-names))
      (cdr tmp))
     ((catch 'found
	(dolist (regexp regexps)
	  (cond
	   ((stringp regexp)
	    (when (string-match-p regexp buffer-name)
	      (throw 'found t)))
	   ((and (consp regexp) (stringp (car regexp))
		 (string-match-p (car regexp) buffer-name))
	    (throw 'found (cdr regexp))))))))))
(make-obsolete 'special-display-p "pass argument to buffer display function instead." "24.1")

(defcustom special-display-function 'special-display-popup-frame
  "Function to call for displaying special buffers.
This function is called with two arguments - the buffer and,
optionally, a list - and should return a window displaying that
buffer.  The default value usually makes a separate frame for the
buffer using `special-display-frame-alist' to specify the frame
parameters.  See the definition of `special-display-popup-frame'
for how to specify such a function.

A buffer is special when its name is either listed in
`special-display-buffer-names' or matches a regexp in
`special-display-regexps'."
  :type 'function
  :group 'frames)
(make-obsolete-variable
 'special-display-function
 "use `display-buffer-alist' or 2nd arg of `display-buffer' instead."
 "24.1")

(defcustom same-window-buffer-names nil
  "List of names of buffers that should appear in the \"same\" window.
`display-buffer' and `pop-to-buffer' show a buffer whose name is
on this list in the selected rather than some other window.

An element of this list can be a cons cell instead of just a
string.  In that case, the cell's car must be a string specifying
the buffer name.  This is for compatibility with
`special-display-buffer-names'; the cdr of the cons cell is
ignored.

See also `same-window-regexps'."
 :type '(repeat (string :format "%v"))
 :group 'display-buffer)
(make-obsolete-variable
 'same-window-buffer-names
 "use `display-buffer-alist' or 2nd arg of `display-buffer' instead."
 "24.1")

(defcustom same-window-regexps nil
  "List of regexps saying which buffers should appear in the \"same\" window.
`display-buffer' and `pop-to-buffer' show a buffer whose name
matches a regexp on this list in the selected rather than some
other window.

An element of this list can be a cons cell instead of just a
string.  In that case, the cell's car must be a regexp matching
the buffer name.  This is for compatibility with
`special-display-regexps'; the cdr of the cons cell is ignored.

See also `same-window-buffer-names'."
  :type '(repeat (regexp :format "%v"))
  :group 'display-buffer)
(make-obsolete-variable
 'same-window-regexps
 "use `display-buffer-alist' or 2nd arg of `display-buffer' instead."
 "24.1")

(defun same-window-p (buffer-name)
  "Return non-nil if a buffer named BUFFER-NAME would be shown in the \"same\" window.
This function returns non-nil if `display-buffer' or
`pop-to-buffer' would show a buffer named BUFFER-NAME in the
selected rather than \(as usual\) some other window.  See
`same-window-buffer-names' and `same-window-regexps'."
  (let ((buffer-names (with-no-warnings
			(same-window-buffer-names)))
	(regexps (with-no-warnings
		   (same-window-regexps))))
    (cond
     ((not (stringp buffer-name)))
     ;; The elements of `same-window-buffer-names' can be buffer
     ;; names or cons cells whose cars are buffer names.
     ((member buffer-name buffer-names))
     ((assoc buffer-name buffer-names))
     ((catch 'found
	(dolist (regexp regexps)
	  ;; The elements of `same-window-regexps' can be regexps
	  ;; or cons cells whose cars are regexps.
	  (when (or (and (stringp regexp)
			 (string-match regexp buffer-name))
		    (and (consp regexp) (stringp (car regexp))
			 (string-match-p (car regexp) buffer-name)))
	    (throw 'found t))))))))
(make-obsolete 'same-window-p "pass argument to buffer display function instead." "24.1")

(defcustom pop-up-frames nil
  "Whether `display-buffer' should make a separate frame.
If nil, never make a separate frame.
If the value is `graphic-only', make a separate frame
on graphic displays only.
Any other non-nil value means always make a separate frame."
  :type '(choice
	  (const :tag "Never" nil)
	  (const :tag "On graphic displays only" graphic-only)
	  (const :tag "Always" t))
  :group 'display-buffer
  :group 'frames)
(make-obsolete-variable
 'pop-up-frames
 "use `display-buffer-alist' or 2nd arg of `display-buffer' instead."
 "24.1")

(defcustom display-buffer-reuse-frames nil
  "Non-nil means `display-buffer' should reuse frames.
If the buffer in question is already displayed in a frame, raise
that frame."
  :type 'boolean
  :version "21.1"
  :group 'display-buffer
  :group 'frames)
(make-obsolete-variable
 'display-buffer-reuse-frames
 "use `display-buffer-alist' or 2nd arg of `display-buffer' instead."
 "24.1")

(defcustom pop-up-windows t
  "Non-nil means `display-buffer' is allowed to make a new window.
A non-empty list specifies the windows `display-buffer' will
consider for splitting.  The following entries are supported
where \"frame\" refers to the frame chosen to display the buffer:

 largest ...... largest window
 lru .......... least recently used window
 selected ..... frame's selected window
 root ......... frame's root window 

The default value t stands for the list `(largest lru)'.  This
means that `display-buffer' will first try to split the largest
window and, if that fails, the least recently used window."
  :type '(choice
	  (const :tag "Disallow" nil)
	  (const :tag "Allow" t)
	  (repeat :tag "Preferences"
		  (choice
		   (const :tag "Largest" largest)
		   (const :tag "Least Recently Used" lru)
		   (const :tag "Selected" selected)
		   (const :tag "Frame Root Window" root))))
  :group 'display-buffer)
(make-obsolete-variable
 'pop-up-windows
 "use `display-buffer-alist' or 2nd arg of `display-buffer' instead."
 "24.1")

(defcustom split-window-preferred-function 'split-window-sensibly
  "Function called by `display-buffer' to split a window.
This function is called with a window as single argument and is
supposed to split that window and return the new window.  If the
window can (or shall) not be split, it is supposed to return nil.

The default is to call the function `split-window-sensibly' which
tries to split the window in a way which seems most suitable.
You can customize the options `split-height-threshold' and/or
`split-width-threshold' in order to have `split-window-sensibly'
prefer either vertical or horizontal splitting.

If you set this to any other function, bear in mind that
`display-buffer' may call that function repeatedly; the option
`pop-up-windows' controls which windows may become the argument
of this function.

The window selected at the time `display-buffer' was invoked is
still selected when this function is called.  Hence you can
compare the window argument with the value of `selected-window'
if you intend to split the selected window instead or if you do
not want to split the selected window."
  :type 'function
  :version "23.1"
  :group 'display-buffer)
(make-obsolete-variable
 'split-window-preferred-function
 "use `display-buffer-alist' or 2nd arg of `display-buffer' instead."
 "24.1")

(defcustom split-height-threshold 80
  "Minimum height for splitting a window to display a buffer.
If this is an integer, `display-buffer' can split a window
vertically only if it has at least this many lines.  If this is
nil, `display-buffer' does not split windows vertically.  If a
window is the only window on its frame, `display-buffer' may
split it vertically disregarding the value of this variable."
  :type '(choice (const nil) (integer :tag "lines"))
  :version "23.1"
  :group 'display-buffer)
(make-obsolete-variable
 'split-height-threshold
 "use `display-buffer-alist' or 2nd arg of `display-buffer' instead."
 "24.1")

(defcustom split-width-threshold 160
  "Minimum width for splitting a window to display a buffer.
If this is an integer, `display-buffer' can split a window
horizontally only if it has at least this many columns.  If this
is nil, `display-buffer' cannot split windows horizontally."
  :type '(choice (const nil) (integer :tag "columns"))
  :version "23.1"
  :group 'display-buffer)
(make-obsolete-variable
 'split-width-threshold
 "use `display-buffer-alist' or 2nd arg of `display-buffer' instead."
 "24.1")

(defcustom even-window-heights t
  "If non-nil `display-buffer' will try to even window heights.
Otherwise `display-buffer' will leave the window configuration
alone.  Heights are evened only when `display-buffer' reuses a
window that appears above or below the selected window."
  :type 'boolean
  :group 'display-buffer)
(make-obsolete-variable
 'even-window-heights
 "use `display-buffer-alist' or 2nd arg of `display-buffer' instead."
 "24.1")

(defvar display-buffer-mark-dedicated nil
  "If non-nil, `display-buffer' marks the windows it creates as dedicated.
The actual non-nil value of this variable will be copied to the
`window-dedicated-p' flag.")
<<<<<<< HEAD
(make-obsolete-variable
 'display-buffer-mark-dedicated
 "use `display-buffer-alist' or 2nd arg of `display-buffer' instead."
 "24.1")

;; Functions for converting Emacs 23 buffer display options to buffer
;; display specifiers.
(defun display-buffer-alist-add (identifiers specifiers &optional no-custom)
  "Helper function for `display-buffer-alist-set'."
  (unless identifiers
    (setq identifiers '((regexp . ".*"))))
  (unless (atom specifiers)
    (setq specifiers (delq nil specifiers)))

  (if no-custom
      (setq display-buffer-alist
	    (cons (cons identifiers specifiers) display-buffer-alist))
    (customize-set-variable
     'display-buffer-alist
     (cons (cons identifiers specifiers) display-buffer-alist))))

(defun display-buffer-alist-set (&optional no-custom add)
  "Set `display-buffer-alist' from Emacs 23 buffer display options.
Optional argument NO-CUSTOM nil means use `customize-set-variable'
to set the value of `display-buffer-alist'.  NO-CUSTOM non-nil
means to use `setq' instead.

Optional argument ADD nil means to replace the actual value of
`display-buffer-alist' with the value calculated here.  ADD
non-nil means prepend the value calculated here to the current
value of `display-buffer-alist'."
  (unless add
    (if no-custom
	(setq display-buffer-alist nil)
      (customize-set-variable 'display-buffer-alist nil)))

  ;; Disable warnings, there are too many obsolete options here.
  (with-no-warnings
    ;; `pop-up-windows'
    (display-buffer-alist-add
     nil
     (let ((fun (unless (eq split-window-preferred-function
			    'split-window-sensibly)
		  ;; `split-window-sensibly' has been merged into the
		  ;; `display-buffer-split-window' code as `nil'.
		  split-window-preferred-function))
	   (min-height
	    (if (numberp split-height-threshold)
		(/ split-height-threshold 2)
	      ;; Undocumented hack.
	      1.0))
	   (min-width
	    (if (numberp split-width-threshold)
		(/ split-width-threshold 2)
	      ;; Undocumented hack.
	      1.0)))
       (list
	'pop-up-window
	(when pop-up-windows
	  (list
	   'pop-up-window
	   (cons 'largest fun)
	   (cons 'lru fun)))
	(cons 'pop-up-window-min-height min-height)
	(cons 'pop-up-window-min-width min-width)))
     no-custom)

    ;; `pop-up-frames'
    (display-buffer-alist-add
     nil
     (list
      'pop-up-frame
      (when pop-up-frames (list 'pop-up-frame pop-up-frames))
      (when pop-up-frame-function
	(cons 'pop-up-frame-function pop-up-frame-function))
      (when pop-up-frame-alist
	(cons 'pop-up-frame-alist pop-up-frame-alist)))
     no-custom)

    ;; `special-display-buffer-names'
    (dolist (entry special-display-buffer-names)
      (cond
       ((stringp entry)
	;; Plain string.
	(display-buffer-alist-add
	 `((name . ,entry))
	 (list
	  'fun-with-args
	  (list 'fun-with-args special-display-function
		special-display-frame-alist))
	 no-custom))
       ((consp entry)
	(let ((name (car entry))
	      (rest (cdr entry)))
	  (cond
	   ((functionp (car rest))
	    ;; A function.
	    (display-buffer-alist-add
	     `((name . ,name))
	     (list
	      'fun-with-args
	      ;; Weary.
	      (list 'fun-with-args (car rest) (cadr rest)))
	     no-custom))
	   ((listp rest)
	    ;; A list of parameters.
	    (cond
	     ((assq 'same-window rest)
	      (display-buffer-alist-add
	       `((name . ,name))
	       (list 'reuse-window
		     (list 'reuse-window 'same)
		     (list 'reuse-window-dedicated 'weak))
	       no-custom))
	     ((assq 'same-frame rest)
	      (display-buffer-alist-add
	       `((name . ,name)) (list 'same-frame) no-custom))
	     (t
	      (display-buffer-alist-add
	       `((name . ,name))
	       (list
		'fun-with-args
		(list 'fun-with-args special-display-function
		      special-display-frame-alist))
	       no-custom)))))))))

    ;; `special-display-regexps'
    (dolist (entry special-display-regexps)
      (cond
       ((stringp entry)
	;; Plain string.
	(display-buffer-alist-add
	 `((regexp . ,entry))
	 (list
	  'fun-with-args
	  (list 'fun-with-args special-display-function
		special-display-frame-alist))
	 no-custom))
       ((consp entry)
	(let ((name (car entry))
	      (rest (cdr entry)))
	  (cond
	   ((functionp (car rest))
	    ;; A function.
	    (display-buffer-alist-add
	     `((name . ,name))
	     (list
	      'fun-with-args
	      ;; Weary.
	      (list 'fun-with-args (car rest) (cadr rest)))
	     no-custom))
	   ((listp rest)
	    ;; A list of parameters.
	    (cond
	     ((assq 'same-window rest)
	      (display-buffer-alist-add
	       `((name . ,name))
	       (list 'reuse-window
		     (list 'reuse-window 'same)
		     (list 'reuse-window-dedicated 'weak))
	       no-custom))
	     ((assq 'same-frame rest)
	      (display-buffer-alist-add
	       `((name . ,name)) (list 'same-frame) no-custom))
	     (t
	      (display-buffer-alist-add
	       `((name . ,name))
	       (list
		'fun-with-args
		(list 'fun-with-args special-display-function
		      special-display-frame-alist))
	       no-custom)))))))))

    ;; `same-window-regexps'
    (dolist (entry same-window-regexps)
      (cond
       ((stringp entry)
	(display-buffer-alist-add
	 `((regexp . ,entry))
	 (list 'reuse-window (list 'reuse-window 'same))
	 no-custom))
       ((consp entry)
	(display-buffer-alist-add
	 `((regexp . ,(car entry)))
	 (list 'reuse-window (list 'reuse-window 'same))
	 no-custom))))

    ;; `same-window-buffer-names'
    (dolist (entry same-window-buffer-names)
      (cond
       ((stringp entry)
	(display-buffer-alist-add
	 `((name . ,entry))
	 (list 'reuse-window (list 'reuse-window 'same))
	 no-custom))
       ((consp entry)
	(display-buffer-alist-add
	 `((name . ,(car entry)))
	 (list 'reuse-window (list 'reuse-window 'same))
	 no-custom))))

    ;; `reuse-window'
    (display-buffer-alist-add
     nil
     (list
      'reuse-window
      (list 'reuse-window nil 'same
	    ;; "0" (all visible and iconified frames) is hardcoded in
	    ;; Emacs 23.
	    (if (or display-buffer-reuse-frames pop-up-frames) 0 nil))
      (when even-window-heights
	(cons 'reuse-window-even-sizes t)))
     no-custom))

  display-buffer-alist)
=======

(defun display-buffer (buffer-or-name &optional not-this-window frame)
  "Make buffer BUFFER-OR-NAME appear in some window but don't select it.
BUFFER-OR-NAME must be a buffer or the name of an existing
buffer.  Return the window chosen to display BUFFER-OR-NAME or
nil if no such window is found.

Optional argument NOT-THIS-WINDOW non-nil means display the
buffer in a window other than the selected one, even if it is
already displayed in the selected window.

Optional argument FRAME specifies which frames to investigate
when the specified buffer is already displayed.  If the buffer is
already displayed in some window on one of these frames simply
return that window.  Possible values of FRAME are:

`visible' - consider windows on all visible frames on the current
terminal.

0 - consider windows on all visible or iconified frames on the
current terminal.

t - consider windows on all frames.

A specific frame - consider windows on that frame only.

nil - consider windows on the selected frame \(actually the
last non-minibuffer frame\) only.  If, however, either
`display-buffer-reuse-frames' or `pop-up-frames' is non-nil
\(non-nil and not graphic-only on a text-only terminal),
consider all visible or iconified frames on the current terminal."
  (interactive "BDisplay buffer:\nP")
  (let* ((can-use-selected-window
	  ;; The selected window is usable unless either NOT-THIS-WINDOW
	  ;; is non-nil, it is dedicated to its buffer, or it is the
	  ;; `minibuffer-window'.
	  (not (or not-this-window
		   (window-dedicated-p (selected-window))
		   (window-minibuffer-p))))
	 (buffer (if (bufferp buffer-or-name)
		     buffer-or-name
		   (get-buffer buffer-or-name)))
	 (name-of-buffer (buffer-name buffer))
	 ;; On text-only terminals do not pop up a new frame when
	 ;; `pop-up-frames' equals graphic-only.
	 (use-pop-up-frames (if (eq pop-up-frames 'graphic-only)
				(display-graphic-p)
			      pop-up-frames))
	 ;; `frame-to-use' is the frame where to show `buffer' - either
	 ;; the selected frame or the last nonminibuffer frame.
	 (frame-to-use
	  (or (window--frame-usable-p (selected-frame))
	      (window--frame-usable-p (last-nonminibuffer-frame))))
	 ;; `window-to-use' is the window we use for showing `buffer'.
	 window-to-use)
    (cond
     ((not (buffer-live-p buffer))
      (error "No such buffer %s" buffer))
     (display-buffer-function
      ;; Let `display-buffer-function' do the job.
      (funcall display-buffer-function buffer not-this-window))
     ((and (not not-this-window)
	   (eq (window-buffer (selected-window)) buffer))
      ;; The selected window already displays BUFFER and
      ;; `not-this-window' is nil, so use it.
      (window--display-buffer-1 (selected-window)))
     ((and can-use-selected-window (same-window-p name-of-buffer))
      ;; If the buffer's name tells us to use the selected window do so.
      (window--display-buffer-2 buffer (selected-window)))
     ((let ((frames (or frame
			(and (or use-pop-up-frames
				 display-buffer-reuse-frames
				 (not (last-nonminibuffer-frame)))
			     0)
			(last-nonminibuffer-frame))))
	(setq window-to-use
	      (catch 'found
		;; Search frames for a window displaying BUFFER.  Return
		;; the selected window only if we are allowed to do so.
		(dolist (window (get-buffer-window-list buffer 'nomini frames))
		  (when (or can-use-selected-window
			    (not (eq (selected-window) window)))
		    (throw 'found window))))))
      ;; The buffer is already displayed in some window; use that.
      (window--display-buffer-1 window-to-use))
     ((and special-display-function
	   ;; `special-display-p' returns either t or a list of frame
	   ;; parameters to pass to `special-display-function'.
	   (let ((pars (special-display-p name-of-buffer)))
	     (when pars
	       (funcall special-display-function
			buffer (if (listp pars) pars))))))
     ((or use-pop-up-frames (not frame-to-use))
      ;; We want or need a new frame.
      (let ((win (frame-selected-window (funcall pop-up-frame-function))))
        (window--display-buffer-2 buffer win display-buffer-mark-dedicated)))
     ((and pop-up-windows
	   ;; Make a new window.
	   (or (not (frame-parameter frame-to-use 'unsplittable))
	       ;; If the selected frame cannot be split look at
	       ;; `last-nonminibuffer-frame'.
	       (and (eq frame-to-use (selected-frame))
		    (setq frame-to-use (last-nonminibuffer-frame))
		    (window--frame-usable-p frame-to-use)
		    (not (frame-parameter frame-to-use 'unsplittable))))
	   ;; Attempt to split largest or least recently used window.
	   (setq window-to-use
		 (or (window--try-to-split-window
		      (get-largest-window frame-to-use t))
		     (window--try-to-split-window
		      (get-lru-window frame-to-use t)))))
      (window--display-buffer-2 buffer window-to-use
                                display-buffer-mark-dedicated))
     ((let ((window-to-undedicate
	     ;; When NOT-THIS-WINDOW is non-nil, temporarily dedicate
	     ;; the selected window to its buffer, to avoid that some of
	     ;; the `get-' routines below choose it.  (Bug#1415)
	     (and not-this-window (not (window-dedicated-p))
		  (set-window-dedicated-p (selected-window) t)
		  (selected-window))))
	(unwind-protect
	    (setq window-to-use
		  ;; Reuse an existing window.
		  (or (get-lru-window frame-to-use)
		      (let ((window (get-buffer-window buffer 'visible)))
			(unless (and not-this-window
				     (eq window (selected-window)))
			  window))
		      (get-largest-window 'visible)
		      (let ((window (get-buffer-window buffer 0)))
			(unless (and not-this-window
				     (eq window (selected-window)))
			  window))
		      (get-largest-window 0)
		      (frame-selected-window (funcall pop-up-frame-function))))
	  (when (window-live-p window-to-undedicate)
	    ;; Restore dedicated status of selected window.
	    (set-window-dedicated-p window-to-undedicate nil))))
      (window--even-window-heights window-to-use)
      (window--display-buffer-2 buffer window-to-use)))))

(defun pop-to-buffer (buffer-or-name &optional other-window norecord)
  "Select buffer BUFFER-OR-NAME in some window, preferably a different one.
BUFFER-OR-NAME may be a buffer, a string \(a buffer name), or
nil.  If BUFFER-OR-NAME is a string not naming an existent
buffer, create a buffer with that name.  If BUFFER-OR-NAME is
nil, choose some other buffer.

If `pop-up-windows' is non-nil, windows can be split to display
the buffer.  If optional second arg OTHER-WINDOW is non-nil,
insist on finding another window even if the specified buffer is
already visible in the selected window, and ignore
`same-window-regexps' and `same-window-buffer-names'.

If the window to show BUFFER-OR-NAME is not on the selected
frame, raise that window's frame and give it input focus.

This function returns the buffer it switched to.  This uses the
function `display-buffer' as a subroutine; see the documentation
of `display-buffer' for additional customization information.

Optional third arg NORECORD non-nil means do not put this buffer
at the front of the list of recently selected ones."
  (let ((buffer
         ;; FIXME: This behavior is carried over from the previous C version
         ;; of pop-to-buffer, but really we should use just
         ;; `get-buffer' here.
         (if (null buffer-or-name) (other-buffer (current-buffer))
           (or (get-buffer buffer-or-name)
               (let ((buf (get-buffer-create buffer-or-name)))
                 (set-buffer-major-mode buf)
                 buf))))
	(old-frame (selected-frame))
	new-window new-frame)
    (set-buffer buffer)
    (setq new-window (display-buffer buffer other-window))
    (select-window new-window norecord)
    (setq new-frame (window-frame new-window))
    (unless (eq new-frame old-frame)
      ;; `display-buffer' has chosen another frame, make sure it gets
      ;; input focus and is risen.
      (select-frame-set-input-focus new-frame))
    buffer))

;; I think this should be the default; I think people will prefer it--rms.
(defcustom split-window-keep-point t
  "If non-nil, \\[split-window-vertically] keeps the original point \
in both children.
This is often more convenient for editing.
If nil, adjust point in each of the two windows to minimize redisplay.
This is convenient on slow terminals, but point can move strangely.

This option applies only to `split-window-vertically' and
functions that call it.  `split-window' always keeps the original
point in both children."
  :type 'boolean
  :group 'windows)

(defun split-window-vertically (&optional size)
  "Split selected window into two windows, one above the other.
The upper window gets SIZE lines and the lower one gets the rest.
SIZE negative means the lower window gets -SIZE lines and the
upper one the rest.  With no argument, split windows equally or
close to it.  Both windows display the same buffer, now current.

If the variable `split-window-keep-point' is non-nil, both new
windows will get the same value of point as the selected window.
This is often more convenient for editing.  The upper window is
the selected window.

Otherwise, we choose window starts so as to minimize the amount of
redisplay; this is convenient on slow terminals.  The new selected
window is the one that the current value of point appears in.  The
value of point can change if the text around point is hidden by the
new mode line.

Regardless of the value of `split-window-keep-point', the upper
window is the original one and the return value is the new, lower
window."
  (interactive "P")
  (let ((old-window (selected-window))
	(old-point (point))
	(size (and size (prefix-numeric-value size)))
        moved-by-window-height moved new-window bottom)
    (and size (< size 0)
	 ;; Handle negative SIZE value.
	 (setq size (+ (window-height) size)))
    (setq new-window (split-window nil size))
    (unless split-window-keep-point
      (with-current-buffer (window-buffer)
	(goto-char (window-start))
	(setq moved (vertical-motion (window-height)))
	(set-window-start new-window (point))
	(when (> (point) (window-point new-window))
	  (set-window-point new-window (point)))
	(when (= moved (window-height))
	  (setq moved-by-window-height t)
	  (vertical-motion -1))
	(setq bottom (point)))
      (and moved-by-window-height
	   (<= bottom (point))
	   (set-window-point old-window (1- bottom)))
      (and moved-by-window-height
	   (<= (window-start new-window) old-point)
	   (set-window-point new-window old-point)
	   (select-window new-window)))
    (split-window-save-restore-data new-window old-window)))

;; This is to avoid compiler warnings.
(defvar view-return-to-alist)

(defun split-window-save-restore-data (new-window old-window)
  (with-current-buffer (window-buffer)
    (when view-mode
      (let ((old-info (assq old-window view-return-to-alist)))
	(when old-info
	  (push (cons new-window (cons (car (cdr old-info)) t))
		view-return-to-alist))))
    new-window))

(defun split-window-horizontally (&optional size)
  "Split selected window into two windows side by side.
The selected window becomes the left one and gets SIZE columns.
SIZE negative means the right window gets -SIZE lines.

SIZE includes the width of the window's scroll bar; if there are
no scroll bars, it includes the width of the divider column to
the window's right, if any.  SIZE omitted or nil means split
window equally.

The selected window remains selected.  Return the new window."
  (interactive "P")
  (let ((old-window (selected-window))
	(size (and size (prefix-numeric-value size))))
    (and size (< size 0)
	 ;; Handle negative SIZE value.
	 (setq size (+ (window-width) size)))
    (split-window-save-restore-data (split-window nil size t) old-window)))

>>>>>>> 2d6af8dd

(defun set-window-text-height (window height)
  "Set the height in lines of the text display area of WINDOW to HEIGHT.
WINDOW must be a live window.  HEIGHT doesn't include the mode
line or header line, if any, or any partial-height lines in the
text display area.

Note that the current implementation of this function cannot
always set the height exactly, but attempts to be conservative,
by allocating more lines than are actually needed in the case
where some error may be present."
  (setq window (normalize-live-window window))
  (let ((delta (- height (window-text-height window))))
    (unless (zerop delta)
      ;; Setting window-min-height to a value like 1 can lead to very
      ;; bizarre displays because it also allows Emacs to make *other*
      ;; windows 1-line tall, which means that there's no more space for
      ;; the modeline.
      (let ((window-min-height (min 2 height))) ; One text line plus a modeline.
	(resize-window window delta)))))

(defun enlarge-window-horizontally (delta)
  "Make selected window DELTA wider.
Interactively, if no argument is given, make selected window one
column wider."
  (interactive "p")
  (enlarge-window delta t))

(defun shrink-window-horizontally (delta)
  "Make selected window DELTA narrower.
Interactively, if no argument is given, make selected window one
column narrower."
  (interactive "p")
  (shrink-window delta t))

(defun count-screen-lines (&optional beg end count-final-newline window)
  "Return the number of screen lines in the region.
The number of screen lines may be different from the number of actual lines,
due to line breaking, display table, etc.

Optional arguments BEG and END default to `point-min' and `point-max'
respectively.

If region ends with a newline, ignore it unless optional third argument
COUNT-FINAL-NEWLINE is non-nil.

The optional fourth argument WINDOW specifies the window used for obtaining
parameters such as width, horizontal scrolling, and so on.  The default is
to use the selected window's parameters.

Like `vertical-motion', `count-screen-lines' always uses the current buffer,
regardless of which buffer is displayed in WINDOW.  This makes possible to use
`count-screen-lines' in any buffer, whether or not it is currently displayed
in some window."
  (unless beg
    (setq beg (point-min)))
  (unless end
    (setq end (point-max)))
  (if (= beg end)
      0
    (save-excursion
      (save-restriction
        (widen)
        (narrow-to-region (min beg end)
                          (if (and (not count-final-newline)
                                   (= ?\n (char-before (max beg end))))
                              (1- (max beg end))
                            (max beg end)))
        (goto-char (point-min))
        (1+ (vertical-motion (buffer-size) window))))))

(defun window-buffer-height (window)
  "Return the height (in screen lines) of the buffer that WINDOW is displaying."
  (with-current-buffer (window-buffer window)
    (max 1
	 (count-screen-lines (point-min) (point-max)
			     ;; If buffer ends with a newline, ignore it when
			     ;; counting height unless point is after it.
			     (eobp)
			     window))))

;;; Resizing buffers to fit their contents exactly.
(defun fit-window-to-buffer (&optional window max-height min-height override)
  "Adjust height of WINDOW to display its buffer's contents exactly.
WINDOW can be any live window and defaults to the selected one.

Optional argument MAX-HEIGHT specifies the maximum height of
WINDOW and defaults to the height of WINDOW's frame.  Optional
argument MIN-HEIGHT specifies the minimum height of WINDOW and
defaults to `window-min-height'.  Both, MAX-HEIGHT and MIN-HEIGHT
are specified in lines and include the mode line and header line,
if any.

Optional argument OVERRIDE non-nil means override restrictions
imposed by `window-min-height' and `window-min-width' on the size
of WINDOW.

Return the number of lines by which WINDOW was enlarged or
shrunk.  If an error occurs during resizing, return nil but don't
signal an error.

Note that even if this function makes WINDOW large enough to show
_all_ lines of its buffer you might not see the first lines when
WINDOW was scrolled."
  (interactive)
  ;; Do all the work in WINDOW and its buffer and restore the selected
  ;; window and the current buffer when we're done.
  (setq window (normalize-live-window window))
  ;; Can't resize a full height or fixed-size window.
  (unless (or (window-size-fixed-p window) 
	      (window-full-height-p window))
    ;; `with-selected-window' should orderly restore the current buffer.
    (with-selected-window window
      ;; We are in WINDOW's buffer now.
      (let* ( ;; Adjust MIN-HEIGHT.
	     (min-height
	      (if override
		  (window-min-size window nil window)
		(max (or min-height window-min-height)
		     window-safe-min-height)))
	     (max-window-height
	      (window-total-size (frame-root-window window)))
	     ;; Adjust MAX-HEIGHT.
	     (max-height
	      (if (or override (not max-height))
		  max-window-height
		(min max-height max-window-height)))
	     ;; Make `desired-height' the height necessary to show
	     ;; all of WINDOW's buffer, constrained by MIN-HEIGHT
	     ;; and MAX-HEIGHT.
	     (desired-height
	      (max
	       (min
		(+ (count-screen-lines)
		   ;; For non-minibuffers count the mode line, if any.
		   (if (and (not (window-minibuffer-p window))
			    mode-line-format)
		       1
		     0)
		   ;; Count the header line, if any.
		   (if header-line-format 1 0))
		max-height)
	       min-height))
	     (desired-delta
	      (- desired-height (window-total-size window)))
	     (delta
	      (if (> desired-delta 0)
		  (min desired-delta
		       (window-max-delta window nil window))
		(max desired-delta
		     (- (window-min-delta window nil window))))))
	;; This `condition-case' shouldn't be necessary, but who knows?
	(condition-case nil
	    (if (zerop delta)
		;; Return zero if DELTA became zero in the proces.
		0
	      ;; Don't try to redisplay with the cursor at the end on its
	      ;; own line--that would force a scroll and spoil things.
	      (when (and (eobp) (bolp) (not (bobp)))
		;; It's silly to put `point' at the end of the previous
		;; line and so maybe force horizontal scrolling.
		(set-window-point window (line-beginning-position 0)))
	      ;; Call `resize-window' with OVERRIDE argument equal WINDOW.
	      (resize-window window delta nil window)
	      ;; Check if the last line is surely fully visible.  If
	      ;; not, enlarge the window.
	      (let ((end (save-excursion
			   (goto-char (point-max))
			   (when (and (bolp) (not (bobp)))
			     ;; Don't include final newline.
			     (backward-char 1))
			   (when truncate-lines
			     ;; If line-wrapping is turned off, test the
			     ;; beginning of the last line for
			     ;; visibility instead of the end, as the
			     ;; end of the line could be invisible by
			     ;; virtue of extending past the edge of the
			     ;; window.
			     (forward-line 0))
			   (point))))
		(set-window-vscroll window 0)
		;; This loop might in some rare pathological cases raise
		;; an error - another reason for the `condition-case'.
		(while (and (< desired-height max-height)
			    (= desired-height (window-total-size))
			    (not (pos-visible-in-window-p end)))
		  (resize-window window 1 nil window)
		  (setq desired-height (1+ desired-height)))))
	  (error (setq delta nil)))
	delta))))

(defun shrink-window-if-larger-than-buffer (&optional window)
  "Shrink height of WINDOW if its buffer doesn't need so many lines.
More precisely, shrink WINDOW vertically to be as small as
possible, while still showing the full contents of its buffer.
WINDOW defaults to the selected window.

Do not shrink WINDOW to less than `window-min-height' lines.  Do
nothing if the buffer contains more lines than the present window
height, or if some of the window's contents are scrolled out of
view, or if shrinking this window would also shrink another
window, or if the window is the only window of its frame.

Return non-nil if the window was shrunk, nil otherwise."
  (interactive)
  (setq window (normalize-live-window window))
  ;; Make sure that WINDOW is vertically combined and `point-min' is
  ;; visible (for whatever reason that's needed).  The remaining issues
  ;; should be taken care of by `fit-window-to-buffer'.
  (when (and (window-iso-combined-p window)
	     (pos-visible-in-window-p (point-min) window))
    (fit-window-to-buffer window (window-total-size window))))

(defun kill-buffer-and-window ()
  "Kill the current buffer and delete the selected window."
  (interactive)
  (let ((window-to-delete (selected-window))
	(buffer-to-kill (current-buffer))
	(delete-window-hook (lambda () (ignore-errors (delete-window)))))
    (unwind-protect
	(progn
	  (add-hook 'kill-buffer-hook delete-window-hook t t)
	  (if (kill-buffer (current-buffer))
	      ;; If `delete-window' failed before, we rerun it to regenerate
	      ;; the error so it can be seen in the echo area.
	      (when (eq (selected-window) window-to-delete)
		(delete-window))))
      ;; If the buffer is not dead for some reason (probably because
      ;; of a `quit' signal), remove the hook again.
      (ignore-errors
       (with-current-buffer buffer-to-kill
	 (remove-hook 'kill-buffer-hook delete-window-hook t))))))

(defun quit-window (&optional kill window)
  "Quit WINDOW and bury its buffer.
With a prefix argument, kill the buffer instead.  WINDOW defaults
to the selected window.

If WINDOW is non-nil, dedicated, or a minibuffer window, delete
it and, if it's alone on its frame, its frame too.  Otherwise, or
if deleting WINDOW fails in any of the preceding cases, display
another buffer in WINDOW using `switch-to-buffer'.

Optional argument KILL non-nil means kill WINDOW's buffer.
Otherwise, bury WINDOW's buffer, see `bury-buffer'."
  (interactive "P")
  (let ((buffer (window-buffer window)))
    (if (or window
	    (window-minibuffer-p window)
	    (window-dedicated-p window))
	;; WINDOW is either non-nil, a minibuffer window, or dedicated;
	;; try to delete it.
	(let* ((window (or window (selected-window)))
	       (frame (window-frame window)))
	  (if (frame-root-window-p window)
	      ;; WINDOW is alone on its frame.
	      (delete-frame frame)
	    ;; There are other windows on its frame, delete WINDOW.
	    (delete-window window)))
      ;; Otherwise, switch to another buffer in the selected window.
      (switch-to-buffer nil))

    ;; Deal with the buffer.
    (if kill
	(kill-buffer buffer)
      (bury-buffer buffer))))

(defvar recenter-last-op nil
  "Indicates the last recenter operation performed.
Possible values: `top', `middle', `bottom', integer or float numbers.")

(defcustom recenter-positions '(middle top bottom)
  "Cycling order for `recenter-top-bottom'.
A list of elements with possible values `top', `middle', `bottom',
integer or float numbers that define the cycling order for
the command `recenter-top-bottom'.

Top and bottom destinations are `scroll-margin' lines the from true
window top and bottom.  Middle redraws the frame and centers point
vertically within the window.  Integer number moves current line to
the specified absolute window-line.  Float number between 0.0 and 1.0
means the percentage of the screen space from the top.  The default
cycling order is middle -> top -> bottom."
  :type '(repeat (choice
		  (const :tag "Top" top)
		  (const :tag "Middle" middle)
		  (const :tag "Bottom" bottom)
		  (integer :tag "Line number")
		  (float :tag "Percentage")))
  :version "23.2"
  :group 'windows)

(defun recenter-top-bottom (&optional arg)
  "Move current buffer line to the specified window line.
With no prefix argument, successive calls place point according
to the cycling order defined by `recenter-positions'.

A prefix argument is handled like `recenter':
 With numeric prefix ARG, move current line to window-line ARG.
 With plain `C-u', move current line to window center."
  (interactive "P")
  (cond
   (arg (recenter arg))			; Always respect ARG.
   (t
    (setq recenter-last-op
	  (if (eq this-command last-command)
	      (car (or (cdr (member recenter-last-op recenter-positions))
		       recenter-positions))
	    (car recenter-positions)))
    (let ((this-scroll-margin
	   (min (max 0 scroll-margin)
		(truncate (/ (window-body-height) 4.0)))))
      (cond ((eq recenter-last-op 'middle)
	     (recenter))
	    ((eq recenter-last-op 'top)
	     (recenter this-scroll-margin))
	    ((eq recenter-last-op 'bottom)
	     (recenter (- -1 this-scroll-margin)))
	    ((integerp recenter-last-op)
	     (recenter recenter-last-op))
	    ((floatp recenter-last-op)
	     (recenter (round (* recenter-last-op (window-height))))))))))

(define-key global-map [?\C-l] 'recenter-top-bottom)

(defun move-to-window-line-top-bottom (&optional arg)
  "Position point relative to window.

With a prefix argument ARG, acts like `move-to-window-line'.

With no argument, positions point at center of window.
Successive calls position point at positions defined
by `recenter-positions'."
  (interactive "P")
  (cond
   (arg (move-to-window-line arg))	; Always respect ARG.
   (t
    (setq recenter-last-op
	  (if (eq this-command last-command)
	      (car (or (cdr (member recenter-last-op recenter-positions))
		       recenter-positions))
	    (car recenter-positions)))
    (let ((this-scroll-margin
	   (min (max 0 scroll-margin)
		(truncate (/ (window-body-height) 4.0)))))
      (cond ((eq recenter-last-op 'middle)
	     (call-interactively 'move-to-window-line))
	    ((eq recenter-last-op 'top)
	     (move-to-window-line this-scroll-margin))
	    ((eq recenter-last-op 'bottom)
	     (move-to-window-line (- -1 this-scroll-margin)))
	    ((integerp recenter-last-op)
	     (move-to-window-line recenter-last-op))
	    ((floatp recenter-last-op)
	     (move-to-window-line (round (* recenter-last-op (window-height))))))))))

(define-key global-map [?\M-r] 'move-to-window-line-top-bottom)

;;; Scrolling commands.

;;; Scrolling commands which does not signal errors at top/bottom
;;; of buffer at first key-press (instead moves to top/bottom
;;; of buffer).

(defcustom scroll-error-top-bottom nil
  "Move point to top/bottom of buffer before signalling a scrolling error.
A value of nil means just signal an error if no more scrolling possible.
A value of t means point moves to the beginning or the end of the buffer
\(depending on scrolling direction) when no more scrolling possible.
When point is already on that position, then signal an error."
  :type 'boolean
  :group 'scrolling
  :version "24.1")

(defun scroll-up-command (&optional arg)
  "Scroll text of selected window upward ARG lines; or near full screen if no ARG.
If `scroll-error-top-bottom' is non-nil and `scroll-up' cannot
scroll window further, move cursor to the bottom line.
When point is already on that position, then signal an error.
A near full screen is `next-screen-context-lines' less than a full screen.
Negative ARG means scroll downward.
If ARG is the atom `-', scroll downward by nearly full screen."
  (interactive "^P")
  (cond
   ((null scroll-error-top-bottom)
    (scroll-up arg))
   ((eq arg '-)
    (scroll-down-command nil))
   ((< (prefix-numeric-value arg) 0)
    (scroll-down-command (- (prefix-numeric-value arg))))
   ((eobp)
    (scroll-up arg))			; signal error
   (t
    (condition-case nil
	(scroll-up arg)
      (end-of-buffer
       (if arg
	   ;; When scrolling by ARG lines can't be done,
	   ;; move by ARG lines instead.
	   (forward-line arg)
	 ;; When ARG is nil for full-screen scrolling,
	 ;; move to the bottom of the buffer.
	 (goto-char (point-max))))))))

(put 'scroll-up-command 'scroll-command t)

(defun scroll-down-command (&optional arg)
  "Scroll text of selected window down ARG lines; or near full screen if no ARG.
If `scroll-error-top-bottom' is non-nil and `scroll-down' cannot
scroll window further, move cursor to the top line.
When point is already on that position, then signal an error.
A near full screen is `next-screen-context-lines' less than a full screen.
Negative ARG means scroll upward.
If ARG is the atom `-', scroll upward by nearly full screen."
  (interactive "^P")
  (cond
   ((null scroll-error-top-bottom)
    (scroll-down arg))
   ((eq arg '-)
    (scroll-up-command nil))
   ((< (prefix-numeric-value arg) 0)
    (scroll-up-command (- (prefix-numeric-value arg))))
   ((bobp)
    (scroll-down arg))			; signal error
   (t
    (condition-case nil
	(scroll-down arg)
      (beginning-of-buffer
       (if arg
	   ;; When scrolling by ARG lines can't be done,
	   ;; move by ARG lines instead.
	   (forward-line (- arg))
	 ;; When ARG is nil for full-screen scrolling,
	 ;; move to the top of the buffer.
	 (goto-char (point-min))))))))

(put 'scroll-down-command 'scroll-command t)

;;; Scrolling commands which scroll a line instead of full screen.

(defun scroll-up-line (&optional arg)
  "Scroll text of selected window upward ARG lines; or one line if no ARG.
If ARG is omitted or nil, scroll upward by one line.
This is different from `scroll-up-command' that scrolls a full screen."
  (interactive "p")
  (scroll-up (or arg 1)))

(put 'scroll-up-line 'scroll-command t)

(defun scroll-down-line (&optional arg)
  "Scroll text of selected window down ARG lines; or one line if no ARG.
If ARG is omitted or nil, scroll down by one line.
This is different from `scroll-down-command' that scrolls a full screen."
  (interactive "p")
  (scroll-down (or arg 1)))

(put 'scroll-down-line 'scroll-command t)


(defun scroll-other-window-down (lines)
  "Scroll the \"other window\" down.
For more details, see the documentation for `scroll-other-window'."
  (interactive "P")
  (scroll-other-window
   ;; Just invert the argument's meaning.
   ;; We can do that without knowing which window it will be.
   (if (eq lines '-) nil
     (if (null lines) '-
       (- (prefix-numeric-value lines))))))

(defun beginning-of-buffer-other-window (arg)
  "Move point to the beginning of the buffer in the other window.
Leave mark at previous position.
With arg N, put point N/10 of the way from the true beginning."
  (interactive "P")
  (let ((orig-window (selected-window))
	(window (other-window-for-scrolling)))
    ;; We use unwind-protect rather than save-window-excursion
    ;; because the latter would preserve the things we want to change.
    (unwind-protect
	(progn
	  (select-window window)
	  ;; Set point and mark in that window's buffer.
	  (with-no-warnings
	   (beginning-of-buffer arg))
	  ;; Set point accordingly.
	  (recenter '(t)))
      (select-window orig-window))))

(defun end-of-buffer-other-window (arg)
  "Move point to the end of the buffer in the other window.
Leave mark at previous position.
With arg N, put point N/10 of the way from the true end."
  (interactive "P")
  ;; See beginning-of-buffer-other-window for comments.
  (let ((orig-window (selected-window))
	(window (other-window-for-scrolling)))
    (unwind-protect
	(progn
	  (select-window window)
	  (with-no-warnings
	   (end-of-buffer arg))
	  (recenter '(t)))
      (select-window orig-window))))

(defvar mouse-autoselect-window-timer nil
  "Timer used by delayed window autoselection.")

(defvar mouse-autoselect-window-position nil
  "Last mouse position recorded by delayed window autoselection.")

(defvar mouse-autoselect-window-window nil
  "Last window recorded by delayed window autoselection.")

(defvar mouse-autoselect-window-state nil
  "When non-nil, special state of delayed window autoselection.
Possible values are `suspend' \(suspend autoselection after a menu or
scrollbar interaction\) and `select' \(the next invocation of
'handle-select-window' shall select the window immediately\).")

(defun mouse-autoselect-window-cancel (&optional force)
  "Cancel delayed window autoselection.
Optional argument FORCE means cancel unconditionally."
  (unless (and (not force)
	       ;; Don't cancel for select-window or select-frame events
	       ;; or when the user drags a scroll bar.
	       (or (memq this-command
			 '(handle-select-window handle-switch-frame))
		   (and (eq this-command 'scroll-bar-toolkit-scroll)
			(memq (nth 4 (event-end last-input-event))
			      '(handle end-scroll)))))
    (setq mouse-autoselect-window-state nil)
    (when (timerp mouse-autoselect-window-timer)
      (cancel-timer mouse-autoselect-window-timer))
    (remove-hook 'pre-command-hook 'mouse-autoselect-window-cancel)))

(defun mouse-autoselect-window-start (mouse-position &optional window suspend)
  "Start delayed window autoselection.
MOUSE-POSITION is the last position where the mouse was seen as returned
by `mouse-position'.  Optional argument WINDOW non-nil denotes the
window where the mouse was seen.  Optional argument SUSPEND non-nil
means suspend autoselection."
  ;; Record values for MOUSE-POSITION, WINDOW, and SUSPEND.
  (setq mouse-autoselect-window-position mouse-position)
  (when window (setq mouse-autoselect-window-window window))
  (setq mouse-autoselect-window-state (when suspend 'suspend))
  ;; Install timer which runs `mouse-autoselect-window-select' after
  ;; `mouse-autoselect-window' seconds.
  (setq mouse-autoselect-window-timer
	(run-at-time
	 (abs mouse-autoselect-window) nil 'mouse-autoselect-window-select)))

(defun mouse-autoselect-window-select ()
  "Select window with delayed window autoselection.
If the mouse position has stabilized in a non-selected window, select
that window.  The minibuffer window is selected only if the minibuffer is
active.  This function is run by `mouse-autoselect-window-timer'."
  (ignore-errors
   (let* ((mouse-position (mouse-position))
	  (window
	   (ignore-errors
	    (window-at (cadr mouse-position) (cddr mouse-position)
		       (car mouse-position)))))
     (cond
      ((or (menu-or-popup-active-p)
	   (and window
		(not (coordinates-in-window-p (cdr mouse-position) window))))
       ;; A menu / popup dialog is active or the mouse is on the scroll-bar
       ;; of WINDOW, temporarily suspend delayed autoselection.
       (mouse-autoselect-window-start mouse-position nil t))
      ((eq mouse-autoselect-window-state 'suspend)
       ;; Delayed autoselection was temporarily suspended, reenable it.
       (mouse-autoselect-window-start mouse-position))
      ((and window (not (eq window (selected-window)))
	    (or (not (numberp mouse-autoselect-window))
		(and (> mouse-autoselect-window 0)
		     ;; If `mouse-autoselect-window' is positive, select
		     ;; window if the window is the same as before.
		     (eq window mouse-autoselect-window-window))
		;; Otherwise select window if the mouse is at the same
		;; position as before.  Observe that the first test after
		;; starting autoselection usually fails since the value of
		;; `mouse-autoselect-window-position' recorded there is the
		;; position where the mouse has entered the new window and
		;; not necessarily where the mouse has stopped moving.
		(equal mouse-position mouse-autoselect-window-position))
	    ;; The minibuffer is a candidate window if it's active.
	    (or (not (window-minibuffer-p window))
		(eq window (active-minibuffer-window))))
       ;; Mouse position has stabilized in non-selected window: Cancel
       ;; delayed autoselection and try to select that window.
       (mouse-autoselect-window-cancel t)
       ;; Select window where mouse appears unless the selected window is the
       ;; minibuffer.  Use `unread-command-events' in order to execute pre-
       ;; and post-command hooks and trigger idle timers.  To avoid delaying
       ;; autoselection again, set `mouse-autoselect-window-state'."
       (unless (window-minibuffer-p (selected-window))
	 (setq mouse-autoselect-window-state 'select)
	 (setq unread-command-events
	       (cons (list 'select-window (list window))
		     unread-command-events))))
      ((or (and window (eq window (selected-window)))
	   (not (numberp mouse-autoselect-window))
	   (equal mouse-position mouse-autoselect-window-position))
       ;; Mouse position has either stabilized in the selected window or at
       ;; `mouse-autoselect-window-position': Cancel delayed autoselection.
       (mouse-autoselect-window-cancel t))
      (t
       ;; Mouse position has not stabilized yet, resume delayed
       ;; autoselection.
       (mouse-autoselect-window-start mouse-position window))))))

(defun handle-select-window (event)
  "Handle select-window events."
  (interactive "e")
  (let ((window (posn-window (event-start event))))
    (unless (or (not (window-live-p window))
		;; Don't switch if we're currently in the minibuffer.
		;; This tries to work around problems where the
		;; minibuffer gets unselected unexpectedly, and where
		;; you then have to move your mouse all the way down to
		;; the minibuffer to select it.
		(window-minibuffer-p (selected-window))
		;; Don't switch to minibuffer window unless it's active.
		(and (window-minibuffer-p window)
		     (not (minibuffer-window-active-p window)))
		;; Don't switch when autoselection shall be delayed.
		(and (numberp mouse-autoselect-window)
		     (not (zerop mouse-autoselect-window))
		     (not (eq mouse-autoselect-window-state 'select))
		     (progn
		       ;; Cancel any delayed autoselection.
		       (mouse-autoselect-window-cancel t)
		       ;; Start delayed autoselection from current mouse
		       ;; position and window.
		       (mouse-autoselect-window-start (mouse-position) window)
		       ;; Executing a command cancels delayed autoselection.
		       (add-hook
			'pre-command-hook 'mouse-autoselect-window-cancel))))
      (when mouse-autoselect-window
	;; Reset state of delayed autoselection.
	(setq mouse-autoselect-window-state nil)
	;; Run `mouse-leave-buffer-hook' when autoselecting window.
	(run-hooks 'mouse-leave-buffer-hook))
      (select-window window))))

(defun truncated-partial-width-window-p (&optional window)
  "Return non-nil if lines in WINDOW are specifically truncated due to its width.
WINDOW defaults to the selected window.
Return nil if WINDOW is not a partial-width window
 (regardless of the value of `truncate-lines').
Otherwise, consult the value of `truncate-partial-width-windows'
 for the buffer shown in WINDOW."
  (unless window
    (setq window (selected-window)))
  (unless (window-full-width-p window)
    (let ((t-p-w-w (buffer-local-value 'truncate-partial-width-windows
				       (window-buffer window))))
      (if (integerp t-p-w-w)
	  (< (window-width window) t-p-w-w)
	t-p-w-w))))

(define-key ctl-x-map "0" 'delete-window)
(define-key ctl-x-map "1" 'delete-other-windows)
(define-key ctl-x-map "2" 'split-window-vertically)
(define-key ctl-x-map "3" 'split-window-horizontally)
(define-key ctl-x-map "9" 'maximize-window)
(define-key ctl-x-map "o" 'other-window)
(define-key ctl-x-map "^" 'enlarge-window)
(define-key ctl-x-map "}" 'enlarge-window-horizontally)
(define-key ctl-x-map "{" 'shrink-window-horizontally)
(define-key ctl-x-map "-" 'shrink-window-if-larger-than-buffer)
(define-key ctl-x-map "+" 'balance-windows)
(define-key ctl-x-4-map "0" 'kill-buffer-and-window)

;;; window.el ends here<|MERGE_RESOLUTION|>--- conflicted
+++ resolved
@@ -1109,7 +1109,6 @@
   "Return the number of columns of WINDOW's body.
 WINDOW must be a live window and defaults to the selected one.
 
-<<<<<<< HEAD
 The return value does not include any vertical dividers or scroll
 bars owned by WINDOW.  On a window-system the return value does
 not include the number of columns used for WINDOW's fringes or
@@ -1118,20 +1117,6 @@
 
 ;; Eventually we should make `window-height' obsolete.
 (defalias 'window-width 'window-body-width)
-=======
-The optional arg ALL-FRAMES t means count windows on all frames.
-If it is `visible', count windows on all visible frames on the
-current terminal.  ALL-FRAMES nil or omitted means count only the
-selected frame, plus the minibuffer it uses (which may be on
-another frame).  ALL-FRAMES 0 means count all windows in all
-visible or iconified frames on the current terminal.  If
-ALL-FRAMES is anything else, count only the selected frame."
-  (let ((base-window (selected-window)))
-    (if (and nomini (eq base-window (minibuffer-window)))
-	(setq base-window (next-window base-window)))
-    (eq base-window
-	(next-window base-window (if nomini 'arg) all-frames))))
->>>>>>> 2d6af8dd
 
 (defun window-current-scroll-bars (&optional window)
   "Return the current scroll bar settings for WINDOW.
@@ -1177,33 +1162,16 @@
 
 - t means consider all windows on all existing frames.
 
-- `visible' means consider all windows on all visible frames.
+- `visible' means consider all windows on all visible frames on
+  the current terminal.
 
 - 0 (the number zero) means consider all windows on all visible
-  and iconified frames.
+  and iconified frames on the current terminal.
 
 - A frame means consider all windows on that frame only.
 
-<<<<<<< HEAD
 Anything else means consider all windows on the selected frame
 and no others.
-=======
-ALL-FRAMES nil or omitted means cycle through all windows on the
- selected frame, plus the minibuffer window if specified by the
- MINIBUF argument, see above.  If the minibuffer counts, cycle
- through all windows on all frames that share that minibuffer
- too.
-ALL-FRAMES t means cycle through all windows on all existing
- frames.
-ALL-FRAMES `visible' means cycle through all windows on all
- visible frames on the current terminal.
-ALL-FRAMES 0 means cycle through all windows on all visible and
- iconified frames on the current terminal.
-ALL-FRAMES a frame means cycle through all windows on that frame
- only.
-Anything else means cycle through all windows on the selected
- frame and no others.
->>>>>>> 2d6af8dd
 
 This function changes neither the order of recently selected
 windows nor the buffer list."
@@ -1343,10 +1311,11 @@
 
 - t means consider all windows on all existing frames.
 
-- `visible' means consider all windows on all visible frames.
+- `visible' means consider all windows on all visible frames on
+  the current terminal.
 
 - 0 (the number zero) means consider all windows on all visible
-  and iconified frames.
+  and iconified frames on the current terminal.
 
 - A frame means consider all windows on that frame only.
 
@@ -1372,10 +1341,11 @@
 
 - t means consider all windows on all existing frames.
 
-- `visible' means consider all windows on all visible frames.
+- `visible' means consider all windows on all visible frames on
+  the current terminal.
 
 - 0 (the number zero) means consider all windows on all visible
-    and iconified frames.
+  and iconified frames on the current terminal.
 
 - A frame means consider all windows on that frame only.
 
@@ -1404,10 +1374,11 @@
 
 - t means consider all windows on all existing frames.
 
-- `visible' means consider all windows on all visible frames.
+- `visible' means consider all windows on all visible frames on
+  the current terminal.
 
 - 0 (the number zero) means consider all windows on all visible
-    and iconified frames.
+  and iconified frames on the current terminal.
 
 - A frame means consider all windows on that frame only.
 
@@ -1432,10 +1403,11 @@
 
 - t means consider all windows on all existing frames.
 
-- `visible' means consider all windows on all visible frames.
+- `visible' means consider all windows on all visible frames on
+  the current terminal.
 
 - 0 (the number zero) means consider all windows on all visible
-    and iconified frames.
+  and iconified frames on the current terminal.
 
 - A frame means consider all windows on that frame only.
 
@@ -1511,10 +1483,11 @@
 
 - t means consider all windows on all existing frames.
 
-- `visible' means consider all windows on all visible frames.
+- `visible' means consider all windows on all visible frames on
+  the current terminal.
 
 - 0 (the number zero) means consider all windows on all visible
-  and iconified frames.
+  and iconified frames on the current terminal.
 
 - A frame means consider all windows on that frame only.
 
@@ -2363,10 +2336,11 @@
 
 - t means consider all windows on all existing frames.
 
-- `visible' means consider all windows on all visible frames.
+- `visible' means consider all windows on all visible frames on
+  the current terminal.
 
 - 0 (the number zero) means consider all windows on all visible
-  and iconified frames.
+  and iconified frames on the current terminal.
 
 - A frame means consider all windows on that frame only.
 
@@ -2934,10 +2908,11 @@
 
 - t means consider all windows on the selected frame only.
 
-- `visible' means consider all windows on all visible frames.
+- `visible' means consider all windows on all visible frames on
+  the current terminal.
 
 - 0 (the number zero) means consider all windows on all visible
-    and iconified frames.
+  and iconified frames on the current terminal.
 
 - A frame means consider all windows on that frame only.
 
@@ -4012,11 +3987,12 @@
 
   nil to reuse a window on the selected frame.
 
-  `visible' to search visible frames only.
+  `visible' to search visible frames on the current terminal.
 
   `other' stands for any visible frame but the selected one.
 
-  0 \(the number zero) to search visible and iconified frames.
+  0 \(the number zero) to search visible and iconified frames on
+  the current terminal.
 
   t to search arbitrary frames including invisible ones.
 
@@ -6305,7 +6281,6 @@
   "If non-nil, `display-buffer' marks the windows it creates as dedicated.
 The actual non-nil value of this variable will be copied to the
 `window-dedicated-p' flag.")
-<<<<<<< HEAD
 (make-obsolete-variable
  'display-buffer-mark-dedicated
  "use `display-buffer-alist' or 2nd arg of `display-buffer' instead."
@@ -6521,287 +6496,6 @@
      no-custom))
 
   display-buffer-alist)
-=======
-
-(defun display-buffer (buffer-or-name &optional not-this-window frame)
-  "Make buffer BUFFER-OR-NAME appear in some window but don't select it.
-BUFFER-OR-NAME must be a buffer or the name of an existing
-buffer.  Return the window chosen to display BUFFER-OR-NAME or
-nil if no such window is found.
-
-Optional argument NOT-THIS-WINDOW non-nil means display the
-buffer in a window other than the selected one, even if it is
-already displayed in the selected window.
-
-Optional argument FRAME specifies which frames to investigate
-when the specified buffer is already displayed.  If the buffer is
-already displayed in some window on one of these frames simply
-return that window.  Possible values of FRAME are:
-
-`visible' - consider windows on all visible frames on the current
-terminal.
-
-0 - consider windows on all visible or iconified frames on the
-current terminal.
-
-t - consider windows on all frames.
-
-A specific frame - consider windows on that frame only.
-
-nil - consider windows on the selected frame \(actually the
-last non-minibuffer frame\) only.  If, however, either
-`display-buffer-reuse-frames' or `pop-up-frames' is non-nil
-\(non-nil and not graphic-only on a text-only terminal),
-consider all visible or iconified frames on the current terminal."
-  (interactive "BDisplay buffer:\nP")
-  (let* ((can-use-selected-window
-	  ;; The selected window is usable unless either NOT-THIS-WINDOW
-	  ;; is non-nil, it is dedicated to its buffer, or it is the
-	  ;; `minibuffer-window'.
-	  (not (or not-this-window
-		   (window-dedicated-p (selected-window))
-		   (window-minibuffer-p))))
-	 (buffer (if (bufferp buffer-or-name)
-		     buffer-or-name
-		   (get-buffer buffer-or-name)))
-	 (name-of-buffer (buffer-name buffer))
-	 ;; On text-only terminals do not pop up a new frame when
-	 ;; `pop-up-frames' equals graphic-only.
-	 (use-pop-up-frames (if (eq pop-up-frames 'graphic-only)
-				(display-graphic-p)
-			      pop-up-frames))
-	 ;; `frame-to-use' is the frame where to show `buffer' - either
-	 ;; the selected frame or the last nonminibuffer frame.
-	 (frame-to-use
-	  (or (window--frame-usable-p (selected-frame))
-	      (window--frame-usable-p (last-nonminibuffer-frame))))
-	 ;; `window-to-use' is the window we use for showing `buffer'.
-	 window-to-use)
-    (cond
-     ((not (buffer-live-p buffer))
-      (error "No such buffer %s" buffer))
-     (display-buffer-function
-      ;; Let `display-buffer-function' do the job.
-      (funcall display-buffer-function buffer not-this-window))
-     ((and (not not-this-window)
-	   (eq (window-buffer (selected-window)) buffer))
-      ;; The selected window already displays BUFFER and
-      ;; `not-this-window' is nil, so use it.
-      (window--display-buffer-1 (selected-window)))
-     ((and can-use-selected-window (same-window-p name-of-buffer))
-      ;; If the buffer's name tells us to use the selected window do so.
-      (window--display-buffer-2 buffer (selected-window)))
-     ((let ((frames (or frame
-			(and (or use-pop-up-frames
-				 display-buffer-reuse-frames
-				 (not (last-nonminibuffer-frame)))
-			     0)
-			(last-nonminibuffer-frame))))
-	(setq window-to-use
-	      (catch 'found
-		;; Search frames for a window displaying BUFFER.  Return
-		;; the selected window only if we are allowed to do so.
-		(dolist (window (get-buffer-window-list buffer 'nomini frames))
-		  (when (or can-use-selected-window
-			    (not (eq (selected-window) window)))
-		    (throw 'found window))))))
-      ;; The buffer is already displayed in some window; use that.
-      (window--display-buffer-1 window-to-use))
-     ((and special-display-function
-	   ;; `special-display-p' returns either t or a list of frame
-	   ;; parameters to pass to `special-display-function'.
-	   (let ((pars (special-display-p name-of-buffer)))
-	     (when pars
-	       (funcall special-display-function
-			buffer (if (listp pars) pars))))))
-     ((or use-pop-up-frames (not frame-to-use))
-      ;; We want or need a new frame.
-      (let ((win (frame-selected-window (funcall pop-up-frame-function))))
-        (window--display-buffer-2 buffer win display-buffer-mark-dedicated)))
-     ((and pop-up-windows
-	   ;; Make a new window.
-	   (or (not (frame-parameter frame-to-use 'unsplittable))
-	       ;; If the selected frame cannot be split look at
-	       ;; `last-nonminibuffer-frame'.
-	       (and (eq frame-to-use (selected-frame))
-		    (setq frame-to-use (last-nonminibuffer-frame))
-		    (window--frame-usable-p frame-to-use)
-		    (not (frame-parameter frame-to-use 'unsplittable))))
-	   ;; Attempt to split largest or least recently used window.
-	   (setq window-to-use
-		 (or (window--try-to-split-window
-		      (get-largest-window frame-to-use t))
-		     (window--try-to-split-window
-		      (get-lru-window frame-to-use t)))))
-      (window--display-buffer-2 buffer window-to-use
-                                display-buffer-mark-dedicated))
-     ((let ((window-to-undedicate
-	     ;; When NOT-THIS-WINDOW is non-nil, temporarily dedicate
-	     ;; the selected window to its buffer, to avoid that some of
-	     ;; the `get-' routines below choose it.  (Bug#1415)
-	     (and not-this-window (not (window-dedicated-p))
-		  (set-window-dedicated-p (selected-window) t)
-		  (selected-window))))
-	(unwind-protect
-	    (setq window-to-use
-		  ;; Reuse an existing window.
-		  (or (get-lru-window frame-to-use)
-		      (let ((window (get-buffer-window buffer 'visible)))
-			(unless (and not-this-window
-				     (eq window (selected-window)))
-			  window))
-		      (get-largest-window 'visible)
-		      (let ((window (get-buffer-window buffer 0)))
-			(unless (and not-this-window
-				     (eq window (selected-window)))
-			  window))
-		      (get-largest-window 0)
-		      (frame-selected-window (funcall pop-up-frame-function))))
-	  (when (window-live-p window-to-undedicate)
-	    ;; Restore dedicated status of selected window.
-	    (set-window-dedicated-p window-to-undedicate nil))))
-      (window--even-window-heights window-to-use)
-      (window--display-buffer-2 buffer window-to-use)))))
-
-(defun pop-to-buffer (buffer-or-name &optional other-window norecord)
-  "Select buffer BUFFER-OR-NAME in some window, preferably a different one.
-BUFFER-OR-NAME may be a buffer, a string \(a buffer name), or
-nil.  If BUFFER-OR-NAME is a string not naming an existent
-buffer, create a buffer with that name.  If BUFFER-OR-NAME is
-nil, choose some other buffer.
-
-If `pop-up-windows' is non-nil, windows can be split to display
-the buffer.  If optional second arg OTHER-WINDOW is non-nil,
-insist on finding another window even if the specified buffer is
-already visible in the selected window, and ignore
-`same-window-regexps' and `same-window-buffer-names'.
-
-If the window to show BUFFER-OR-NAME is not on the selected
-frame, raise that window's frame and give it input focus.
-
-This function returns the buffer it switched to.  This uses the
-function `display-buffer' as a subroutine; see the documentation
-of `display-buffer' for additional customization information.
-
-Optional third arg NORECORD non-nil means do not put this buffer
-at the front of the list of recently selected ones."
-  (let ((buffer
-         ;; FIXME: This behavior is carried over from the previous C version
-         ;; of pop-to-buffer, but really we should use just
-         ;; `get-buffer' here.
-         (if (null buffer-or-name) (other-buffer (current-buffer))
-           (or (get-buffer buffer-or-name)
-               (let ((buf (get-buffer-create buffer-or-name)))
-                 (set-buffer-major-mode buf)
-                 buf))))
-	(old-frame (selected-frame))
-	new-window new-frame)
-    (set-buffer buffer)
-    (setq new-window (display-buffer buffer other-window))
-    (select-window new-window norecord)
-    (setq new-frame (window-frame new-window))
-    (unless (eq new-frame old-frame)
-      ;; `display-buffer' has chosen another frame, make sure it gets
-      ;; input focus and is risen.
-      (select-frame-set-input-focus new-frame))
-    buffer))
-
-;; I think this should be the default; I think people will prefer it--rms.
-(defcustom split-window-keep-point t
-  "If non-nil, \\[split-window-vertically] keeps the original point \
-in both children.
-This is often more convenient for editing.
-If nil, adjust point in each of the two windows to minimize redisplay.
-This is convenient on slow terminals, but point can move strangely.
-
-This option applies only to `split-window-vertically' and
-functions that call it.  `split-window' always keeps the original
-point in both children."
-  :type 'boolean
-  :group 'windows)
-
-(defun split-window-vertically (&optional size)
-  "Split selected window into two windows, one above the other.
-The upper window gets SIZE lines and the lower one gets the rest.
-SIZE negative means the lower window gets -SIZE lines and the
-upper one the rest.  With no argument, split windows equally or
-close to it.  Both windows display the same buffer, now current.
-
-If the variable `split-window-keep-point' is non-nil, both new
-windows will get the same value of point as the selected window.
-This is often more convenient for editing.  The upper window is
-the selected window.
-
-Otherwise, we choose window starts so as to minimize the amount of
-redisplay; this is convenient on slow terminals.  The new selected
-window is the one that the current value of point appears in.  The
-value of point can change if the text around point is hidden by the
-new mode line.
-
-Regardless of the value of `split-window-keep-point', the upper
-window is the original one and the return value is the new, lower
-window."
-  (interactive "P")
-  (let ((old-window (selected-window))
-	(old-point (point))
-	(size (and size (prefix-numeric-value size)))
-        moved-by-window-height moved new-window bottom)
-    (and size (< size 0)
-	 ;; Handle negative SIZE value.
-	 (setq size (+ (window-height) size)))
-    (setq new-window (split-window nil size))
-    (unless split-window-keep-point
-      (with-current-buffer (window-buffer)
-	(goto-char (window-start))
-	(setq moved (vertical-motion (window-height)))
-	(set-window-start new-window (point))
-	(when (> (point) (window-point new-window))
-	  (set-window-point new-window (point)))
-	(when (= moved (window-height))
-	  (setq moved-by-window-height t)
-	  (vertical-motion -1))
-	(setq bottom (point)))
-      (and moved-by-window-height
-	   (<= bottom (point))
-	   (set-window-point old-window (1- bottom)))
-      (and moved-by-window-height
-	   (<= (window-start new-window) old-point)
-	   (set-window-point new-window old-point)
-	   (select-window new-window)))
-    (split-window-save-restore-data new-window old-window)))
-
-;; This is to avoid compiler warnings.
-(defvar view-return-to-alist)
-
-(defun split-window-save-restore-data (new-window old-window)
-  (with-current-buffer (window-buffer)
-    (when view-mode
-      (let ((old-info (assq old-window view-return-to-alist)))
-	(when old-info
-	  (push (cons new-window (cons (car (cdr old-info)) t))
-		view-return-to-alist))))
-    new-window))
-
-(defun split-window-horizontally (&optional size)
-  "Split selected window into two windows side by side.
-The selected window becomes the left one and gets SIZE columns.
-SIZE negative means the right window gets -SIZE lines.
-
-SIZE includes the width of the window's scroll bar; if there are
-no scroll bars, it includes the width of the divider column to
-the window's right, if any.  SIZE omitted or nil means split
-window equally.
-
-The selected window remains selected.  Return the new window."
-  (interactive "P")
-  (let ((old-window (selected-window))
-	(size (and size (prefix-numeric-value size))))
-    (and size (< size 0)
-	 ;; Handle negative SIZE value.
-	 (setq size (+ (window-width) size)))
-    (split-window-save-restore-data (split-window nil size t) old-window)))
-
->>>>>>> 2d6af8dd
  
 (defun set-window-text-height (window height)
