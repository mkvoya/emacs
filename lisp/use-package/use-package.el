;;; use-package.el --- A use-package declaration for simplifying your .emacs

;; Copyright (C) 2012 John Wiegley

;; Author: John Wiegley <jwiegley@gmail.com>
;; Maintainer: John Wiegley <jwiegley@gmail.com>
;; Created: 17 Jun 2012
;; Modified: 17 Oct 2016
;; Version: 2.3
;; Package-Requires: ((bind-key "1.0") (diminish "0.44"))
;; Keywords: dotemacs startup speed config package
;; URL: https://github.com/jwiegley/use-package

;; This program is free software; you can redistribute it and/or
;; modify it under the terms of the GNU General Public License as
;; published by the Free Software Foundation; either version 2, or (at
;; your option) any later version.

;; This program is distributed in the hope that it will be useful, but
;; WITHOUT ANY WARRANTY; without even the implied warranty of
;; MERCHANTABILITY or FITNESS FOR A PARTICULAR PURPOSE.  See the GNU
;; General Public License for more details.

;; You should have received a copy of the GNU General Public License
;; along with GNU Emacs; see the file COPYING.  If not, write to the
;; Free Software Foundation, Inc., 59 Temple Place - Suite 330,
;; Boston, MA 02111-1307, USA.

;;; Commentary:

;; The `use-package' declaration macro allows you to isolate package
;; configuration in your ".emacs" in a way that is performance-oriented and,
;; well, just tidy.  I created it because I have over 80 packages that I use
;; in Emacs, and things were getting difficult to manage.  Yet with this
;; utility my total load time is just under 1 second, with no loss of
;; functionality!
;;
;; Please see README.md from the same repository for documentation.

;;; Code:

(require 'bind-key)
(require 'bytecomp)
(require 'diminish nil t)
(require 'bytecomp)
(eval-when-compile (require 'cl))
(eval-when-compile (require 'regexp-opt))

(declare-function package-installed-p "package")
(declare-function package-read-all-archive-contents "package" ())

(defgroup use-package nil
  "A use-package declaration for simplifying your `.emacs'."
  :group 'startup)

(defcustom use-package-verbose nil
  "Whether to report about loading and configuration details.

If you customize this, then you should require the `use-package'
feature in files that use `use-package', even if these files only
contain compiled expansions of the macros.  If you don't do so,
then the expanded macros do their job silently."
  :type '(choice (const :tag "Quiet" nil) (const :tag "Verbose" t)
                 (const :tag "Debug" debug))
  :group 'use-package)

(defcustom use-package-debug nil
  "Whether to display use-package expansions in a *use-package* buffer."
  :type 'boolean
  :group 'use-package)

(defcustom use-package-check-before-init nil
  "If non-nil, check that package exists before executing its `:init' block.
The check is performed by looking for the module using `locate-library'."
  :type 'boolean
  :group 'use-package)

(defcustom use-package-always-defer nil
  "If non-nil, assume `:defer t` unless `:demand t` is given."
  :type 'boolean
  :group 'use-package)

(defcustom use-package-always-demand nil
  "If non-nil, assume `:demand t` unless `:defer t` is given."
  :type 'boolean
  :group 'use-package)

(defcustom use-package-always-ensure nil
  "Treat every package as though it had specified `:ensure SEXP`."
  :type 'sexp
  :group 'use-package)

(defcustom use-package-always-pin nil
  "Treat every package as though it had specified `:pin SYM."
  :type 'symbol
  :group 'use-package)

(defcustom use-package-minimum-reported-time 0.1
  "Minimal load time that will be reported.

Note that `use-package-verbose' has to be set to t, for anything
to be reported at all.

If you customize this, then you should require the `use-package'
feature in files that use `use-package', even if these files only
contain compiled expansions of the macros.  If you don't do so,
then the expanded macros do their job silently."
  :type 'number
  :group 'use-package)

(defcustom use-package-inject-hooks nil
  "If non-nil, add hooks to the `:init' and `:config' sections.
In particular, for a given package `foo', the following hooks
become available:

  `use-package--foo--pre-init-hook'
  `use-package--foo--post-init-hook'
  `use-package--foo--pre-config-hook'
  `use-package--foo--post-config-hook'

This way, you can add to these hooks before evalaution of a
`use-package` declaration, and exercise some control over what
happens.

Note that if either `pre-init' hooks returns a nil value, that
block's user-supplied configuration is not evaluated, so be
certain to return `t' if you only wish to add behavior to what
the user specified."
  :type 'boolean
  :group 'use-package)

(defcustom use-package-keywords
  '(:disabled
    :preface
    :pin
    :defer-install
    :ensure
    :if
    :when
    :unless
    :requires
    :load-path
    :no-require
    :bind
    :bind*
    :bind-keymap
    :bind-keymap*
    :interpreter
    :mode
    :commands
    :defines
    :functions
    :defer
    :init
    :after
    :demand
    :config
    :diminish
    :delight)
  "Establish which keywords are valid, and the order they are processed in.

Note that `:disabled' is special, in that it causes nothing at all to happen,
even if the rest of the use-package declaration is incorrect."
  :type '(repeat symbol)
  :group 'use-package)

(defcustom use-package-expand-minimally nil
  "If non-nil, make the expanded code as minimal as possible.
This disables:
  - Printing to the *Messages* buffer of slowly-evaluating forms
  - Capture of load errors (normally redisplayed as warnings)
  - Conditional loading of packages (load failures become errors)
The only advantage is that, if you know your configuration works,
then your byte-compiled init file is as minimal as possible."
  :type 'boolean
  :group 'use-package)

(defcustom use-package-enable-imenu-support nil
  "If non-nil, adjust `lisp-imenu-generic-expression' to include
support for finding `use-package' and `require' forms.

Must be set before loading use-package."
  :type 'boolean
  :group 'use-package)

(defcustom use-package-ensure-function 'use-package-ensure-elpa
  "Function that ensures a package is installed.
This function is called with four arguments: the name of the
package declared in the `use-package' form; the argument passed
to `:ensure'; the current `state' plist created by previous
handlers; and a keyword indicating the context in which the
installation is occurring.

Note that this function is called whenever `:ensure' is provided,
even if it is nil. It is up to the function to decide on the
semantics of the various values for `:ensure'.

This function should return non-nil if the package is installed.

The default value uses package.el to install the package.

Possible values for the context keyword are:

:byte-compile - package installed during byte-compilation
:ensure - package installed normally by :ensure
:autoload - deferred installation triggered by an autoloaded
            function
:after - deferred installation triggered by the loading of a
         feature listed in the :after declaration
:config - deferred installation was specified at the same time
          as :demand, so the installation was triggered
          immediately
:unknown - context not provided

Note that third-party code can provide other values for the
context keyword by calling `use-package-install-deferred-package'
with the appropriate value."
  :type '(choice (const :tag "package.el" use-package-ensure-elpa)
                 (function :tag "Custom"))
  :group 'use-package)

(defcustom use-package-pre-ensure-function 'ignore
  "Function that is called upon installation deferral.
It is called immediately with the first three arguments that
would be passed to `use-package-ensure-function' (the context
keyword is omitted), but only if installation has been deferred.
It is intended for package managers other than package.el which
might want to activate the autoloads of a package immediately, if
it's installed, but otherwise defer installation until later (if
`:defer-install' is specified). The reason it is set to `ignore'
by default is that package.el activates the autoloads for all
known packages at initialization time, rather than one by one
when the packages are actually requested."
  :type '(choice (const :tag "None" ignore)
                 (function :tag "Custom"))
  :group 'use-package)

(defcustom use-package-defaults
  '((:config '(t) t)
    (:ensure use-package-always-ensure use-package-always-ensure)
    (:pin use-package-always-pin use-package-always-pin))
  "Alist of default values for `use-package' keywords.
Each entry in the alist is a list of three elements. The first
element is the `use-package' keyword and the second is a form
that can be evaluated to get the default value. The third element
is a form that can be evaluated to determine whether or not to
assign a default value; if it evaluates to nil, then the default
value is not assigned even if the keyword is not present in the
`use-package' form."
  :type '(repeat (list symbol sexp sexp)))

(when use-package-enable-imenu-support
  (eval-after-load 'lisp-mode
    `(let ((sym-regexp (or (bound-and-true-p lisp-mode-symbol-regexp)
                           "\\(?:\\sw\\|\\s_\\|\\\\.\\)+")))
       (add-to-list
        'lisp-imenu-generic-expression
        (list "Packages"
              (concat "^\\s-*("
                      ,(eval-when-compile
                         (regexp-opt '("use-package" "require") t))
                      "\\s-+\\(" sym-regexp "\\)")
              2)))))

(defvar use-package-form-regexp "^\\s-*(\\s-*use-package\\s-+\\_<%s\\_>"
  "Regexp used in `use-package-jump-to-package-form' to find use
package forms in user files.")

(defun use-package--find-require (package)
  "Find file that required PACKAGE by searching
`load-history'. Returns an absolute file path or nil if none is
found."
  (catch 'suspect
    (dolist (filespec load-history)
      (dolist (entry (cdr filespec))
        (when (equal entry (cons 'require package))
          (throw 'suspect (car filespec)))))))

(defun use-package-jump-to-package-form (package)
  "Attempt to find and jump to the `use-package' form that loaded
PACKAGE. This will only find the form if that form actually
required PACKAGE. If PACKAGE was previously required then this
function will jump to the file that orginally required PACKAGE
instead."
  (interactive (list (completing-read "Package: " features)))
  (let* ((package (if (stringp package) (intern package) package))
         (requiring-file (use-package--find-require package))
         file location)
    (if (null requiring-file)
        (user-error "Can't find file that requires this feature.")
      (setq file (if (string= (file-name-extension requiring-file) "elc")
                     (concat (file-name-sans-extension requiring-file) ".el")
                   requiring-file))
      (when (file-exists-p file)
        (find-file-other-window file)
        (save-excursion
          (goto-char (point-min))
          (setq location
                (re-search-forward
                 (format use-package-form-regexp package) nil t)))
        (if (null location)
            (message "No use-package form found.")
          (goto-char location)
          (beginning-of-line))))))

;;;;;;;;;;;;;;;;;;;;;;;;;;;;;;;;;;;;;;;;;;;;;;;;;;;;;;;;;;;;;;;;;;;;;;;;;;;;;;
;;
;;; Utility functions
;;

(defun use-package-as-symbol (string-or-symbol)
  "If STRING-OR-SYMBOL is already a symbol, return it.  Otherwise
convert it to a symbol and return that."
  (if (symbolp string-or-symbol) string-or-symbol
    (intern string-or-symbol)))

(defun use-package-as-string (string-or-symbol)
  "If STRING-OR-SYMBOL is already a string, return it.  Otherwise
convert it to a string and return that."
  (if (stringp string-or-symbol) string-or-symbol
    (symbol-name string-or-symbol)))

(defun use-package-load-name (name &optional noerror)
  "Return a form which will load or require NAME depending on
whether it's a string or symbol."
  (if (stringp name)
      `(load ,name ',noerror)
    `(require ',name nil ',noerror)))

(defun use-package-expand (name label form)
  "FORM is a list of forms, so `((foo))' if only `foo' is being called."
  (declare (indent 1))
  (when form
    (if use-package-expand-minimally
        form
      (let ((err (make-symbol "err")))
        (list
         `(condition-case-unless-debug ,err
              ,(macroexp-progn form)
            (error
             (ignore
              (display-warning 'use-package
                               (format "%s %s: %s"
                                       ,name ,label (error-message-string ,err))
                               :error)))))))))

(put 'use-package-expand 'lisp-indent-function 'defun)

(defun use-package-hook-injector (name-string keyword body)
  "Wrap pre/post hook injections around a given keyword form.
ARGS is a list of forms, so `((foo))' if only `foo' is being called."
  (if (not use-package-inject-hooks)
      (use-package-expand name-string (format "%s" keyword) body)
    (let ((keyword-name (substring (format "%s" keyword) 1)))
      (when body
        `((when ,(macroexp-progn
                  (use-package-expand name-string (format "pre-%s hook" keyword)
                    `((run-hook-with-args-until-failure
                       ',(intern (concat "use-package--" name-string
                                         "--pre-" keyword-name "-hook"))))))
            ,(macroexp-progn
              (use-package-expand name-string (format "%s" keyword) body))
            ,(macroexp-progn
              (use-package-expand name-string (format "post-%s hook" keyword)
                `((run-hooks
                   ',(intern (concat "use-package--" name-string
                                     "--post-" keyword-name "-hook"))))))))))))

(defun use-package--with-elapsed-timer (text body)
  "BODY is a list of forms, so `((foo))' if only `foo' is being called."
  (declare (indent 1))
  (if use-package-expand-minimally
      body
    (let ((nowvar (make-symbol "now")))
      (if (bound-and-true-p use-package-verbose)
          `((let ((,nowvar (current-time)))
              (message "%s..." ,text)
              (prog1
                  ,(macroexp-progn body)
                (let ((elapsed
                       (float-time (time-subtract (current-time) ,nowvar))))
                  (if (> elapsed ,use-package-minimum-reported-time)
                      (message "%s...done (%.3fs)" ,text elapsed)
                    (message "%s...done" ,text))))))
        body))))

(put 'use-package--with-elapsed-timer 'lisp-indent-function 1)

(defsubst use-package-error (msg)
  "Report MSG as an error, so the user knows it came from this package."
  (error "use-package: %s" msg))

(defsubst use-package-plist-maybe-put (plist property value)
  "Add a VALUE for PROPERTY to PLIST, if it does not already exist."
  (if (plist-member plist property)
      plist
    (plist-put plist property value)))

(defsubst use-package-plist-cons (plist property value)
  "Cons VALUE onto the head of the list at PROPERTY in PLIST."
  (plist-put plist property (cons value (plist-get plist property))))

(defsubst use-package-plist-append (plist property value)
  "Append VALUE onto the front of the list at PROPERTY in PLIST."
  (plist-put plist property (append value (plist-get plist property))))

(defun use-package-plist-delete (plist property)
  "Delete PROPERTY from PLIST.
This is in contrast to merely setting it to 0."
  (let (p)
    (while plist
      (if (not (eq property (car plist)))
          (setq p (plist-put p (car plist) (nth 1 plist))))
      (setq plist (cddr plist)))
    p))

(defun use-package-split-list (pred xs)
  (let ((ys (list nil)) (zs (list nil)) flip)
    (dolist (x xs)
      (if flip
          (nconc zs (list x))
        (if (funcall pred x)
            (progn
              (setq flip t)
              (nconc zs (list x)))
          (nconc ys (list x)))))
    (cons (cdr ys) (cdr zs))))

(defun use-package-keyword-index (keyword)
  (loop named outer
        with index = 0
        for k in use-package-keywords do
        (if (eq k keyword)
            (return-from outer index))
        (incf index)))

(defun use-package-sort-keywords (plist)
  (let (plist-grouped)
    (while plist
      (push (cons (car plist) (cadr plist))
            plist-grouped)
      (setq plist (cddr plist)))
    (let (result)
      (dolist (x
               (nreverse
                (sort plist-grouped
                      #'(lambda (l r) (< (use-package-keyword-index (car l))
                                    (use-package-keyword-index (car r)))))))
        (setq result (cons (car x) (cons (cdr x) result))))
      result)))

(defsubst use-package-concat (&rest elems)
  "Delete all empty lists from ELEMS (nil or (list nil)), and append them."
  (apply #'nconc (delete nil (delete (list nil) elems))))

(defconst use-package-font-lock-keywords
  '(("(\\(use-package\\)\\_>[ \t']*\\(\\(?:\\sw\\|\\s_\\)+\\)?"
     (1 font-lock-keyword-face)
     (2 font-lock-constant-face nil t))))

(font-lock-add-keywords 'emacs-lisp-mode use-package-font-lock-keywords)

;;;;;;;;;;;;;;;;;;;;;;;;;;;;;;;;;;;;;;;;;;;;;;;;;;;;;;;;;;;;;;;;;;;;;;;;;;;;;;
;;
;;; Keyword processing
;;

;;;;;;;;;;;;;;;;;;;;;;;;;;;;;;;;;;;;;;;;;;;;;;;;;;;;;;;;;;;;;;;;;;;;;;;;;;;;;;
;;
;;; Normalization functions
;;

(defun use-package-regex-p (re)
  "Return t if RE is some regexp-like thing."
  (cond
   ((and (listp re)
         (eq (car re) 'rx))
    t)
   ((stringp re)
    t)
   (t
    nil)))

(defun use-package-normalize-regex (re)
  "Given some regexp-like thing, resolve it down to a regular expression."
  (cond
   ((and (listp re)
         (eq (car re) 'rx))
    (eval re))
   ((stringp re)
    re)
   (t
    (error "Not recognized as regular expression: %s" re))))

(defun use-package-normalize-plist (name input)
  "Given a pseudo-plist, normalize it to a regular plist."
  (unless (null input)
    (let* ((keyword (car input))
           (xs (use-package-split-list #'keywordp (cdr input)))
           (args (car xs))
           (tail (cdr xs))
           (normalizer (intern (concat "use-package-normalize/"
                                       (symbol-name keyword))))
           (arg
            (cond
             ((eq keyword :disabled)
              (use-package-normalize-plist name tail))
             ((functionp normalizer)
              (funcall normalizer name keyword args))
             ((= (length args) 1)
              (car args))
             (t
              args))))
      (if (memq keyword use-package-keywords)
          (cons keyword
                (cons arg (use-package-normalize-plist name tail)))
        (use-package-error (format "Unrecognized keyword: %s" keyword))))))

(defun use-package-process-keywords (name plist &optional state)
  "Process the next keyword in the free-form property list PLIST.
The values in the PLIST have each been normalized by the function
use-package-normalize/KEYWORD (minus the colon).

STATE is a property list that the function may modify and/or
query.  This is useful if a package defines multiple keywords and
wishes them to have some kind of stateful interaction.

Unless the KEYWORD being processed intends to ignore remaining
keywords, it must call this function recursively, passing in the
plist with its keyword and argument removed, and passing in the
next value for the STATE."
  (declare (indent 1))
  (unless (null plist)
    (let* ((keyword (car plist))
           (arg (cadr plist))
           (rest (cddr plist)))
      (unless (keywordp keyword)
        (use-package-error (format "%s is not a keyword" keyword)))
      (let* ((handler (concat "use-package-handler/" (symbol-name keyword)))
             (handler-sym (intern handler)))
        (if (functionp handler-sym)
            (funcall handler-sym name keyword arg rest state)
          (use-package-error
           (format "Keyword handler not defined: %s" handler)))))))

(put 'use-package-process-keywords 'lisp-indent-function 'defun)

;;;;;;;;;;;;;;;;;;;;;;;;;;;;;;;;;;;;;;;;;;;;;;;;;;;;;;;;;;;;;;;;;;;;;;;;;;;;;;
;;
;;; :pin
;;

(defun use-package-only-one (label args f)
  "Call F on the first member of ARGS if it has exactly one element."
  (declare (indent 1))
  (cond
   ((and (listp args) (listp (cdr args))
         (= (length args) 1))
    (funcall f label (car args)))
   (t
    (use-package-error
     (concat label " wants exactly one argument")))))

(put 'use-package-only-one 'lisp-indent-function 'defun)

(defun use-package-normalize/:pin (name keyword args)
  (use-package-only-one (symbol-name keyword) args
    (lambda (label arg)
      (cond
       ((stringp arg) arg)
       ((symbolp arg) (symbol-name arg))
       (t
        (use-package-error
         ":pin wants an archive name (a string)"))))))

(eval-when-compile
  (defvar package-pinned-packages)
  (defvar package-archives))

(defun use-package--archive-exists-p (archive)
  "Check if a given ARCHIVE is enabled.

ARCHIVE can be a string or a symbol or 'manual to indicate a
manually updated package."
  (if (member archive '(manual "manual"))
      't
    (let ((valid nil))
      (dolist (pa package-archives)
        (when (member archive (list (car pa) (intern (car pa))))
          (setq valid 't)))
      valid)))

(defun use-package-pin-package (package archive)
  "Pin PACKAGE to ARCHIVE."
  (unless (boundp 'package-pinned-packages)
    (setq package-pinned-packages ()))
  (let ((archive-symbol (if (symbolp archive) archive (intern archive)))
        (archive-name   (if (stringp archive) archive (symbol-name archive))))
    (if (use-package--archive-exists-p archive-symbol)
        (add-to-list 'package-pinned-packages (cons package archive-name))
      (error "Archive '%s' requested for package '%s' is not available."
             archive-name package))
    (unless (bound-and-true-p package--initialized)
      (package-initialize t))))

(defun use-package-handler/:pin (name keyword archive-name rest state)
  (let ((body (use-package-process-keywords name rest state))
        (pin-form (if archive-name
                      `(use-package-pin-package ',(use-package-as-symbol name)
                                                ,archive-name))))
    ;; Pinning should occur just before ensuring
    ;; See `use-package-handler/:ensure'.
    (if (bound-and-true-p byte-compile-current-file)
        (eval pin-form)              ; Eval when byte-compiling,
      (push pin-form body))          ; or else wait until runtime.
    body))

;;;;;;;;;;;;;;;;;;;;;;;;;;;;;;;;;;;;;;;;;;;;;;;;;;;;;;;;;;;;;;;;;;;;;;;;;;;;;;
;;
;;; :defer-install
;;

(defvar use-package--deferred-packages (make-hash-table)
  "Hash mapping packages to data about their installation.

The keys are not actually symbols naming packages, but rather
symbols naming the features which are the names of \"packages\"
required by `use-package' forms. Since
`use-package-ensure-function' could be set to anything, it is
actually impossible for `use-package' to determine what package
is supposed to provide the feature being ensured just based on
the value of `:ensure'.

Each value is a cons, with the car being the the value passed to
`:ensure' and the cdr being the `state' plist. See
`use-package-install-deferred-package' for information about how
these values are used to call `use-package-ensure-function'.")

(defun use-package-install-deferred-package (name &optional context)
  "Install a package whose installation has been deferred.
NAME should be a symbol naming a package (actually, a feature).
This is done by calling `use-package-ensure-function' is called
with four arguments: the key (NAME) and the two elements of the
cons in `use-package--deferred-packages' (the value passed to
`:ensure', and the `state' plist), and a keyword providing
information about the context in which the installation is
happening. (This defaults to `:unknown' but can be overridden by
providing CONTEXT.)

Return t if the package is installed, nil otherwise. (This is
determined by the return value of `use-package-ensure-function'.)
If the package is installed, its entry is removed from
`use-package--deferred-packages'. If the package has no entry in
`use-package--deferred-packages', do nothing and return t."
  (interactive
   (let ((packages nil))
     (maphash (lambda (package info)
                (push package packages))
              use-package--deferred-packages)
     (if packages
         (list
          (completing-read
           "Select package: "
           packages
           nil
           'require-match)
          :interactive)
       (user-error "No packages with deferred installation"))))
  (let ((spec (gethash name use-package--deferred-packages)))
    (if spec
        (when (funcall use-package-ensure-function
                       name (car spec) (cdr spec)
                       (or context :unknown))
          (remhash name use-package--deferred-packages)
          t)
      t)))

(defalias 'use-package-normalize/:defer-install 'use-package-normalize-test)

(defun use-package-handler/:defer-install (name keyword defer rest state)
  (use-package-process-keywords name rest
    ;; Just specifying `:defer-install' does not do anything; this
    ;; sets up a marker so that if `:ensure' is specified as well then
    ;; it knows to set up deferred installation. But then later, when
    ;; `:config' is processed, it might turn out that `:demand' was
    ;; specified as well, and the deferred installation needs to be
    ;; run immediately. For this we need to know if the deferred
    ;; installation was actually set up or not, so we need to set one
    ;; marker value in `:defer-install', and then change it to a
    ;; different value in `:ensure', if the first one is present. (The
    ;; first marker is `:defer-install', and the second is `:ensure'.)
    (plist-put state :defer-install (when defer :defer-install))))

;;;;;;;;;;;;;;;;;;;;;;;;;;;;;;;;;;;;;;;;;;;;;;;;;;;;;;;;;;;;;;;;;;;;;;;;;;;;;;
;;
;;; :ensure
;;
(defvar package-archive-contents)
(defun use-package-normalize/:ensure (name keyword args)
  (if (null args)
      t
    (use-package-only-one (symbol-name keyword) args
      (lambda (label arg)
        (if (symbolp arg)
            arg
          (use-package-error
           (concat ":ensure wants an optional package name "
                   "(an unquoted symbol name)")))))))

(defun use-package-ensure-elpa (name ensure state context &optional no-refresh)
  (let ((package (or (when (eq ensure t) (use-package-as-symbol name))
                     ensure)))
    (when package
      (require 'package)
      (or (package-installed-p package)
          (not (or
                ;; Contexts in which the confirmation prompt is
                ;; bypassed.
                (member context '(:byte-compile :ensure :config))
                (y-or-n-p (format "Install package %S?" package))))
          (progn
            (when (assoc package (bound-and-true-p package-pinned-packages))
              (package-read-all-archive-contents))
            (if (assoc package package-archive-contents)
                (progn (package-install package) t)
              (progn
                (package-refresh-contents)
                (when (assoc package (bound-and-true-p
                                      package-pinned-packages))
                  (package-read-all-archive-contents))
                (package-install package))))))))

(defun use-package-handler/:ensure (name keyword ensure rest state)
  (let* ((body (use-package-process-keywords name rest
                 ;; Here we are conditionally updating the marker
                 ;; value for deferred installation; this will be
                 ;; checked later by `:config'. For more information
                 ;; see `use-package-handler/:defer-install'.
                 (if (eq (plist-get state :defer-install)
                         :defer-install)
                     (plist-put state :defer-install :ensure)
                   state))))
    ;; We want to avoid installing packages when the `use-package'
    ;; macro is being macro-expanded by elisp completion (see
    ;; `lisp--local-variables'), but still do install packages when
    ;; byte-compiling to avoid requiring `package' at runtime.
    (cond
     ((plist-get state :defer-install)
      (push
       `(puthash ',name '(,ensure . ,state)
                 use-package--deferred-packages)
       body)
      (push `(,use-package-pre-ensure-function
              ',name ',ensure ',state)
            body))
     ((bound-and-true-p byte-compile-current-file)
      ;; Eval when byte-compiling,
      (funcall use-package-ensure-function
               name ensure state :byte-compile))
     ;;  or else wait until runtime.
     (t (push `(,use-package-ensure-function
                ',name ',ensure ',state :ensure)
              body)))
    body))

;;;;;;;;;;;;;;;;;;;;;;;;;;;;;;;;;;;;;;;;;;;;;;;;;;;;;;;;;;;;;;;;;;;;;;;;;;;;;;
;;
;;; :if, :when and :unless
;;

(defsubst use-package-normalize-value (label arg)
  "Normalize a value."
  (cond ((symbolp arg)
         `(symbol-value ',arg))
        ((functionp arg)
         `(funcall #',arg))
        (t arg)))

(defun use-package-normalize-test (name keyword args)
  (use-package-only-one (symbol-name keyword) args
    #'use-package-normalize-value))

(defalias 'use-package-normalize/:if 'use-package-normalize-test)
(defalias 'use-package-normalize/:when 'use-package-normalize-test)
(defalias 'use-package-normalize/:unless 'use-package-normalize-test)

(defun use-package-handler/:if (name keyword pred rest state)
  (let ((body (use-package-process-keywords name rest state)))
    `((when ,pred ,@body))))

(defalias 'use-package-handler/:when 'use-package-handler/:if)

(defun use-package-handler/:unless (name keyword pred rest state)
  (let ((body (use-package-process-keywords name rest state)))
    `((unless ,pred ,@body))))

;;;;;;;;;;;;;;;;;;;;;;;;;;;;;;;;;;;;;;;;;;;;;;;;;;;;;;;;;;;;;;;;;;;;;;;;;;;;;;
;;
;;; :requires
;;

(defun use-package-as-one (label args f)
  "Call F on the first element of ARGS if it has one element, or all of ARGS."
  (declare (indent 1))
  (if (and (listp args) (listp (cdr args)))
      (if (= (length args) 1)
          (funcall f label (car args))
        (funcall f label args))
    (use-package-error
     (concat label " wants a list"))))

(put 'use-package-as-one 'lisp-indent-function 'defun)

(defun use-package-normalize-symbols (label arg &optional recursed)
  "Normalize a list of symbols."
  (cond
   ((symbolp arg)
    (list arg))
   ((and (not recursed) (listp arg) (listp (cdr arg)))
    (mapcar #'(lambda (x) (car (use-package-normalize-symbols label x t))) arg))
   (t
    (use-package-error
     (concat label " wants a symbol, or list of symbols")))))

(defun use-package-normalize-symlist (name keyword args)
  (use-package-as-one (symbol-name keyword) args
    #'use-package-normalize-symbols))

(defun use-package-normalize-recursive-symbols (label arg)
  "Normalize a list of symbols."
  (cond
   ((symbolp arg)
    arg)
   ((and (listp arg) (listp (cdr arg)))
    (mapcar #'(lambda (x) (use-package-normalize-recursive-symbols label x))
            arg))
   (t
    (use-package-error
     (concat label " wants a symbol, or nested list of symbols")))))

(defun use-package-normalize-recursive-symlist (name keyword args)
  (use-package-as-one (symbol-name keyword) args
    #'use-package-normalize-recursive-symbols))

(defalias 'use-package-normalize/:requires 'use-package-normalize-symlist)

(defun use-package-handler/:requires (name keyword requires rest state)
  (let ((body (use-package-process-keywords name rest state)))
    (if (null requires)
        body
      `((when ,(if (listp requires)
                   `(not (member nil (mapcar #'featurep ',requires)))
                 `(featurep ',requires))
          ,@body)))))

;;;;;;;;;;;;;;;;;;;;;;;;;;;;;;;;;;;;;;;;;;;;;;;;;;;;;;;;;;;;;;;;;;;;;;;;;;;;;;
;;
;;; :load-path
;;

(defun use-package-normalize-paths (label arg &optional recursed)
  "Normalize a list of filesystem paths."
  (cond
   ((and arg (or (symbolp arg) (functionp arg)))
    (let ((value (use-package-normalize-value label arg)))
      (use-package-normalize-paths label (eval value))))
   ((stringp arg)
    (let ((path (if (file-name-absolute-p arg)
                    arg
                  (expand-file-name arg user-emacs-directory))))
      (list path)))
   ((and (not recursed) (listp arg) (listp (cdr arg)))
    (mapcar #'(lambda (x)
                (car (use-package-normalize-paths label x t))) arg))
   (t
    (use-package-error
     (concat label " wants a directory path, or list of paths")))))

(defun use-package-normalize/:load-path (name keyword args)
  (use-package-as-one (symbol-name keyword) args
    #'use-package-normalize-paths))

(defun use-package-handler/:load-path (name keyword arg rest state)
  (let ((body (use-package-process-keywords name rest state)))
    (use-package-concat
     (mapcar #'(lambda (path)
                 `(eval-and-compile (add-to-list 'load-path ,path))) arg)
     body)))

;;;;;;;;;;;;;;;;;;;;;;;;;;;;;;;;;;;;;;;;;;;;;;;;;;;;;;;;;;;;;;;;;;;;;;;;;;;;;;
;;
;;; :no-require
;;

(defun use-package-normalize-predicate (name keyword args)
  (if (null args)
      t
    (use-package-only-one (symbol-name keyword) args
      #'use-package-normalize-value)))

(defalias 'use-package-normalize/:no-require 'use-package-normalize-predicate)

(defun use-package-handler/:no-require (name keyword arg rest state)
  ;; This keyword has no functional meaning.
  (use-package-process-keywords name rest state))

;;;;;;;;;;;;;;;;;;;;;;;;;;;;;;;;;;;;;;;;;;;;;;;;;;;;;;;;;;;;;;;;;;;;;;;;;;;;;;
;;
;;; :preface
;;

(defun use-package-normalize-form (label args)
  "Given a list of forms, return it wrapped in `progn'."
  (unless (listp (car args))
    (use-package-error (concat label " wants a sexp or list of sexps")))
  (mapcar #'(lambda (form)
              (if (and (consp form)
                       (eq (car form) 'use-package))
                  (macroexpand form)
                form)) args))

(defun use-package-normalize-forms (name keyword args)
  (use-package-normalize-form (symbol-name keyword) args))

(defalias 'use-package-normalize/:preface 'use-package-normalize-forms)

(defun use-package-handler/:preface (name keyword arg rest state)
  (let ((body (use-package-process-keywords name rest state)))
    (use-package-concat
     (unless (null arg)
       `((eval-and-compile ,@arg)))
     body)))

;;;;;;;;;;;;;;;;;;;;;;;;;;;;;;;;;;;;;;;;;;;;;;;;;;;;;;;;;;;;;;;;;;;;;;;;;;;;;;
;;
;;; :bind, :bind*
;;

(defsubst use-package-is-pair (x car-pred cdr-pred)
  "Return non-nil if X is a cons satisfying the given predicates.
CAR-PRED and CDR-PRED are applied to X's `car' and `cdr',
respectively."
  (and (consp x)
       (funcall car-pred (car x))
       (funcall cdr-pred (cdr x))))

(defun use-package-normalize-pairs
    (key-pred val-pred name label arg &optional recursed)
  "Normalize a list of pairs.
KEY-PRED and VAL-PRED are predicates recognizing valid keys and
values, respectively.
If RECURSED is non-nil, recurse into sublists."
  (cond
   ((funcall key-pred arg)
    (list (cons arg (use-package-as-symbol name))))
   ((use-package-is-pair arg key-pred val-pred)
    (list arg))
   ((and (not recursed) (listp arg) (listp (cdr arg)))
    (mapcar #'(lambda (x)
                (let ((ret (use-package-normalize-pairs
                            key-pred val-pred name label x t)))
                  (if (listp ret)
                      (car ret)
                    ret))) arg))
   (t arg)))

(defun use-package-normalize-binder (name keyword args)
  (use-package-as-one (symbol-name keyword) args
    (lambda (label arg)
      (unless (consp arg)
        (use-package-error
         (concat label " a (<string or vector> . <symbol or string>)"
                 " or list of these")))
      (use-package-normalize-pairs (lambda (k) (or (stringp k) (vectorp k)))
                                   (lambda (b) (or (symbolp b) (stringp b)))
                                   name label arg))))

(defalias 'use-package-normalize/:bind 'use-package-normalize-binder)
(defalias 'use-package-normalize/:bind* 'use-package-normalize-binder)

(defun use-package-handler/:bind
    (name keyword arg rest state &optional bind-macro)
  (let ((commands (remq nil (mapcar #'(lambda (arg)
                                        (if (listp arg)
                                            (cdr arg)
                                          nil)) arg))))
    (use-package-concat
     (use-package-process-keywords name
       (use-package-sort-keywords
        (use-package-plist-maybe-put rest :defer t))
       (use-package-plist-append state :commands commands))
     `((ignore
        ,(macroexpand
          `(,(if bind-macro bind-macro 'bind-keys)
            :package ,name ,@arg)))))))

(defun use-package-handler/:bind* (name keyword arg rest state)
  (use-package-handler/:bind name keyword arg rest state 'bind-keys*))

;;;;;;;;;;;;;;;;;;;;;;;;;;;;;;;;;;;;;;;;;;;;;;;;;;;;;;;;;;;;;;;;;;;;;;;;;;;;;;
;;
;;; :bind-keymap, :bind-keymap*
;;

(defalias 'use-package-normalize/:bind-keymap 'use-package-normalize-binder)
(defalias 'use-package-normalize/:bind-keymap* 'use-package-normalize-binder)

;;;###autoload
(defun use-package-autoload-keymap (keymap-symbol package override)
  "Loads PACKAGE and then binds the key sequence used to invoke
this function to KEYMAP-SYMBOL.  It then simulates pressing the
same key sequence a again, so that the next key pressed is routed
to the newly loaded keymap.

This function supports use-package's :bind-keymap keyword.  It
works by binding the given key sequence to an invocation of this
function for a particular keymap.  The keymap is expected to be
defined by the package.  In this way, loading the package is
deferred until the prefix key sequence is pressed."
  (if (not (require package nil t))
      (use-package-error (format "Cannot load package.el: %s" package))
    (if (and (boundp keymap-symbol)
             (keymapp (symbol-value keymap-symbol)))
        (let* ((kv (this-command-keys-vector))
               (key (key-description kv))
               (keymap (symbol-value keymap-symbol)))
          (if override
              (bind-key* key keymap)
            (bind-key key keymap))
          (setq unread-command-events
                (listify-key-sequence kv)))
      (use-package-error
       (format "use-package: package.el %s failed to define keymap %s"
               package keymap-symbol)))))

(defun use-package-handler/:bind-keymap
    (name keyword arg rest state &optional override)
  (let ((form (mapcar
               #'(lambda (binding)
                   `(,(if override
                          'bind-key*
                        'bind-key)
                     ,(car binding)
                     #'(lambda ()
                         (interactive)
                         (use-package-autoload-keymap
                          ',(cdr binding) ',(use-package-as-symbol name) ,override)))) arg)))
    (use-package-concat
     (use-package-process-keywords name
       (use-package-sort-keywords
        (use-package-plist-maybe-put rest :defer t))
       state)
     `((ignore ,@form)))))

(defun use-package-handler/:bind-keymap* (name keyword arg rest state)
  (use-package-handler/:bind-keymap name keyword arg rest state t))

;;;;;;;;;;;;;;;;;;;;;;;;;;;;;;;;;;;;;;;;;;;;;;;;;;;;;;;;;;;;;;;;;;;;;;;;;;;;;;
;;
;;; :interpreter
;;

(defun use-package-normalize-mode (name keyword args)
  (use-package-as-one (symbol-name keyword) args
    (apply-partially #'use-package-normalize-pairs
                     #'use-package-regex-p
                     (lambda (m) (and (not (null m)) (symbolp m)))
                     name)))

(defalias 'use-package-normalize/:interpreter 'use-package-normalize-mode)

(defun use-package-handler/:interpreter (name keyword arg rest state)
  (let* (commands
         (form (mapcar #'(lambda (interpreter)
                           (push (cdr interpreter) commands)
                           (setcar interpreter
                                   (use-package-normalize-regex (car interpreter)))
                           `(add-to-list 'interpreter-mode-alist ',interpreter)) arg)))
    (use-package-concat
     (use-package-process-keywords name
       (use-package-sort-keywords
        (use-package-plist-maybe-put rest :defer t))
       (use-package-plist-append state :commands commands))
     `((ignore ,@form)))))

;;;;;;;;;;;;;;;;;;;;;;;;;;;;;;;;;;;;;;;;;;;;;;;;;;;;;;;;;;;;;;;;;;;;;;;;;;;;;;
;;
;;; :mode
;;

(defalias 'use-package-normalize/:mode 'use-package-normalize-mode)

(defun use-package-handler/:mode (name keyword arg rest state)
  (let* (commands
         (form (mapcar #'(lambda (mode)
                           (push (cdr mode) commands)
                           (setcar mode
                                   (use-package-normalize-regex (car mode)))
                           `(add-to-list 'auto-mode-alist ',mode)) arg)))
    (use-package-concat
     (use-package-process-keywords name
       (use-package-sort-keywords
        (use-package-plist-maybe-put rest :defer t))
       (use-package-plist-append state :commands commands))
     `((ignore ,@form)))))

;;;;;;;;;;;;;;;;;;;;;;;;;;;;;;;;;;;;;;;;;;;;;;;;;;;;;;;;;;;;;;;;;;;;;;;;;;;;;;
;;
;;; :commands
;;

(defalias 'use-package-normalize/:commands 'use-package-normalize-symlist)

(defun use-package-handler/:commands (name keyword arg rest state)
  ;; The actual processing for commands is done in :defer
  (use-package-process-keywords name
    (use-package-sort-keywords
     (use-package-plist-maybe-put rest :defer t))
    (use-package-plist-append state :commands arg)))

;;;;;;;;;;;;;;;;;;;;;;;;;;;;;;;;;;;;;;;;;;;;;;;;;;;;;;;;;;;;;;;;;;;;;;;;;;;;;;
;;
;;; :defines
;;

(defalias 'use-package-normalize/:defines 'use-package-normalize-symlist)

(defun use-package-handler/:defines (name keyword arg rest state)
  (let ((body (use-package-process-keywords name rest state)))
    body))

;;;;;;;;;;;;;;;;;;;;;;;;;;;;;;;;;;;;;;;;;;;;;;;;;;;;;;;;;;;;;;;;;;;;;;;;;;;;;;
;;
;;; :functions
;;

(defalias 'use-package-normalize/:functions 'use-package-normalize-symlist)

(defun use-package-handler/:functions (name keyword arg rest state)
  (let ((body (use-package-process-keywords name rest state)))
    (if (not (bound-and-true-p byte-compile-current-file))
        body
      (use-package-concat
       (unless (null arg)
         `((eval-when-compile
             ,@(mapcar
                #'(lambda (fn)
                    `(declare-function ,fn ,(use-package-as-string name))) arg))))
       body))))

;;;;;;;;;;;;;;;;;;;;;;;;;;;;;;;;;;;;;;;;;;;;;;;;;;;;;;;;;;;;;;;;;;;;;;;;;;;;;;
;;
;;; :defer
;;

(defalias 'use-package-normalize/:defer 'use-package-normalize-predicate)

(defun use-package--autoload-with-deferred-install
    (command package-name)
  "Return a form defining an autoload supporting deferred install."
  `(let* ((load-list-item '(defun . ,command))
          (already-loaded (member load-list-item current-load-list)))
     (defun ,command (&rest args)
       "[Arg list not available until function definition is loaded.]

\(fn ...)"
       (interactive)
       (if (bound-and-true-p use-package--recursive-autoload)
           (use-package-error
            (format "Autoloading failed to define function %S"
                    command))
         (when (use-package-install-deferred-package
                ',package-name :autoload)
           (require ',package-name)
           (let ((use-package--recursive-autoload t))
             (if (called-interactively-p 'any)
                 (call-interactively ',command)
               (apply ',command args))))))
     ;; This prevents the user's init-file from being recorded as the
     ;; definition location for the function before it is actually
     ;; loaded. (Our goal is to leave the `current-load-list'
     ;; unchanged, so we only remove the entry for this function if it
     ;; was not already present.)
     (unless already-loaded
       (setq current-load-list (remove load-list-item current-load-list)))))

(defun use-package-handler/:defer (name keyword arg rest state)
  (let ((body (use-package-process-keywords name rest
                (plist-put state :deferred t)))
        (name-string (use-package-as-string name)))
    (use-package-concat
     ;; Load the package after a set amount of idle time, if the argument to
     ;; `:defer' was a number.
     (when (numberp arg)
       `((run-with-idle-timer ,arg nil #'require ',(use-package-as-symbol name) nil t)))

     ;; Since we deferring load, establish any necessary autoloads, and also
     ;; keep the byte-compiler happy.
     (apply
      #'nconc
      (mapcar
       #'(lambda (command)
           (when (not (stringp command))
             (append
              `((unless (fboundp ',command)
                  ;; Here we are checking the marker value set in
                  ;; `use-package-handler/:ensure' to see if deferred
                  ;; installation is actually happening. See
                  ;; `use-package-handler/:defer-install' for more
                  ;; information.
                  ,(if (eq (plist-get state :defer-install) :ensure)
                       (use-package--autoload-with-deferred-install
                        command name)
                     `(autoload #',command ,name-string nil t))))
              (when (bound-and-true-p byte-compile-current-file)
                `((eval-when-compile
                    (declare-function ,command ,name-string)))))))
       (delete-dups (plist-get state :commands))))

     body)))


;;;;;;;;;;;;;;;;;;;;;;;;;;;;;;;;;;;;;;;;;;;;;;;;;;;;;;;;;;;;;;;;;;;;;;;;;;;;;;
;;
;;; :after
;;

(defalias 'use-package-normalize/:after 'use-package-normalize-recursive-symlist)

<<<<<<< HEAD
(defun use-package-require-after-load
    (features name &optional deferred-install)
  "Return form for after any of FEATURES require NAME."
  `(progn
     ,@(mapcar
        (lambda (feat)
          `(eval-after-load
               (quote ,feat)
             ,(macroexp-progn
               `(,@(when deferred-install
                     `((use-package-install-deferred-package
                        ',name :after)))
                 '(require ',name nil t)))))
        features)))
=======
(defun use-package-require-after-load (features)
  "Return form for after any of FEATURES require NAME."
  (pcase features
    ((and (pred symbolp) feat)
     `(lambda (body)
        (list 'eval-after-load (list 'quote ',feat)
              (list 'quote body))))
    (`(,(or :or  :any) . ,rest)
     `(lambda (body)
        (append (list 'progn)
                (mapcar (lambda (form)
                          (funcall form body))
                        (list ,@(use-package-require-after-load rest))))))
    (`(,(or :and :all) . ,rest)
     `(lambda (body)
        (let ((result body))
          (dolist (form (list ,@(use-package-require-after-load rest)))
            (setq result (funcall form result)))
          result)))
    (`(,feat . ,rest)
     (if rest
         (cons (use-package-require-after-load feat)
               (use-package-require-after-load rest))
       (list (use-package-require-after-load feat))))))
>>>>>>> 45442561

(defun use-package-handler/:after (name keyword arg rest state)
  (let ((body (use-package-process-keywords name rest
                (plist-put state :deferred t)))
        (name-string (use-package-as-string name)))
    (if (and (consp arg)
             (not (memq (car arg) '(:or :any :and :all))))
        (setq arg (cons :all arg)))
    (use-package-concat
     (when arg
<<<<<<< HEAD
       (list (use-package-require-after-load
              ;; Here we are checking the marker value for deferred
              ;; installation set in `use-package-handler/:ensure'.
              ;; See also `use-package-handler/:defer-install'.
              arg name (eq (plist-get state :defer-install) :ensure))))
=======
       (list (funcall (use-package-require-after-load arg)
                      `(require (quote ,name) nil t))))
>>>>>>> 45442561
     body)))

;;;;;;;;;;;;;;;;;;;;;;;;;;;;;;;;;;;;;;;;;;;;;;;;;;;;;;;;;;;;;;;;;;;;;;;;;;;;;;
;;
;;; :demand
;;

(defalias 'use-package-normalize/:demand 'use-package-normalize-predicate)

(defun use-package-handler/:demand (name keyword arg rest state)
  (use-package-process-keywords name rest
    (use-package-plist-delete state :deferred)))

;;;;;;;;;;;;;;;;;;;;;;;;;;;;;;;;;;;;;;;;;;;;;;;;;;;;;;;;;;;;;;;;;;;;;;;;;;;;;;
;;
;;; :init
;;

(defalias 'use-package-normalize/:init 'use-package-normalize-forms)

(defun use-package-handler/:init (name keyword arg rest state)
  (let ((body (use-package-process-keywords name rest state)))
    (use-package-concat
     ;; The user's initializations
     (let ((init-body
            (use-package-hook-injector (use-package-as-string name)
                                       :init arg)))
       (if use-package-check-before-init
           `((if (locate-library ,(use-package-as-string name))
                 ,(macroexp-progn init-body)))
         init-body))
     body)))

;;;;;;;;;;;;;;;;;;;;;;;;;;;;;;;;;;;;;;;;;;;;;;;;;;;;;;;;;;;;;;;;;;;;;;;;;;;;;;
;;
;;; :config
;;

(defalias 'use-package-normalize/:config 'use-package-normalize-forms)

(defun use-package-handler/:config (name keyword arg rest state)
  (let* ((body (use-package-process-keywords name rest state))
         (name-symbol (use-package-as-symbol name))
         (config-body
          (if (equal arg '(t))
              body
            (use-package--with-elapsed-timer
                (format "Configuring package %s" name-symbol)
              (use-package-concat
               (use-package-hook-injector (symbol-name name-symbol)
                                          :config arg)
               body
               (list t))))))
    (if (plist-get state :deferred)
        (unless (or (null config-body) (equal config-body '(t)))
          `((eval-after-load ,(if (symbolp name) `',name name)
              ',(macroexp-progn config-body))))
      ;; Here we are checking the marker value for deferred
      ;; installation set in `use-package-handler/:ensure'. See also
      ;; `use-package-handler/:defer-install'.
      (when (eq (plist-get state :defer-install) :ensure)
        (use-package-install-deferred-package name 'no-prompt :config))
      (use-package--with-elapsed-timer
          (format "Loading package %s" name)
        (if use-package-expand-minimally
            (use-package-concat
             (list (use-package-load-name name))
             config-body)
          `((if (not ,(use-package-load-name name t))
                (ignore
                 (message (format "Cannot load %s" ',name)))
              ,@config-body)))))))

;;;;;;;;;;;;;;;;;;;;;;;;;;;;;;;;;;;;;;;;;;;;;;;;;;;;;;;;;;;;;;;;;;;;;;;;;;;;;;
;;
;;; :diminish
;;

(defun use-package-normalize-diminish (name label arg &optional recursed)
  "Normalize the arguments to diminish down to a list of one of two forms:
     SYMBOL
     (SYMBOL . STRING)"
  (cond
   ((symbolp arg)
    (list arg))
   ((stringp arg)
    (list (cons (intern (concat (use-package-as-string name) "-mode")) arg)))
   ((and (consp arg) (stringp (cdr arg)))
    (list arg))
   ((and (not recursed) (listp arg) (listp (cdr arg)))
    (mapcar #'(lambda (x) (car (use-package-normalize-diminish
                                name label x t))) arg))
   (t
    (use-package-error
     (concat label " wants a string, symbol, "
             "(symbol . string) or list of these")))))

(defun use-package-normalize/:diminish (name keyword args)
  (use-package-as-one (symbol-name keyword) args
    (apply-partially #'use-package-normalize-diminish name)))

(defun use-package-handler/:diminish (name keyword arg rest state)
  (let ((body (use-package-process-keywords name rest state)))
    (use-package-concat
     (mapcar #'(lambda (var)
                 `(if (fboundp 'diminish)
                      ,(if (consp var)
                           `(diminish ',(car var) ,(cdr var))
                         `(diminish ',var))))
             arg)
     body)))

;;;;;;;;;;;;;;;;;;;;;;;;;;;;;;;;;;;;;;;;;;;;;;;;;;;;;;;;;;;;;;;;;;;;;;;;;;;;;;
;;
;;; :delight
;;

(defun use-package-normalize/:delight (name keyword args)
  "Normalize arguments to delight."
  (cond
   ((and (= (length args) 1)
         (symbolp (car args)))
    (list (car args) nil name))
   ((and (= (length args) 2)
         (symbolp (car args)))
    (list (car args) (cadr args) (use-package-as-symbol name)))
   ((and (= (length args) 3)
         (symbolp (car args)))
    args)
   (t
    (use-package-error ":delight expects same args as delight function"))))

(defun use-package-handler/:delight (name keyword args rest state)
  (let ((body (use-package-process-keywords name rest state)))
    (use-package-concat
     body
     `((delight (quote ,(nth 0 args)) ,(nth 1 args) (quote ,(nth 2 args))) t))))

;;;;;;;;;;;;;;;;;;;;;;;;;;;;;;;;;;;;;;;;;;;;;;;;;;;;;;;;;;;;;;;;;;;;;;;;;;;;;;
;;
;;; The main macro
;;

;;;###autoload
(defmacro use-package (name &rest args)
  "Declare an Emacs package by specifying a group of configuration options.

For full documentation, please see the README file that came with
this file.  Usage:

  (use-package package-name
     [:keyword [option]]...)

:init          Code to run before PACKAGE-NAME has been loaded.
:config        Code to run after PACKAGE-NAME has been loaded.  Note that if
               loading is deferred for any reason, this code does not execute
               until the lazy load has occurred.
:preface       Code to be run before everything except `:disabled'; this can
               be used to define functions for use in `:if', or that should be
               seen by the byte-compiler.

:mode          Form to be added to `auto-mode-alist'.
:interpreter   Form to be added to `interpreter-mode-alist'.

:commands      Define autoloads for commands that will be defined by the
               package.  This is useful if the package is being lazily loaded,
               and you wish to conditionally call functions in your `:init'
               block that are defined in the package.

:bind          Bind keys, and define autoloads for the bound commands.
:bind*         Bind keys, and define autoloads for the bound commands,
               *overriding all minor mode bindings*.
:bind-keymap   Bind a key prefix to an auto-loaded keymap defined in the
               package.  This is like `:bind', but for keymaps.
:bind-keymap*  Like `:bind-keymap', but overrides all minor mode bindings

:defer         Defer loading of a package -- this is implied when using
               `:commands', `:bind', `:bind*', `:mode' or `:interpreter'.
               This can be an integer, to force loading after N seconds of
               idle time, if the package has not already been loaded.

:after         Defer loading of a package until after any of the named
               features are loaded.

:demand        Prevent deferred loading in all cases.

:if EXPR       Initialize and load only if EXPR evaluates to a non-nil value.
:disabled      The package is ignored completely if this keyword is present.
:defines       Declare certain variables to silence the byte-compiler.
:functions     Declare certain functions to silence the byte-compiler.
:load-path     Add to the `load-path' before attempting to load the package.
:diminish      Support for diminish.el (if installed).
:ensure        Loads the package using package.el if necessary.
:pin           Pin the package to an archive."
  (declare (indent 1))
  (unless (member :disabled args)
    (let ((name-symbol (if (stringp name) (intern name) name))
          (args (use-package-normalize-plist name args)))
      (dolist (spec use-package-defaults)
        (setq args (use-package-sort-keywords
                    (if (eval (nth 2 spec))
                        (use-package-plist-maybe-put
                         args (nth 0 spec) (eval (nth 1 spec)))
                      args))))

      ;; When byte-compiling, pre-load the package so all its symbols are in
      ;; scope.
      (if (bound-and-true-p byte-compile-current-file)
          (setq args
                (use-package-plist-cons
                 args :preface
                 `(eval-when-compile
                    ,@(mapcar #'(lambda (var) `(defvar ,var))
                              (plist-get args :defines))
                    (with-demoted-errors
                        ,(format "Cannot load %s: %%S" name)
                      ,(if (eq use-package-verbose 'debug)
                           `(message "Compiling package %s" ',name-symbol))
                      ,(unless (plist-get args :no-require)
                         (use-package-load-name name)))))))

      (let ((body
             (macroexp-progn
              (use-package-process-keywords name
                (if use-package-always-demand
                    (append args '(:demand t))
                  args)
                (and use-package-always-defer (list :deferred t))))))
        (if use-package-debug
            (display-buffer
             (save-current-buffer
               (let ((buf (get-buffer-create "*use-package*")))
                 (with-current-buffer buf
                   (delete-region (point-min) (point-max))
                   (emacs-lisp-mode)
                   (insert (pp-to-string body)))
                 buf))))
        body))))


(put 'use-package 'lisp-indent-function 'defun)

(provide 'use-package)

;; Local Variables:
;; outline-regexp: ";;;\\(;* [^\s\t\n]\\|###autoload\\)\\|("
;; indent-tabs-mode: nil
;; End:

;;; use-package.el ends here<|MERGE_RESOLUTION|>--- conflicted
+++ resolved
@@ -1227,23 +1227,8 @@
 
 (defalias 'use-package-normalize/:after 'use-package-normalize-recursive-symlist)
 
-<<<<<<< HEAD
 (defun use-package-require-after-load
-    (features name &optional deferred-install)
-  "Return form for after any of FEATURES require NAME."
-  `(progn
-     ,@(mapcar
-        (lambda (feat)
-          `(eval-after-load
-               (quote ,feat)
-             ,(macroexp-progn
-               `(,@(when deferred-install
-                     `((use-package-install-deferred-package
-                        ',name :after)))
-                 '(require ',name nil t)))))
-        features)))
-=======
-(defun use-package-require-after-load (features)
+    (features)
   "Return form for after any of FEATURES require NAME."
   (pcase features
     ((and (pred symbolp) feat)
@@ -1267,7 +1252,6 @@
          (cons (use-package-require-after-load feat)
                (use-package-require-after-load rest))
        (list (use-package-require-after-load feat))))))
->>>>>>> 45442561
 
 (defun use-package-handler/:after (name keyword arg rest state)
   (let ((body (use-package-process-keywords name rest
@@ -1278,16 +1262,15 @@
         (setq arg (cons :all arg)))
     (use-package-concat
      (when arg
-<<<<<<< HEAD
-       (list (use-package-require-after-load
-              ;; Here we are checking the marker value for deferred
-              ;; installation set in `use-package-handler/:ensure'.
-              ;; See also `use-package-handler/:defer-install'.
-              arg name (eq (plist-get state :defer-install) :ensure))))
-=======
        (list (funcall (use-package-require-after-load arg)
-                      `(require (quote ,name) nil t))))
->>>>>>> 45442561
+                      (macroexp-progn
+                       ;; Here we are checking the marker value for deferred
+                       ;; installation set in `use-package-handler/:ensure'.
+                       ;; See also `use-package-handler/:defer-install'.
+                       `(,@(when (eq (plist-get state :defer-install) :ensure)
+                             `((use-package-install-deferred-package
+                                'name :after)))
+                         '(require (quote ,name) nil t))))))
      body)))
 
 ;;;;;;;;;;;;;;;;;;;;;;;;;;;;;;;;;;;;;;;;;;;;;;;;;;;;;;;;;;;;;;;;;;;;;;;;;;;;;;
@@ -1349,7 +1332,7 @@
       ;; installation set in `use-package-handler/:ensure'. See also
       ;; `use-package-handler/:defer-install'.
       (when (eq (plist-get state :defer-install) :ensure)
-        (use-package-install-deferred-package name 'no-prompt :config))
+        (use-package-install-deferred-package name :config))
       (use-package--with-elapsed-timer
           (format "Loading package %s" name)
         (if use-package-expand-minimally
