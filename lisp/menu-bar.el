;;; menu-bar.el --- define a default menu bar  -*- lexical-binding: t; -*-

;; Copyright (C) 1993-1995, 2000-2021 Free Software Foundation, Inc.

;; Author: Richard M. Stallman
;; Maintainer: emacs-devel@gnu.org
;; Keywords: internal, mouse
;; Package: emacs

;; This file is part of GNU Emacs.

;; GNU Emacs is free software: you can redistribute it and/or modify
;; it under the terms of the GNU General Public License as published by
;; the Free Software Foundation, either version 3 of the License, or
;; (at your option) any later version.

;; GNU Emacs is distributed in the hope that it will be useful,
;; but WITHOUT ANY WARRANTY; without even the implied warranty of
;; MERCHANTABILITY or FITNESS FOR A PARTICULAR PURPOSE.  See the
;; GNU General Public License for more details.

;; You should have received a copy of the GNU General Public License
;; along with GNU Emacs.  If not, see <https://www.gnu.org/licenses/>.

;; Avishai Yacobi suggested some menu rearrangements.

;;; Commentary:

;;; Code:

;; This is referenced by some code below; it is defined in uniquify.el
(defvar uniquify-buffer-name-style)

;; From emulation/cua-base.el; used below
(defvar cua-enable-cua-keys)


;; Don't clobber an existing menu-bar keymap, to preserve any menu-bar key
;; definitions made in loaddefs.el.
(or (lookup-key global-map [menu-bar])
    (define-key global-map [menu-bar] (make-sparse-keymap "menu-bar")))

;; Force Help item to come last, after the major mode's own items.
;; The symbol used to be called `help', but that gets confused with the
;; help key.
(setq menu-bar-final-items '(help-menu))

;; This definition is just to show what this looks like.
;; It gets modified in place when menu-bar-update-buffers is called.
(defvar global-buffers-menu-map (make-sparse-keymap "Buffers"))

(defvar menu-bar-print-menu
  (let ((menu (make-sparse-keymap "Print")))
    (bindings--define-key menu [ps-print-region]
      '(menu-item "PostScript Print Region (B+W)" ps-print-region
                  :enable mark-active
                  :help "Pretty-print marked region in black and white to PostScript printer"))
    (bindings--define-key menu [ps-print-buffer]
      '(menu-item "PostScript Print Buffer (B+W)" ps-print-buffer
                  :enable (menu-bar-menu-frame-live-and-visible-p)
                  :help "Pretty-print current buffer in black and white to PostScript printer"))
    (bindings--define-key menu [ps-print-region-faces]
      '(menu-item "PostScript Print Region"
                  ps-print-region-with-faces
                  :enable mark-active
                  :help "Pretty-print marked region to PostScript printer"))
    (bindings--define-key menu [ps-print-buffer-faces]
      '(menu-item "PostScript Print Buffer"
                  ps-print-buffer-with-faces
                  :enable (menu-bar-menu-frame-live-and-visible-p)
                  :help "Pretty-print current buffer to PostScript printer"))
    (bindings--define-key menu [print-region]
      '(menu-item "Print Region" print-region
                  :enable mark-active
                  :help "Print region between mark and current position"))
    (bindings--define-key menu [print-buffer]
      '(menu-item "Print Buffer" print-buffer
                  :enable (menu-bar-menu-frame-live-and-visible-p)
                  :help "Print current buffer with page headings"))
    menu))

(defvar menu-bar-file-menu
  (let ((menu (make-sparse-keymap "File")))

    ;; The "File" menu items
    (bindings--define-key menu [exit-emacs]
      '(menu-item "Quit" save-buffers-kill-terminal
                  :help "Save unsaved buffers, then exit"))

    (bindings--define-key menu [separator-exit]
      menu-bar-separator)

    (bindings--define-key menu [print]
      `(menu-item "Print" ,menu-bar-print-menu))

    (bindings--define-key menu [separator-print]
      menu-bar-separator)

    (unless (featurep 'ns)
      (bindings--define-key menu [close-tab]
        '(menu-item "Close Tab" tab-close
                    :visible (fboundp 'tab-close)
                    :help "Close currently selected tab"))
      (bindings--define-key menu [make-tab]
        '(menu-item "New Tab" tab-new
                    :visible (fboundp 'tab-new)
                    :help "Open a new tab"))

      (bindings--define-key menu [separator-tab]
        menu-bar-separator))

    ;; Don't use delete-frame as event name because that is a special
    ;; event.
    (bindings--define-key menu [delete-this-frame]
      '(menu-item "Delete Frame" delete-frame
                  :visible (fboundp 'delete-frame)
                  :enable (delete-frame-enabled-p)
                  :help "Delete currently selected frame"))
    (bindings--define-key menu [make-frame-on-monitor]
      '(menu-item "New Frame on Monitor..." make-frame-on-monitor
                  :visible (fboundp 'make-frame-on-monitor)
                  :help "Open a new frame on another monitor"))
    (bindings--define-key menu [make-frame-on-display]
      '(menu-item "New Frame on Display..." make-frame-on-display
                  :visible (fboundp 'make-frame-on-display)
                  :help "Open a new frame on another display"))
    (bindings--define-key menu [make-frame]
      '(menu-item "New Frame" make-frame-command
                  :visible (fboundp 'make-frame-command)
                  :help "Open a new frame"))

    (bindings--define-key menu [separator-frame]
      menu-bar-separator)

    (bindings--define-key menu [one-window]
      '(menu-item "Remove Other Windows" delete-other-windows
                  :enable (not (one-window-p t nil))
                  :help "Make selected window fill whole frame"))

    (bindings--define-key menu [new-window-on-right]
      '(menu-item "New Window on Right" split-window-right
                  :enable (and (menu-bar-menu-frame-live-and-visible-p)
                               (menu-bar-non-minibuffer-window-p))
                  :help "Make new window on right of selected one"))

    (bindings--define-key menu [new-window-below]
      '(menu-item "New Window Below" split-window-below
                  :enable (and (menu-bar-menu-frame-live-and-visible-p)
                               (menu-bar-non-minibuffer-window-p))
                  :help "Make new window below selected one"))

    (bindings--define-key menu [separator-window]
      menu-bar-separator)

    (bindings--define-key menu [recover-session]
      '(menu-item "Recover Crashed Session" recover-session
                  :enable
                  (and auto-save-list-file-prefix
                       (file-directory-p
                        (file-name-directory auto-save-list-file-prefix))
                       (directory-files
                        (file-name-directory auto-save-list-file-prefix)
                        nil
                        (concat "\\`"
                                (regexp-quote
                                 (file-name-nondirectory
                                  auto-save-list-file-prefix)))
                        t))
                  :help "Recover edits from a crashed session"))
    (bindings--define-key menu [revert-buffer]
      '(menu-item "Revert Buffer" revert-buffer
                  :enable (or (not (eq revert-buffer-function
                                       'revert-buffer--default))
                              (not (eq
                                    revert-buffer-insert-file-contents-function
                                    'revert-buffer-insert-file-contents--default-function))
                              (and buffer-file-number
                                   (or (buffer-modified-p)
                                       (not (verify-visited-file-modtime
                                             (current-buffer))))))
                  :help "Re-read current buffer from its file"))
    (bindings--define-key menu [write-file]
      '(menu-item "Save As..." write-file
                  :enable (and (menu-bar-menu-frame-live-and-visible-p)
                               (menu-bar-non-minibuffer-window-p))
                  :help "Write current buffer to another file"))
    (bindings--define-key menu [save-buffer]
      '(menu-item "Save" save-buffer
                  :enable (and (buffer-modified-p)
                               (buffer-file-name)
                               (menu-bar-non-minibuffer-window-p))
                  :help "Save current buffer to its file"))

    (bindings--define-key menu [separator-save]
      menu-bar-separator)


    (bindings--define-key menu [kill-buffer]
      '(menu-item "Close" kill-this-buffer
                  :enable (kill-this-buffer-enabled-p)
                  :help "Discard (kill) current buffer"))
    (bindings--define-key menu [insert-file]
      '(menu-item "Insert File..." insert-file
                  :enable (menu-bar-non-minibuffer-window-p)
                  :help "Insert another file into current buffer"))
    (bindings--define-key menu [dired]
      '(menu-item "Open Directory..." dired
                  :enable (menu-bar-non-minibuffer-window-p)
                  :help "Read a directory, to operate on its files"))
    (bindings--define-key menu [open-file]
      '(menu-item "Open File..." menu-find-file-existing
                  :enable (menu-bar-non-minibuffer-window-p)
                  :help "Read an existing file into an Emacs buffer"))
    (bindings--define-key menu [new-file]
      '(menu-item "Visit New File..." find-file
                  :enable (menu-bar-non-minibuffer-window-p)
                  :help "Specify a new file's name, to edit the file"))

    menu))

(defun menu-find-file-existing ()
  "Edit the existing file FILENAME."
  (interactive)
  (let* ((mustmatch (not (and (fboundp 'x-uses-old-gtk-dialog)
			      (x-uses-old-gtk-dialog))))
	 (filename (car (find-file-read-args "Find file: " mustmatch))))
    (if mustmatch
	(find-file-existing filename)
      (with-suppressed-warnings ((interactive-only find-file))
        (find-file filename)))))

;; The "Edit->Search" submenu
(defvar menu-bar-last-search-type nil
  "Type of last non-incremental search command called from the menu.")

(defun nonincremental-repeat-search-forward ()
  "Search forward for the previous search string or regexp."
  (interactive)
  (cond
   ((and (eq menu-bar-last-search-type 'string)
	 search-ring)
    (nonincremental-search-forward))
   ((and (eq menu-bar-last-search-type 'regexp)
	 regexp-search-ring)
    (re-search-forward (car regexp-search-ring)))
   (t
    (error "No previous search"))))

(defun nonincremental-repeat-search-backward ()
  "Search backward for the previous search string or regexp."
  (interactive)
  (cond
   ((and (eq menu-bar-last-search-type 'string)
	 search-ring)
    (nonincremental-search-backward))
   ((and (eq menu-bar-last-search-type 'regexp)
	 regexp-search-ring)
    (re-search-backward (car regexp-search-ring)))
   (t
    (error "No previous search"))))

(defun nonincremental-search-forward (&optional string backward)
  "Read a string and search for it nonincrementally."
  (interactive "sSearch for string: ")
  (setq menu-bar-last-search-type 'string)
  ;; Ideally, this whole command would be equivalent to `C-s RET'.
  (let ((isearch-forward (not backward))
        (isearch-regexp-function search-default-mode)
        (isearch-regexp nil))
    (if (or (equal string "") (not string))
        (funcall (isearch-search-fun-default) (car search-ring))
      (isearch-update-ring string nil)
      (funcall (isearch-search-fun-default) string))))

(defun nonincremental-search-backward (&optional string)
  "Read a string and search backward for it nonincrementally."
  (interactive "sSearch backwards for string: ")
  (nonincremental-search-forward string 'backward))

(defun nonincremental-re-search-forward (string)
  "Read a regular expression and search for it nonincrementally."
  (interactive "sSearch for regexp: ")
  (setq menu-bar-last-search-type 'regexp)
  (if (equal string "")
      (re-search-forward (car regexp-search-ring))
    (isearch-update-ring string t)
    (re-search-forward string)))

(defun nonincremental-re-search-backward (string)
  "Read a regular expression and search backward for it nonincrementally."
  (interactive "sSearch for regexp: ")
  (setq menu-bar-last-search-type 'regexp)
  (if (equal string "")
      (re-search-backward (car regexp-search-ring))
    (isearch-update-ring string t)
    (re-search-backward string)))

;; The Edit->Search->Incremental Search menu
(defvar menu-bar-i-search-menu
  (let ((menu (make-sparse-keymap "Incremental Search")))
    (bindings--define-key menu [isearch-forward-symbol-at-point]
      '(menu-item "Forward Symbol at Point..." isearch-forward-symbol-at-point
        :help "Search forward for a symbol found at point"))
    (bindings--define-key menu [isearch-forward-symbol]
      '(menu-item "Forward Symbol..." isearch-forward-symbol
        :help "Search forward for a symbol as you type it"))
    (bindings--define-key menu [isearch-forward-word]
      '(menu-item "Forward Word..." isearch-forward-word
        :help "Search forward for a word as you type it"))
    (bindings--define-key menu [isearch-backward-regexp]
      '(menu-item "Backward Regexp..." isearch-backward-regexp
        :help "Search backwards for a regular expression as you type it"))
    (bindings--define-key menu [isearch-forward-regexp]
      '(menu-item "Forward Regexp..." isearch-forward-regexp
        :help "Search forward for a regular expression as you type it"))
    (bindings--define-key menu [isearch-backward]
      '(menu-item "Backward String..." isearch-backward
        :help "Search backwards for a string as you type it"))
    (bindings--define-key menu [isearch-forward]
      '(menu-item "Forward String..." isearch-forward
        :help "Search forward for a string as you type it"))
    menu))

(defvar menu-bar-search-menu
  (let ((menu (make-sparse-keymap "Search")))

    (bindings--define-key menu [i-search]
      `(menu-item "Incremental Search" ,menu-bar-i-search-menu))
    (bindings--define-key menu [separator-tag-isearch]
      menu-bar-separator)

    (bindings--define-key menu [tags-continue]
      '(menu-item "Continue Tags Search" fileloop-continue
                  :enable (and (featurep 'fileloop)
                               (not (eq fileloop--operate-function 'ignore)))
                  :help "Continue last tags search operation"))
    (bindings--define-key menu [tags-srch]
      '(menu-item "Search Tagged Files..." tags-search
                  :help "Search for a regexp in all tagged files"))
    (bindings--define-key menu [separator-tag-search] menu-bar-separator)

    (bindings--define-key menu [repeat-search-back]
      '(menu-item "Repeat Backwards"
                  nonincremental-repeat-search-backward
                  :enable (or (and (eq menu-bar-last-search-type 'string)
                                   search-ring)
                              (and (eq menu-bar-last-search-type 'regexp)
                                   regexp-search-ring))
                  :help "Repeat last search backwards"))
    (bindings--define-key menu [repeat-search-fwd]
      '(menu-item "Repeat Forward"
                  nonincremental-repeat-search-forward
                  :enable (or (and (eq menu-bar-last-search-type 'string)
                                   search-ring)
                              (and (eq menu-bar-last-search-type 'regexp)
                                   regexp-search-ring))
                  :help "Repeat last search forward"))
    (bindings--define-key menu [separator-repeat-search]
      menu-bar-separator)

    (bindings--define-key menu [re-search-backward]
      '(menu-item "Regexp Backwards..."
                  nonincremental-re-search-backward
                  :help "Search backwards for a regular expression"))
    (bindings--define-key menu [re-search-forward]
      '(menu-item "Regexp Forward..."
                  nonincremental-re-search-forward
                  :help "Search forward for a regular expression"))

    (bindings--define-key menu [search-backward]
      '(menu-item "String Backwards..."
                  nonincremental-search-backward
                  :help "Search backwards for a string"))
    (bindings--define-key menu [search-forward]
      '(menu-item "String Forward..." nonincremental-search-forward
                  :help "Search forward for a string"))
    menu))

;; The Edit->Replace submenu

(defvar menu-bar-replace-menu
  (let ((menu (make-sparse-keymap "Replace")))
    (bindings--define-key menu [tags-repl-continue]
      '(menu-item "Continue Replace" fileloop-continue
                  :enable (and (featurep 'fileloop)
                               (not (eq fileloop--operate-function 'ignore)))
                  :help "Continue last tags replace operation"))
    (bindings--define-key menu [tags-repl]
      '(menu-item "Replace in Tagged Files..." tags-query-replace
        :help "Interactively replace a regexp in all tagged files"))
    (bindings--define-key menu [separator-replace-tags]
      menu-bar-separator)

    (bindings--define-key menu [query-replace-regexp]
      '(menu-item "Replace Regexp..." query-replace-regexp
                  :enable (not buffer-read-only)
                  :help "Replace regular expression interactively, ask about each occurrence"))
    (bindings--define-key menu [query-replace]
      '(menu-item "Replace String..." query-replace
        :enable (not buffer-read-only)
        :help "Replace string interactively, ask about each occurrence"))
    menu))

;;; Assemble the top-level Edit menu items.
(defvar menu-bar-goto-menu
  (let ((menu (make-sparse-keymap "Go To")))

    (bindings--define-key menu [set-tags-name]
      '(menu-item "Set Tags File Name..." visit-tags-table
                  :visible (menu-bar-goto-uses-etags-p)
                  :help "Tell navigation commands which tag table file to use"))

    (bindings--define-key menu [separator-tag-file]
      '(menu-item "--" nil :visible (menu-bar-goto-uses-etags-p)))

    (bindings--define-key menu [xref-forward]
      '(menu-item "Forward" xref-go-forward
                  :visible (and (featurep 'xref)
                                (not (xref-forward-history-empty-p)))
                  :help "Forward to the position gone Back from"))

    (bindings--define-key menu [xref-pop]
      '(menu-item "Back" xref-go-back
                  :visible (and (featurep 'xref)
                                (not (xref-marker-stack-empty-p)))
                  :help "Back to the position of the last search"))

    (bindings--define-key menu [xref-apropos]
      '(menu-item "Find Apropos..." xref-find-apropos
                  :help "Find function/variables whose names match regexp"))

    (bindings--define-key menu [xref-find-otherw]
      '(menu-item "Find Definition in Other Window..."
                  xref-find-definitions-other-window
                  :help "Find function/variable definition in another window"))
    (bindings--define-key menu [xref-find-def]
      '(menu-item "Find Definition..." xref-find-definitions
                  :help "Find definition of function or variable"))

    (bindings--define-key menu [separator-xref]
      menu-bar-separator)

    (bindings--define-key menu [end-of-buf]
      '(menu-item "Goto End of Buffer" end-of-buffer))
    (bindings--define-key menu [beg-of-buf]
      '(menu-item "Goto Beginning of Buffer" beginning-of-buffer))
    (bindings--define-key menu [go-to-pos]
      '(menu-item "Goto Buffer Position..." goto-char
                  :help "Read a number N and go to buffer position N"))
    (bindings--define-key menu [go-to-line]
      '(menu-item "Goto Line..." goto-line
                  :help "Read a line number and go to that line"))
    menu))

(defun menu-bar-goto-uses-etags-p ()
  (or (not (boundp 'xref-backend-functions))
      (eq (car xref-backend-functions) 'etags--xref-backend)))

(defvar yank-menu (cons (purecopy "Select Yank") nil))
(fset 'yank-menu (cons 'keymap yank-menu))

(defvar menu-bar-edit-menu
  (let ((menu (make-sparse-keymap "Edit")))

    ;; ns-win.el said: Add spell for platform consistency.
    (if (featurep 'ns)
        (bindings--define-key menu [spell]
          '(menu-item "Spell" ispell-menu-map)))

    (bindings--define-key menu [fill]
      '(menu-item "Fill" fill-region
                  :enable (and mark-active (not buffer-read-only))
                  :help
                  "Fill text in region to fit between left and right margin"))

    (bindings--define-key menu [separator-bookmark]
      menu-bar-separator)

    (bindings--define-key menu [bookmark]
      '(menu-item "Bookmarks" menu-bar-bookmark-map))

    (bindings--define-key menu [goto]
      `(menu-item "Go To" ,menu-bar-goto-menu))

    (bindings--define-key menu [replace]
      `(menu-item "Replace" ,menu-bar-replace-menu))

    (bindings--define-key menu [search]
      `(menu-item "Search" ,menu-bar-search-menu))

    (bindings--define-key menu [separator-search]
      menu-bar-separator)

    (bindings--define-key menu [mark-whole-buffer]
      '(menu-item "Select All" mark-whole-buffer
                  :help "Mark the whole buffer for a subsequent cut/copy"))
    (bindings--define-key menu [clear]
      '(menu-item "Clear" delete-active-region
                  :enable (and mark-active
                               (not buffer-read-only))
                  :help
                  "Delete the text in region between mark and current position"))


    (bindings--define-key menu (if (featurep 'ns) [select-paste]
                       [paste-from-menu])
      ;; ns-win.el said: Change text to be more consistent with
      ;; surrounding menu items `paste', etc."
      `(menu-item ,(if (featurep 'ns) "Select and Paste" "Paste from Kill Menu")
                  yank-menu
                  :enable (and (cdr yank-menu) (not buffer-read-only))
                  :help "Choose a string from the kill ring and paste it"))
    (bindings--define-key menu [paste]
      `(menu-item "Paste" yank
                  :enable (funcall
                           ',(lambda ()
                               (and (or
                                     (gui-backend-selection-exists-p 'CLIPBOARD)
                                     (if (featurep 'ns) ; like paste-from-menu
                                         (cdr yank-menu)
                                       kill-ring))
                                    (not buffer-read-only))))
                  :help "Paste (yank) text most recently cut/copied"
                  :keys ,(lambda ()
                           (if cua-mode
                               "\\[cua-paste]"
                             "\\[yank]"))))
    (bindings--define-key menu [copy]
      ;; ns-win.el said: Substitute a Copy function that works better
      ;; under X (for GNUstep).
      `(menu-item "Copy" ,(if (featurep 'ns)
                              'ns-copy-including-secondary
                            'kill-ring-save)
                  :enable mark-active
                  :help "Copy text in region between mark and current position"
                  :keys ,(lambda ()
                           (cond
                            ((featurep 'ns)
                             "\\[ns-copy-including-secondary]")
                            ((and cua-mode mark-active)
                             "\\[cua-copy-handler]")
                            (t
                             "\\[kill-ring-save]")))))
    (bindings--define-key menu [cut]
      `(menu-item "Cut" kill-region
                  :enable (and mark-active (not buffer-read-only))
                  :help
                  "Cut (kill) text in region between mark and current position"
                  :keys ,(lambda ()
                           (if (and cua-mode mark-active)
                               "\\[cua-cut-handler]"
                             "\\[kill-region]"))))
    ;; ns-win.el said: Separate undo from cut/paste section.
    (if (featurep 'ns)
        (bindings--define-key menu [separator-undo] menu-bar-separator))

    (bindings--define-key menu [undo-redo]
      '(menu-item "Redo" undo-redo
                  :enable (and (not buffer-read-only)
                           (undo--last-change-was-undo-p buffer-undo-list))
                  :help "Redo last undone edits"))

    (bindings--define-key menu [undo]
      '(menu-item "Undo" undo
                  :enable (and (not buffer-read-only)
                               (not (eq t buffer-undo-list))
                               (if (eq last-command 'undo)
                                   (listp pending-undo-list)
                                 (consp buffer-undo-list)))
                  :help "Undo last edits"))

    menu))

(define-obsolete-function-alias
  'menu-bar-kill-ring-save 'kill-ring-save "24.1")

;; These are alternative definitions for the cut, paste and copy
;; menu items.  Use them if your system expects these to use the clipboard.

(put 'clipboard-kill-region 'menu-enable
     '(and mark-active (not buffer-read-only)))
(put 'clipboard-kill-ring-save 'menu-enable 'mark-active)
(put 'clipboard-yank 'menu-enable
     `(funcall ',(lambda ()
                   (and (or (gui-backend-selection-exists-p 'PRIMARY)
                            (gui-backend-selection-exists-p 'CLIPBOARD))
                        (not buffer-read-only)))))

(defun clipboard-yank ()
  "Insert the clipboard contents, or the last stretch of killed text."
  (interactive "*")
  (let ((select-enable-clipboard t)
        ;; Ensure that we defeat the DWIM login in `gui-selection-value'.
        (gui--last-selected-text-clipboard nil))
    (yank)))

(defun clipboard-kill-ring-save (beg end &optional region)
  "Copy region to kill ring, and save in the GUI's clipboard.
If the optional argument REGION is non-nil, the function ignores
BEG and END, and saves the current region instead."
  (interactive "r\np")
  (let ((select-enable-clipboard t))
    (kill-ring-save beg end region)))

(defun clipboard-kill-region (beg end &optional region)
  "Kill the region, and save it in the GUI's clipboard.
If the optional argument REGION is non-nil, the function ignores
BEG and END, and kills the current region instead."
  (interactive "r\np")
  (let ((select-enable-clipboard t))
    (kill-region beg end region)))

(defun menu-bar-enable-clipboard ()
  "Make CUT, PASTE and COPY (keys and menu bar items) use the clipboard.
Do the same for the keys of the same name."
  (interactive)
  ;; These are Sun server keysyms for the Cut, Copy and Paste keys
  ;; (also for XFree86 on Sun keyboard):
  (define-key global-map [f20] 'clipboard-kill-region)
  (define-key global-map [f16] 'clipboard-kill-ring-save)
  (define-key global-map [f18] 'clipboard-yank)
  ;; X11 versions:
  (define-key global-map [cut] 'clipboard-kill-region)
  (define-key global-map [copy] 'clipboard-kill-ring-save)
  (define-key global-map [paste] 'clipboard-yank))

;; The "Options" menu items

(defvar menu-bar-custom-menu
  (let ((menu (make-sparse-keymap "Customize")))

    (bindings--define-key menu [customize-apropos-faces]
      '(menu-item "Faces Matching..." customize-apropos-faces
                  :help "Browse faces matching a regexp or word list"))
    (bindings--define-key menu [customize-apropos-options]
      '(menu-item "Options Matching..." customize-apropos-options
                  :help "Browse options matching a regexp or word list"))
    (bindings--define-key menu [customize-apropos]
      '(menu-item "All Settings Matching..." customize-apropos
                  :help "Browse customizable settings matching a regexp or word list"))
    (bindings--define-key menu [separator-1]
      menu-bar-separator)
    (bindings--define-key menu [customize-group]
      '(menu-item "Specific Group..." customize-group
                  :help "Customize settings of specific group"))
    (bindings--define-key menu [customize-face]
      '(menu-item "Specific Face..." customize-face
                  :help "Customize attributes of specific face"))
    (bindings--define-key menu [customize-option]
      '(menu-item "Specific Option..." customize-option
                  :help "Customize value of specific option"))
    (bindings--define-key menu [separator-2]
      menu-bar-separator)
    (bindings--define-key menu [customize-changed]
      '(menu-item "New Options..." customize-changed
                  :help "Options and faces added or changed in recent Emacs versions"))
    (bindings--define-key menu [customize-saved]
      '(menu-item "Saved Options" customize-saved
                  :help "Customize previously saved options"))
    (bindings--define-key menu [separator-3]
      menu-bar-separator)
    (bindings--define-key menu [customize-browse]
      '(menu-item "Browse Customization Groups" customize-browse
                  :help "Browse all customization groups"))
    (bindings--define-key menu [customize]
      '(menu-item "Top-level Customization Group" customize
                  :help "The master group called `Emacs'"))
    (bindings--define-key menu [customize-themes]
      '(menu-item "Custom Themes" customize-themes
                  :help "Choose a pre-defined customization theme"))
    menu))
;(defvar menu-bar-preferences-menu (make-sparse-keymap "Preferences"))

(defmacro menu-bar-make-mm-toggle (fname doc help &optional props)
  "Make a menu-item for a global minor mode toggle.
FNAME is the minor mode's name (variable and function).
DOC is the text to use for the menu entry.
HELP is the text to use for the tooltip.
PROPS are additional properties."
  `'(menu-item ,doc ,fname
	       ,@props
	       :help ,help
	       :button (:toggle . (and (default-boundp ',fname)
				       (default-value ',fname)))))

(defmacro menu-bar-make-toggle (command variable item-name message help
                                        &rest body)
  "Define a menu-bar toggle command.
See `menu-bar-make-toggle-command', for which this is a
compatibility wrapper.  BODY is passed in as SETTING-SEXP in that macro."
  (declare (obsolete menu-bar-make-toggle-command "28.1"))
  `(menu-bar-make-toggle-command ,command ,variable ,item-name ,message ,help
                                 ,(and body
                                       `(progn
                                          ,@body))))

(defmacro menu-bar-make-toggle-command (command variable item-name message
                                                help
                                                &optional setting-sexp
                                                &rest keywords)
  "Define a menu-bar toggle command.
COMMAND (a symbol) is the toggle command to define.

VARIABLE (a symbol) is the variable to set.

ITEM-NAME (a string) is the menu-item name.

MESSAGE is a format string for the toggle message, with %s for the new
status.

HELP (a string) is the `:help' tooltip text and the doc string first
line (minus final period) for the command.

SETTING-SEXP is a Lisp sexp that sets VARIABLE, or it is nil meaning
set it according to its `defcustom' or using `set-default'.

KEYWORDS is a plist for `menu-item' for keywords other than `:help'."
  `(progn
     (defun ,command (&optional interactively)
       ,(concat "Toggle whether to " (downcase (substring help 0 1))
                (substring help 1) ".
In an interactive call, record this option as a candidate for saving
by \"Save Options\" in Custom buffers.")
       (interactive "p")
       (if ,(if setting-sexp
                `,setting-sexp
              `(progn
		 (custom-load-symbol ',variable)
		 (let ((set (or (get ',variable 'custom-set) 'set-default))
		       (get (or (get ',variable 'custom-get) 'default-value)))
		   (funcall set ',variable (not (funcall get ',variable))))))
           (message ,message "enabled globally")
         (message ,message "disabled globally"))
       ;; `customize-mark-as-set' must only be called when a variable is set
       ;; interactively, because the purpose is to mark the variable as a
       ;; candidate for `Save Options', and we do not want to save options that
       ;; the user has already set explicitly in the init file.
       (when interactively (customize-mark-as-set ',variable)))
     '(menu-item ,item-name ,command :help ,help
                 :button (:toggle . (and (default-boundp ',variable)
                                         (default-value ',variable)))
                 ,@keywords)))

;; Function for setting/saving default font.

(defun menu-set-font ()
  "Interactively select a font and make it the default on all frames.

The selected font will be the default on both the existing and future frames."
  (interactive)
  (set-frame-font (if (fboundp 'x-select-font)
		      (x-select-font)
		    (mouse-select-font))
		  nil t))

(defun menu-bar-options-save ()
  "Save current values of Options menu items using Custom."
  (interactive)
  (let ((need-save nil))
    ;; These are set with menu-bar-make-mm-toggle, which does not
    ;; put on a customized-value property.
    (dolist (elt '(global-display-line-numbers-mode display-line-numbers-type
		   line-number-mode column-number-mode size-indication-mode
		   cua-mode show-paren-mode transient-mark-mode
		   blink-cursor-mode display-time-mode display-battery-mode
		   ;; These are set by other functions that don't set
		   ;; the customized state.  Having them here has the
		   ;; side-effect that turning them off via X
		   ;; resources acts like having customized them, but
		   ;; that seems harmless.
		   menu-bar-mode tab-bar-mode tool-bar-mode))
      ;; FIXME ? It's a little annoying that running this command
      ;; always loads cua-base, paren, time, and battery, even if they
      ;; have not been customized in any way.  (Due to custom-load-symbol.)
      (and (customize-mark-to-save elt)
	   (setq need-save t)))
    ;; These are set with `customize-set-variable'.
    (dolist (elt '(scroll-bar-mode
		   debug-on-quit debug-on-error
		   ;; Somehow this works, when tool-bar and menu-bar don't.
		   tooltip-mode window-divider-mode
		   save-place-mode uniquify-buffer-name-style fringe-mode
		   indicate-empty-lines indicate-buffer-boundaries
		   case-fold-search font-use-system-font
		   current-language-environment default-input-method
		   ;; Saving `text-mode-hook' is somewhat questionable,
		   ;; as we might get more than we bargain for, if
		   ;; other code may has added hooks as well.
		   ;; Nonetheless, not saving it would like be confuse
		   ;; more often.
		   ;; -- Per Abrahamsen <abraham@dina.kvl.dk> 2002-02-11.
		   text-mode-hook tool-bar-position))
      (and (get elt 'customized-value)
	   (customize-mark-to-save elt)
	   (setq need-save t)))
    (when (get 'default 'customized-face)
      (put 'default 'saved-face (get 'default 'customized-face))
      (put 'default 'customized-face nil)
      (setq need-save t))
    ;; Save if we changed anything.
    (when need-save
      (custom-save-all))))


;;; Assemble all the top-level items of the "Options" menu

;; The "Show/Hide" submenu of menu "Options"

(defun menu-bar-window-divider-customize ()
  "Show customization buffer for `window-divider' group."
  (interactive)
  (customize-group 'window-divider))

(defun menu-bar-bottom-and-right-window-divider ()
  "Display dividers on the bottom and right of each window."
  (interactive)
  (customize-set-variable 'window-divider-default-places t)
  (window-divider-mode 1))

(defun menu-bar-right-window-divider ()
  "Display dividers only on the right of each window."
  (interactive)
  (customize-set-variable 'window-divider-default-places 'right-only)
  (window-divider-mode 1))

(defun menu-bar-bottom-window-divider ()
  "Display dividers only at the bottom of each window."
  (interactive)
  (customize-set-variable 'window-divider-default-places 'bottom-only)
  (window-divider-mode 1))

(defun menu-bar-no-window-divider ()
  "Do not display window dividers."
  (interactive)
  (window-divider-mode -1))

;; For the radio buttons below we check whether the respective dividers
;; are displayed on the selected frame.  This is not fully congruent
;; with `window-divider-mode' but makes the menu entries work also when
;; dividers are displayed by manipulating frame parameters directly.
(defvar menu-bar-showhide-window-divider-menu
  (let ((menu (make-sparse-keymap "Window Divider")))
    (bindings--define-key menu [customize]
      '(menu-item "Customize" menu-bar-window-divider-customize
                  :help "Customize window dividers"
                  :visible (memq (window-system) '(x w32))))

    (bindings--define-key menu [bottom-and-right]
      '(menu-item "Bottom and Right"
                  menu-bar-bottom-and-right-window-divider
                  :help "Display window divider on the bottom and right of each window"
                  :visible (memq (window-system) '(x w32))
                  :button (:radio
			   . (and (window-divider-width-valid-p
				   (cdr (assq 'bottom-divider-width
					      (frame-parameters))))
				  (window-divider-width-valid-p
				   (cdr (assq 'right-divider-width
					      (frame-parameters))))))))
    (bindings--define-key menu [right-only]
      '(menu-item "Right Only"
                  menu-bar-right-window-divider
                  :help "Display window divider on the right of each window only"
                  :visible (memq (window-system) '(x w32))
                  :button (:radio
			   . (and (not (window-divider-width-valid-p
					(cdr (assq 'bottom-divider-width
						   (frame-parameters)))))
				  (window-divider-width-valid-p
				   (cdr (assq 'right-divider-width
						     (frame-parameters))))))))
    (bindings--define-key menu [bottom-only]
      '(menu-item "Bottom Only"
                  menu-bar-bottom-window-divider
                  :help "Display window divider on the bottom of each window only"
                  :visible (memq (window-system) '(x w32))
                  :button (:radio
			   . (and (window-divider-width-valid-p
				   (cdr (assq 'bottom-divider-width
					      (frame-parameters))))
				  (not (window-divider-width-valid-p
					(cdr (assq 'right-divider-width
						   (frame-parameters)))))))))
    (bindings--define-key menu [no-divider]
      '(menu-item "None"
                  menu-bar-no-window-divider
                  :help "Do not display window dividers"
                  :visible (memq (window-system) '(x w32))
                  :button (:radio
			   . (and (not (window-divider-width-valid-p
					(cdr (assq 'bottom-divider-width
						   (frame-parameters)))))
				  (not (window-divider-width-valid-p
					(cdr (assq 'right-divider-width
						   (frame-parameters)))))))))
    menu))

(defun menu-bar-showhide-fringe-ind-customize ()
  "Show customization buffer for `indicate-buffer-boundaries'."
  (interactive)
  (customize-variable 'indicate-buffer-boundaries))

(defun menu-bar-showhide-fringe-ind-mixed ()
  "Display top and bottom indicators in opposite fringes, arrows in right."
  (interactive)
  (customize-set-variable 'indicate-buffer-boundaries
			  '((t . right) (top . left))))

(defun menu-bar-showhide-fringe-ind-box ()
  "Display top and bottom indicators in opposite fringes."
  (interactive)
  (customize-set-variable 'indicate-buffer-boundaries
			  '((top . left) (bottom . right))))

(defun menu-bar-showhide-fringe-ind-right ()
  "Display buffer boundaries and arrows in the right fringe."
  (interactive)
  (customize-set-variable 'indicate-buffer-boundaries 'right))

(defun menu-bar-showhide-fringe-ind-left ()
  "Display buffer boundaries and arrows in the left fringe."
  (interactive)
  (customize-set-variable 'indicate-buffer-boundaries 'left))

(defun menu-bar-showhide-fringe-ind-none ()
  "Do not display any buffer boundary indicators."
  (interactive)
  (customize-set-variable 'indicate-buffer-boundaries nil))

(defvar menu-bar-showhide-fringe-ind-menu
  (let ((menu (make-sparse-keymap "Buffer boundaries")))

    (bindings--define-key menu [customize]
      '(menu-item "Other (Customize)"
                  menu-bar-showhide-fringe-ind-customize
                  :help "Additional choices available through Custom buffer"
                  :visible (display-graphic-p)
                  :button (:radio . (not (member indicate-buffer-boundaries
                                                 '(nil left right
                                                   ((top . left) (bottom . right))
                                                   ((t . right) (top . left))))))))

    (bindings--define-key menu [mixed]
      '(menu-item "Opposite, Arrows Right" menu-bar-showhide-fringe-ind-mixed
                  :help
                  "Show top/bottom indicators in opposite fringes, arrows in right"
                  :visible (display-graphic-p)
                  :button (:radio . (equal indicate-buffer-boundaries
                                           '((t . right) (top . left))))))

    (bindings--define-key menu [box]
      '(menu-item "Opposite, No Arrows" menu-bar-showhide-fringe-ind-box
                  :help "Show top/bottom indicators in opposite fringes, no arrows"
                  :visible (display-graphic-p)
                  :button (:radio . (equal indicate-buffer-boundaries
                                           '((top . left) (bottom . right))))))

    (bindings--define-key menu [right]
      '(menu-item "In Right Fringe" menu-bar-showhide-fringe-ind-right
                  :help "Show buffer boundaries and arrows in right fringe"
                  :visible (display-graphic-p)
                  :button (:radio . (eq indicate-buffer-boundaries 'right))))

    (bindings--define-key menu [left]
      '(menu-item "In Left Fringe" menu-bar-showhide-fringe-ind-left
                  :help "Show buffer boundaries and arrows in left fringe"
                  :visible (display-graphic-p)
                  :button (:radio . (eq indicate-buffer-boundaries 'left))))

    (bindings--define-key menu [none]
      '(menu-item "No Indicators" menu-bar-showhide-fringe-ind-none
                  :help "Hide all buffer boundary indicators and arrows"
                  :visible (display-graphic-p)
                  :button (:radio . (eq indicate-buffer-boundaries nil))))
    menu))

(defun menu-bar-showhide-fringe-menu-customize ()
  "Show customization buffer for `fringe-mode'."
  (interactive)
  (customize-variable 'fringe-mode))

(defun menu-bar-showhide-fringe-menu-customize-reset ()
  "Reset the fringe mode: display fringes on both sides of a window."
  (interactive)
  (customize-set-variable 'fringe-mode nil))

(defun menu-bar-showhide-fringe-menu-customize-right ()
  "Display fringes only on the right of each window."
  (interactive)
  (require 'fringe)
  (customize-set-variable 'fringe-mode '(0 . nil)))

(defun menu-bar-showhide-fringe-menu-customize-left ()
  "Display fringes only on the left of each window."
  (interactive)
  (require 'fringe)
  (customize-set-variable 'fringe-mode '(nil . 0)))

(defun menu-bar-showhide-fringe-menu-customize-disable ()
  "Do not display window fringes."
  (interactive)
  (require 'fringe)
  (customize-set-variable 'fringe-mode 0))

(defvar menu-bar-showhide-fringe-menu
  (let ((menu (make-sparse-keymap "Fringe")))

    (bindings--define-key menu [showhide-fringe-ind]
      `(menu-item "Buffer Boundaries" ,menu-bar-showhide-fringe-ind-menu
                  :visible (display-graphic-p)
                  :help "Indicate buffer boundaries in fringe"))

    (bindings--define-key menu [indicate-empty-lines]
      (menu-bar-make-toggle-command
       toggle-indicate-empty-lines indicate-empty-lines
       "Empty Line Indicators"
       "Indicating of empty lines %s"
       "Indicate trailing empty lines in fringe, globally"))

    (bindings--define-key menu [customize]
      '(menu-item "Customize Fringe" menu-bar-showhide-fringe-menu-customize
                  :help "Detailed customization of fringe"
                  :visible (display-graphic-p)))

    (bindings--define-key menu [default]
      '(menu-item "Default" menu-bar-showhide-fringe-menu-customize-reset
                  :help "Default width fringe on both left and right side"
                  :visible (display-graphic-p)
                  :button (:radio . (eq fringe-mode nil))))

    (bindings--define-key menu [right]
      '(menu-item "On the Right" menu-bar-showhide-fringe-menu-customize-right
                  :help "Fringe only on the right side"
                  :visible (display-graphic-p)
                  :button (:radio . (equal fringe-mode '(0 . nil)))))

    (bindings--define-key menu [left]
      '(menu-item "On the Left" menu-bar-showhide-fringe-menu-customize-left
                  :help "Fringe only on the left side"
                  :visible (display-graphic-p)
                  :button (:radio . (equal fringe-mode '(nil . 0)))))

    (bindings--define-key menu [none]
      '(menu-item "None" menu-bar-showhide-fringe-menu-customize-disable
                  :help "Turn off fringe"
                  :visible (display-graphic-p)
                  :button (:radio . (eq fringe-mode 0))))
    menu))

(defun menu-bar-right-scroll-bar ()
  "Display scroll bars on the right of each window."
  (interactive)
  (customize-set-variable 'scroll-bar-mode 'right))

(defun menu-bar-left-scroll-bar ()
  "Display scroll bars on the left of each window."
  (interactive)
  (customize-set-variable 'scroll-bar-mode 'left))

(defun menu-bar-no-scroll-bar ()
  "Turn off scroll bars."
  (interactive)
  (customize-set-variable 'scroll-bar-mode nil))

(defvar menu-bar-showhide-scroll-bar-menu
  (let ((menu (make-sparse-keymap "Scroll Bar")))

    (bindings--define-key menu [horizontal]
      (menu-bar-make-mm-toggle horizontal-scroll-bar-mode
                               "Horizontal"
                               "Horizontal scroll bar"))

    (bindings--define-key menu [scrollbar-separator]
      menu-bar-separator)

    (bindings--define-key menu [right]
      '(menu-item "On the Right" menu-bar-right-scroll-bar
                  :help "Scroll bar on the right side"
                  :visible (display-graphic-p)
                  :button (:radio . (and scroll-bar-mode
                                         (eq (frame-parameter
                                              nil 'vertical-scroll-bars)
                                             'right)))))

    (bindings--define-key menu [left]
      '(menu-item "On the Left" menu-bar-left-scroll-bar
                  :help "Scroll bar on the left side"
                  :visible (display-graphic-p)
                  :button (:radio . (and scroll-bar-mode
                                         (eq (frame-parameter
                                              nil 'vertical-scroll-bars)
                                             'left)))))

    (bindings--define-key menu [none]
      '(menu-item "No Vertical Scroll Bar" menu-bar-no-scroll-bar
                  :help "Turn off vertical scroll bar"
                  :visible (display-graphic-p)
                  :button (:radio . (eq scroll-bar-mode nil))))
    menu))

(defun menu-bar-frame-for-menubar ()
  "Return the frame suitable for updating the menu bar."
  (or (and (framep menu-updating-frame)
	   menu-updating-frame)
      (selected-frame)))

(defun menu-bar-positive-p (val)
  "Return non-nil if VAL is a positive number."
  (and (numberp val)
       (> val 0)))

(defun menu-bar-set-tool-bar-position (position)
  (customize-set-variable 'tool-bar-mode t)
  (customize-set-variable 'tool-bar-position position))
(defun menu-bar-showhide-tool-bar-menu-customize-disable ()
  "Do not display tool bars."
  (interactive)
  (customize-set-variable 'tool-bar-mode nil))
(defun menu-bar-showhide-tool-bar-menu-customize-enable-left ()
  "Display tool bars on the left side."
  (interactive)
  (menu-bar-set-tool-bar-position 'left))
(defun menu-bar-showhide-tool-bar-menu-customize-enable-right ()
  "Display tool bars on the right side."
  (interactive)
  (menu-bar-set-tool-bar-position 'right))
(defun menu-bar-showhide-tool-bar-menu-customize-enable-top ()
  "Display tool bars on the top side."
  (interactive)
  (menu-bar-set-tool-bar-position 'top))
(defun menu-bar-showhide-tool-bar-menu-customize-enable-bottom ()
  "Display tool bars on the bottom side."
  (interactive)
  (menu-bar-set-tool-bar-position 'bottom))

(when (featurep 'move-toolbar)
  (defvar menu-bar-showhide-tool-bar-menu
    (let ((menu (make-sparse-keymap "Tool Bar")))

      (bindings--define-key menu [showhide-tool-bar-left]
        '(menu-item "On the Left"
                    menu-bar-showhide-tool-bar-menu-customize-enable-left
                    :help "Tool bar at the left side"
                    :visible (display-graphic-p)
                    :button
                    (:radio . (and tool-bar-mode
                                   (eq (frame-parameter
                                        (menu-bar-frame-for-menubar)
                                        'tool-bar-position)
                                       'left)))))

      (bindings--define-key menu [showhide-tool-bar-right]
        '(menu-item "On the Right"
                    menu-bar-showhide-tool-bar-menu-customize-enable-right
                    :help "Tool bar at the right side"
                    :visible (display-graphic-p)
                    :button
                    (:radio . (and tool-bar-mode
                                   (eq (frame-parameter
                                        (menu-bar-frame-for-menubar)
                                        'tool-bar-position)
                                       'right)))))

      (bindings--define-key menu [showhide-tool-bar-bottom]
        '(menu-item "On the Bottom"
                    menu-bar-showhide-tool-bar-menu-customize-enable-bottom
                    :help "Tool bar at the bottom"
                    :visible (display-graphic-p)
                    :button
                    (:radio . (and tool-bar-mode
                                   (eq (frame-parameter
                                        (menu-bar-frame-for-menubar)
                                        'tool-bar-position)
                                       'bottom)))))

      (bindings--define-key menu [showhide-tool-bar-top]
        '(menu-item "On the Top"
                    menu-bar-showhide-tool-bar-menu-customize-enable-top
                    :help "Tool bar at the top"
                    :visible (display-graphic-p)
                    :button
                    (:radio . (and tool-bar-mode
                                   (eq (frame-parameter
                                        (menu-bar-frame-for-menubar)
                                        'tool-bar-position)
                                       'top)))))

      (bindings--define-key menu [showhide-tool-bar-none]
        '(menu-item "None"
                    menu-bar-showhide-tool-bar-menu-customize-disable
                    :help "Turn tool bar off"
                    :visible (display-graphic-p)
                    :button (:radio . (eq tool-bar-mode nil))))
      menu)))

(defvar display-line-numbers-type)
(defun menu-bar-display-line-numbers-mode (type)
  (setq display-line-numbers-type type)
  (if global-display-line-numbers-mode
      (global-display-line-numbers-mode)
    (display-line-numbers-mode)))

(defun menu-bar--display-line-numbers-mode-visual ()
  "Turn on visual line number mode."
  (interactive)
  (menu-bar-display-line-numbers-mode 'visual)
  (message "Visual line numbers enabled"))

(defun menu-bar--display-line-numbers-mode-relative ()
  "Turn on relative line number mode."
  (interactive)
  (menu-bar-display-line-numbers-mode 'relative)
  (message "Relative line numbers enabled"))

(defun menu-bar--display-line-numbers-mode-absolute ()
  "Turn on absolute line number mode."
  (interactive)
  (menu-bar-display-line-numbers-mode t)
  (setq display-line-numbers t)
  (message "Absolute line numbers enabled"))

(defun menu-bar--display-line-numbers-mode-none ()
  "Disable line numbers."
  (interactive)
  (menu-bar-display-line-numbers-mode nil)
  (message "Line numbers disabled"))

(defvar menu-bar-showhide-line-numbers-menu
  (let ((menu (make-sparse-keymap "Line Numbers")))

    (bindings--define-key menu [visual]
      '(menu-item "Visual Line Numbers"
                  menu-bar--display-line-numbers-mode-visual
                  :help "Enable visual line numbers"
                  :button (:radio . (eq display-line-numbers 'visual))
                  :visible (menu-bar-menu-frame-live-and-visible-p)))

    (bindings--define-key menu [relative]
      '(menu-item "Relative Line Numbers"
                  menu-bar--display-line-numbers-mode-relative
                  :help "Enable relative line numbers"
                  :button (:radio . (eq display-line-numbers 'relative))
                  :visible (menu-bar-menu-frame-live-and-visible-p)))

    (bindings--define-key menu [absolute]
      '(menu-item "Absolute Line Numbers"
                  menu-bar--display-line-numbers-mode-absolute
                  :help "Enable absolute line numbers"
                  :button (:radio . (eq display-line-numbers t))
                  :visible (menu-bar-menu-frame-live-and-visible-p)))

    (bindings--define-key menu [none]
      '(menu-item "No Line Numbers"
                  menu-bar--display-line-numbers-mode-none
                  :help "Disable line numbers"
                  :button (:radio . (null display-line-numbers))
                  :visible (menu-bar-menu-frame-live-and-visible-p)))

    (bindings--define-key menu [global]
      (menu-bar-make-mm-toggle global-display-line-numbers-mode
                               "Global Line Numbers Mode"
                               "Set line numbers globally"))
    menu))

(defvar menu-bar-showhide-menu
  (let ((menu (make-sparse-keymap "Show/Hide")))

    (bindings--define-key menu [display-line-numbers]
      `(menu-item "Line Numbers for All Lines"
		  ,menu-bar-showhide-line-numbers-menu))

    (bindings--define-key menu [column-number-mode]
      (menu-bar-make-mm-toggle column-number-mode
                               "Column Numbers in Mode Line"
                               "Show the current column number in the mode line"))

    (bindings--define-key menu [line-number-mode]
      (menu-bar-make-mm-toggle line-number-mode
                               "Line Numbers in Mode Line"
                               "Show the current line number in the mode line"))

    (bindings--define-key menu [size-indication-mode]
      (menu-bar-make-mm-toggle size-indication-mode
                               "Size Indication"
                               "Show the size of the buffer in the mode line"))

    (bindings--define-key menu [linecolumn-separator]
      menu-bar-separator)

    (bindings--define-key menu [showhide-battery]
      (menu-bar-make-mm-toggle display-battery-mode
                               "Battery Status"
                               "Display battery status information in mode line"))

    (bindings--define-key menu [showhide-date-time]
      (menu-bar-make-mm-toggle display-time-mode
                               "Time, Load and Mail"
                               "Display time, system load averages and \
mail status in mode line"))

    (bindings--define-key menu [datetime-separator]
      menu-bar-separator)

    (bindings--define-key menu [showhide-speedbar]
      '(menu-item "Speedbar" speedbar-frame-mode
                  :help "Display a Speedbar quick-navigation frame"
                  :button (:toggle
                           . (and (boundp 'speedbar-frame)
                                  (frame-live-p (symbol-value 'speedbar-frame))
                                  (frame-visible-p
                                   (symbol-value 'speedbar-frame))))))

    (bindings--define-key menu [showhide-tab-line-mode]
      '(menu-item "Window Tab Line" global-tab-line-mode
                  :help "Turn window-local tab-lines on/off"
                  :visible (fboundp 'global-tab-line-mode)
                  :button (:toggle . global-tab-line-mode)))

    (bindings--define-key menu [showhide-window-divider]
      `(menu-item "Window Divider" ,menu-bar-showhide-window-divider-menu
                  :visible (memq (window-system) '(x w32))))

    (bindings--define-key menu [showhide-fringe]
      `(menu-item "Fringe" ,menu-bar-showhide-fringe-menu
                  :visible (display-graphic-p)))

    (bindings--define-key menu [showhide-scroll-bar]
      `(menu-item "Scroll Bar" ,menu-bar-showhide-scroll-bar-menu
                  :visible (display-graphic-p)))

    (bindings--define-key menu [showhide-tooltip-mode]
      '(menu-item "Tooltips" tooltip-mode
                  :help "Turn tooltips on/off"
                  :visible (and (display-graphic-p) (fboundp 'x-show-tip))
                  :button (:toggle . tooltip-mode)))

    (bindings--define-key menu [showhide-context-menu]
      '(menu-item "Context Menus" context-menu-mode
                  :help "Turn mouse-3 context menus on/off"
                  :button (:toggle . context-menu-mode)))

    (bindings--define-key menu [menu-bar-mode]
      '(menu-item "Menu Bar" toggle-menu-bar-mode-from-frame
                  :help "Turn menu bar on/off"
                  :button
                  (:toggle . (menu-bar-positive-p
                              (frame-parameter (menu-bar-frame-for-menubar)
                                               'menu-bar-lines)))))

    (bindings--define-key menu [showhide-tab-bar]
      '(menu-item "Tab Bar" toggle-tab-bar-mode-from-frame
                  :help "Turn tab bar on/off"
                  :button
                  (:toggle . (menu-bar-positive-p
                              (frame-parameter (menu-bar-frame-for-menubar)
                                               'tab-bar-lines)))))

    (if (and (boundp 'menu-bar-showhide-tool-bar-menu)
             (keymapp menu-bar-showhide-tool-bar-menu))
        (bindings--define-key menu [showhide-tool-bar]
          `(menu-item "Tool Bar" ,menu-bar-showhide-tool-bar-menu
                      :visible (display-graphic-p)))
      ;; else not tool bar that can move.
      (bindings--define-key menu [showhide-tool-bar]
        '(menu-item "Tool Bar" toggle-tool-bar-mode-from-frame
                    :help "Turn tool bar on/off"
                    :visible (display-graphic-p)
                    :button
                    (:toggle . (menu-bar-positive-p
                                (frame-parameter (menu-bar-frame-for-menubar)
                                                 'tool-bar-lines))))))
    menu))

(defun menu-bar--visual-line-mode-enable ()
  "Enable visual line mode."
  (interactive)
  (unless visual-line-mode
    (visual-line-mode 1))
  (message "Visual-Line mode enabled"))

(defun menu-bar--toggle-truncate-long-lines ()
  "Toggle long lines mode."
  (interactive)
  (if visual-line-mode (visual-line-mode 0))
  (setq word-wrap nil)
  (toggle-truncate-lines 1))

(defun menu-bar--wrap-long-lines-window-edge ()
  "Wrap long lines at window edge."
  (interactive)
  (if visual-line-mode (visual-line-mode 0))
  (setq word-wrap nil)
  (if truncate-lines (toggle-truncate-lines -1)))

(defvar menu-bar-line-wrapping-menu
  (let ((menu (make-sparse-keymap "Line Wrapping")))

    (bindings--define-key menu [word-wrap]
      '(menu-item "Word Wrap (Visual Line mode)"
                  menu-bar--visual-line-mode-enable
                  :help "Wrap long lines at word boundaries"
                  :button (:radio
                           . (and (null truncate-lines)
                                  (not (truncated-partial-width-window-p))
                                  word-wrap))
                  :visible (menu-bar-menu-frame-live-and-visible-p)))

    (bindings--define-key menu [truncate]
      '(menu-item "Truncate Long Lines"
                  menu-bar--toggle-truncate-long-lines
                  :help "Truncate long lines at window edge"
                  :button (:radio . (or truncate-lines
                                        (truncated-partial-width-window-p)))
                  :visible (menu-bar-menu-frame-live-and-visible-p)
                  :enable (not (truncated-partial-width-window-p))))

    (bindings--define-key menu [window-wrap]
      '(menu-item "Wrap at Window Edge"
                  menu-bar--wrap-long-lines-window-edge
                  :help "Wrap long lines at window edge"
                  :button (:radio
                           . (and (null truncate-lines)
                                  (not (truncated-partial-width-window-p))
                                  (not word-wrap)))
                  :visible (menu-bar-menu-frame-live-and-visible-p)
                  :enable (not (truncated-partial-width-window-p))))
    menu))

(defvar menu-bar-search-options-menu
  (let ((menu (make-sparse-keymap "Search Options")))

    (dolist (x '((char-fold-to-regexp "Fold Characters" "Character folding")
                 (isearch-symbol-regexp "Whole Symbols" "Whole symbol")
                 (word-search-regexp "Whole Words" "Whole word")))
      (bindings--define-key menu (vector (nth 0 x))
        `(menu-item ,(nth 1 x)
                    (lambda ()
                      (interactive)
                      (setq search-default-mode #',(nth 0 x))
                      (message ,(format "%s search enabled" (nth 2 x))))
                    :help ,(format "Enable %s search" (downcase (nth 2 x)))
                    :button (:radio . (eq search-default-mode #',(nth 0 x))))))

    (bindings--define-key menu [regexp-search]
      '(menu-item "Regular Expression"
                  (lambda ()
                    (interactive)
                    (setq search-default-mode t)
                    (message "Regular-expression search enabled"))
                  :help "Enable regular-expression search"
                  :button (:radio . (eq search-default-mode t))))

    (bindings--define-key menu [regular-search]
      '(menu-item "Literal Search"
                  (lambda ()
                    (interactive)
                    (when search-default-mode
                      (setq search-default-mode nil)
                      (when (symbolp search-default-mode)
                        (message "Literal search enabled"))))
                  :help "Disable special search modes"
                  :button (:radio . (not search-default-mode))))

    (bindings--define-key menu [custom-separator]
      menu-bar-separator)
    (bindings--define-key menu [case-fold-search]
      (menu-bar-make-toggle-command
       toggle-case-fold-search case-fold-search
       "Ignore Case"
       "Case-Insensitive Search %s"
       "Ignore letter-case in search commands"))

    menu))

(defvar menu-bar-options-menu
  (let ((menu (make-sparse-keymap "Options")))
    (bindings--define-key menu [customize]
      `(menu-item "Customize Emacs" ,menu-bar-custom-menu))

    (bindings--define-key menu [package]
      '(menu-item "Manage Emacs Packages" package-list-packages
        :help "Install or uninstall additional Emacs packages"))

    (bindings--define-key menu [save]
      '(menu-item "Save Options" menu-bar-options-save
                  :help "Save options set from the menu above"))

    (bindings--define-key menu [custom-separator]
      menu-bar-separator)

    (bindings--define-key menu [menu-set-font]
      '(menu-item "Set Default Font..." menu-set-font
                  :visible (display-multi-font-p)
                  :help "Select a default font"))

    (if (featurep 'system-font-setting)
        (bindings--define-key menu [menu-system-font]
          (menu-bar-make-toggle-command
           toggle-use-system-font font-use-system-font
           "Use System Font"
           "Use system font: %s"
           "Use the monospaced font defined by the system")))

    (bindings--define-key menu [showhide]
      `(menu-item "Show/Hide" ,menu-bar-showhide-menu))

    (bindings--define-key menu [showhide-separator]
      menu-bar-separator)

    (bindings--define-key menu [mule]
      ;; It is better not to use backquote here,
      ;; because that makes a bootstrapping problem
      ;; if you need to recompile all the Lisp files using interpreted code.
      `(menu-item "Multilingual Environment" ,mule-menu-keymap))
    ;;(setq menu-bar-final-items (cons 'mule menu-bar-final-items))
    ;;(bindings--define-key menu [preferences]
    ;;  `(menu-item "Preferences" ,menu-bar-preferences-menu
    ;;	      :help "Toggle important global options"))

    (bindings--define-key menu [mule-separator]
      menu-bar-separator)

    (bindings--define-key menu [debug-on-quit]
      (menu-bar-make-toggle-command
       toggle-debug-on-quit debug-on-quit
       "Enter Debugger on Quit/C-g" "Debug on Quit %s"
       "Enter Lisp debugger when C-g is pressed"))
    (bindings--define-key menu [debug-on-error]
      (menu-bar-make-toggle-command
       toggle-debug-on-error debug-on-error
       "Enter Debugger on Error" "Debug on Error %s"
       "Enter Lisp debugger when an error is signaled"))
    (bindings--define-key menu [debugger-separator]
      menu-bar-separator)

    (bindings--define-key menu [blink-cursor-mode]
      (menu-bar-make-mm-toggle
       blink-cursor-mode
       "Blink Cursor"
       "Whether the cursor blinks (Blink Cursor mode)"))
    (bindings--define-key menu [cursor-separator]
      menu-bar-separator)

    (bindings--define-key menu [save-desktop]
      (menu-bar-make-toggle-command
       toggle-save-desktop-globally desktop-save-mode
       "Save State between Sessions"
       "Saving desktop state %s"
       "Visit desktop of previous session when restarting Emacs"
       (progn
         (require 'desktop)
         ;; Do it by name, to avoid a free-variable
         ;; warning during byte compilation.
         (set-default
	  'desktop-save-mode (not (symbol-value 'desktop-save-mode))))))

    (bindings--define-key menu [save-place]
      (menu-bar-make-toggle-command
       toggle-save-place-globally save-place-mode
       "Save Place in Files between Sessions"
       "Saving place in files %s"
       "Visit files of previous session when restarting Emacs"
       (progn
         (require 'saveplace)
         ;; Do it by name, to avoid a free-variable
         ;; warning during byte compilation.
         (set-default
	  'save-place-mode (not (symbol-value 'save-place-mode))))))

    (bindings--define-key menu [uniquify]
      (menu-bar-make-toggle-command
       toggle-uniquify-buffer-names uniquify-buffer-name-style
       "Use Directory Names in Buffer Names"
       "Directory name in buffer names (uniquify) %s"
       "Uniquify buffer names by adding parent directory names"
       (setq uniquify-buffer-name-style
	     (if (not uniquify-buffer-name-style)
		 'post-forward-angle-brackets))))

    (bindings--define-key menu [edit-options-separator]
      menu-bar-separator)
    (bindings--define-key menu [cua-mode]
      (menu-bar-make-mm-toggle
       cua-mode
       "Cut/Paste with C-x/C-c/C-v (CUA Mode)"
       "Use C-z/C-x/C-c/C-v keys for undo/cut/copy/paste"
       (:visible (or (not (boundp 'cua-enable-cua-keys))
		     cua-enable-cua-keys))))

    (bindings--define-key menu [cua-emulation-mode]
      (menu-bar-make-mm-toggle
       cua-mode
       "CUA Mode (without C-x/C-c/C-v)"
       "Enable CUA Mode without rebinding C-x/C-c/C-v keys"
       (:visible (and (boundp 'cua-enable-cua-keys)
		      (not cua-enable-cua-keys)))))

    (bindings--define-key menu [search-options]
      `(menu-item "Default Search Options"
		  ,menu-bar-search-options-menu))

    (bindings--define-key menu [line-wrapping]
      `(menu-item "Line Wrapping in This Buffer"
		  ,menu-bar-line-wrapping-menu))


    (bindings--define-key menu [highlight-separator]
      menu-bar-separator)
    (bindings--define-key menu [highlight-paren-mode]
      (menu-bar-make-mm-toggle
       show-paren-mode
       "Highlight Matching Parentheses"
       "Highlight matching/mismatched parentheses at cursor (Show Paren mode)"))
    (bindings--define-key menu [transient-mark-mode]
      (menu-bar-make-mm-toggle
       transient-mark-mode
       "Highlight Active Region"
       "Make text in active region stand out in color (Transient Mark mode)"
       (:enable (not cua-mode))))
    menu))


;; The "Tools" menu items

(defvar menu-bar-games-menu
  (let ((menu (make-sparse-keymap "Games")))

    (bindings--define-key menu [zone]
      '(menu-item "Zone Out" zone
                  :help "Play tricks with Emacs display when Emacs is idle"))
    (bindings--define-key menu [tetris]
      '(menu-item "Tetris" tetris
                  :help "Falling blocks game"))
    (bindings--define-key menu [solitaire]
      '(menu-item "Solitaire" solitaire
                  :help "Get rid of all the stones"))
    (bindings--define-key menu [snake]
      '(menu-item "Snake" snake
                  :help "Move snake around avoiding collisions"))
    (bindings--define-key menu [pong]
      '(menu-item "Pong" pong
                  :help "Bounce the ball to your opponent"))
    (bindings--define-key menu [mult]
      '(menu-item "Multiplication Puzzle"  mpuz
                  :help "Exercise brain with multiplication"))
    (bindings--define-key menu [life]
      '(menu-item "Life"  life
                  :help "Watch how John Conway's cellular automaton evolves"))
    (bindings--define-key menu [hanoi]
      '(menu-item "Towers of Hanoi" hanoi
                  :help "Watch Towers-of-Hanoi puzzle solved by Emacs"))
    (bindings--define-key menu [gomoku]
      '(menu-item "Gomoku"  gomoku
                  :help "Mark 5 contiguous squares (like tic-tac-toe)"))
    (bindings--define-key menu [bubbles]
      '(menu-item "Bubbles" bubbles
                  :help "Remove all bubbles using the fewest moves"))
    (bindings--define-key menu [black-box]
      '(menu-item "Blackbox"  blackbox
                  :help "Find balls in a black box by shooting rays"))
    (bindings--define-key menu [adventure]
      '(menu-item "Adventure"  dunnet
                  :help "Dunnet, a text Adventure game for Emacs"))
    (bindings--define-key menu [5x5]
      '(menu-item "5x5" 5x5
                  :help "Fill in all the squares on a 5x5 board"))
    menu))

(defvar menu-bar-encryption-decryption-menu
  (let ((menu (make-sparse-keymap "Encryption/Decryption")))
    (bindings--define-key menu [insert-keys]
      '(menu-item "Insert Keys" epa-insert-keys
                  :help "Insert public keys after the current point"))

    (bindings--define-key menu [export-keys]
      '(menu-item "Export Keys" epa-export-keys
                  :help "Export public keys to a file"))

    (bindings--define-key menu [import-keys-region]
      '(menu-item "Import Keys from Region" epa-import-keys-region
                  :help "Import public keys from the current region"))

    (bindings--define-key menu [import-keys]
      '(menu-item "Import Keys from File..." epa-import-keys
                  :help "Import public keys from a file"))

    (bindings--define-key menu [list-keys]
      '(menu-item "List Keys" epa-list-keys
                  :help "Browse your public keyring"))

    (bindings--define-key menu [separator-keys]
      menu-bar-separator)

    (bindings--define-key menu [sign-region]
      '(menu-item "Sign Region" epa-sign-region
                  :help "Create digital signature of the current region"))

    (bindings--define-key menu [verify-region]
      '(menu-item "Verify Region" epa-verify-region
                  :help "Verify digital signature of the current region"))

    (bindings--define-key menu [encrypt-region]
      '(menu-item "Encrypt Region" epa-encrypt-region
                  :help "Encrypt the current region"))

    (bindings--define-key menu [decrypt-region]
      '(menu-item "Decrypt Region" epa-decrypt-region
                  :help "Decrypt the current region"))

    (bindings--define-key menu [separator-file]
      menu-bar-separator)

    (bindings--define-key menu [sign-file]
      '(menu-item "Sign File..." epa-sign-file
                  :help "Create digital signature of a file"))

    (bindings--define-key menu [verify-file]
      '(menu-item "Verify File..." epa-verify-file
                  :help "Verify digital signature of a file"))

    (bindings--define-key menu [encrypt-file]
      '(menu-item "Encrypt File..." epa-encrypt-file
                  :help "Encrypt a file"))

    (bindings--define-key menu [decrypt-file]
      '(menu-item "Decrypt File..." epa-decrypt-file
                  :help "Decrypt a file"))

    menu))

(defvar menu-bar-shell-commands-menu
  (let ((menu (make-sparse-keymap "Shell Commands")))
    (bindings--define-key menu [interactive-shell]
      '(menu-item "Run Shell Interactively" shell
                  :help "Run a subshell interactively"))

    (bindings--define-key menu [async-shell-command]
      '(menu-item "Async Shell Command..." async-shell-command
                  :help "Invoke a shell command asynchronously in background"))

    (bindings--define-key menu [shell-on-region]
      '(menu-item "Shell Command on Region..." shell-command-on-region
                  :enable mark-active
                  :help "Pass marked region to a shell command"))

    (bindings--define-key menu [shell]
      '(menu-item "Shell Command..." shell-command
                  :help "Invoke a shell command and catch its output"))

    menu))

(defun menu-bar-read-mail ()
  "Read mail using `read-mail-command'."
  (interactive)
  (call-interactively read-mail-command))

(defvar menu-bar-tools-menu
  (let ((menu (make-sparse-keymap "Tools")))

    (bindings--define-key menu [games]
      `(menu-item "Games" ,menu-bar-games-menu))

    (bindings--define-key menu [separator-games]
      menu-bar-separator)

    (bindings--define-key menu [encryption-decryption]
      `(menu-item "Encryption/Decryption"
                  ,menu-bar-encryption-decryption-menu))

    (bindings--define-key menu [separator-encryption-decryption]
      menu-bar-separator)

    (bindings--define-key menu [simple-calculator]
      '(menu-item "Simple Calculator" calculator
                  :help "Invoke the Emacs built-in quick calculator"))
    (bindings--define-key menu [calc]
      '(menu-item "Programmable Calculator" calc
                  :help "Invoke the Emacs built-in full scientific calculator"))
    (bindings--define-key menu [calendar]
      '(menu-item "Calendar" calendar
                  :help "Invoke the Emacs built-in calendar"))

    (bindings--define-key menu [separator-net]
      menu-bar-separator)

    (bindings--define-key menu [browse-web]
      '(menu-item "Browse the Web..." browse-web))
    (bindings--define-key menu [directory-search]
      '(menu-item "Directory Servers" eudc-tools-menu))
    (bindings--define-key menu [compose-mail]
      '(menu-item "Compose New Mail" compose-mail
                  :visible (and mail-user-agent (not (eq mail-user-agent 'ignore)))
                  :help "Start writing a new mail message"))
    (bindings--define-key menu [rmail]
      '(menu-item "Read Mail" menu-bar-read-mail
                  :visible (and read-mail-command
                                (not (eq read-mail-command 'ignore)))
                  :help "Read your mail"))

    (bindings--define-key menu [gnus]
      '(menu-item "Read Net News" gnus
                  :help "Read network news groups"))

    (bindings--define-key menu [separator-vc]
      menu-bar-separator)

    (bindings--define-key menu [vc] nil) ;Create the place for the VC menu.

    (bindings--define-key menu [separator-compare]
      menu-bar-separator)

    (bindings--define-key menu [epatch]
      '(menu-item "Apply Patch" menu-bar-epatch-menu))
    (bindings--define-key menu [ediff-merge]
      '(menu-item "Merge" menu-bar-ediff-merge-menu))
    (bindings--define-key menu [compare]
      '(menu-item "Compare (Ediff)" menu-bar-ediff-menu))

    (bindings--define-key menu [separator-spell]
      menu-bar-separator)

    (bindings--define-key menu [spell]
      '(menu-item "Spell Checking" ispell-menu-map))

    (bindings--define-key menu [separator-prog]
      menu-bar-separator)

    (bindings--define-key menu [semantic]
      '(menu-item "Source Code Parsers (Semantic)"
                  semantic-mode
                  :help "Toggle automatic parsing in source code buffers (Semantic mode)"
                  :button (:toggle . (bound-and-true-p semantic-mode))))

    (bindings--define-key menu [ede]
      '(menu-item "Project Support (EDE)"
                  global-ede-mode
                  :help "Toggle the Emacs Development Environment (Global EDE mode)"
                  :button (:toggle . (bound-and-true-p global-ede-mode))))

    (bindings--define-key menu [gdb]
      '(menu-item "Debugger (GDB)..." gdb
                  :help "Debug a program from within Emacs with GDB"))
    (bindings--define-key menu [compile]
      '(menu-item "Compile..." compile
                  :help "Invoke compiler or Make, view compilation errors"))

    (bindings--define-key menu [shell-commands]
      `(menu-item "Shell Commands"
                  ,menu-bar-shell-commands-menu))

    (bindings--define-key menu [rgrep]
      '(menu-item "Recursive Grep..." rgrep
                  :help "Interactively ask for parameters and search recursively"))
    (bindings--define-key menu [grep]
      '(menu-item "Search Files (Grep)..." grep
                  :help "Search files for strings or regexps (with Grep)"))
    menu))

;; The "Help" menu items

(defvar menu-bar-describe-menu
  (let ((menu (make-sparse-keymap "Describe")))

    (bindings--define-key menu [mule-diag]
      '(menu-item "Show All of Mule Status" mule-diag
                  :help "Display multilingual environment settings"))
    (bindings--define-key menu [describe-coding-system-briefly]
      '(menu-item "Describe Coding System (Briefly)"
                  describe-current-coding-system-briefly))
    (bindings--define-key menu [describe-coding-system]
      '(menu-item "Describe Coding System..." describe-coding-system))
    (bindings--define-key menu [describe-input-method]
      '(menu-item "Describe Input Method..." describe-input-method
                  :help "Keyboard layout for specific input method"))
    (bindings--define-key menu [describe-language-environment]
      `(menu-item "Describe Language Environment"
                  ,describe-language-environment-map))

    (bindings--define-key menu [separator-desc-mule]
      menu-bar-separator)

    (bindings--define-key menu [list-keybindings]
      '(menu-item "List Key Bindings" describe-bindings
                  :help "Display all current key bindings (keyboard shortcuts)"))
    (bindings--define-key menu [list-recent-keystrokes]
      '(menu-item "Show Recent Inputs" view-lossage
                  :help "Display last few input events and the commands \
they ran"))
    (bindings--define-key menu [describe-current-display-table]
      '(menu-item "Describe Display Table" describe-current-display-table
                  :help "Describe the current display table"))
    (bindings--define-key menu [describe-package]
      '(menu-item "Describe Package..." describe-package
                  :help "Display documentation of a Lisp package"))
    (bindings--define-key menu [describe-face]
      '(menu-item "Describe Face..." describe-face
                  :help "Display the properties of a face"))
    (bindings--define-key menu [describe-variable]
      '(menu-item "Describe Variable..." describe-variable
                  :help "Display documentation of variable/option"))
    (bindings--define-key menu [describe-function]
      '(menu-item "Describe Function..." describe-function
                  :help "Display documentation of function/command"))
    (bindings--define-key menu [describe-command]
      '(menu-item "Describe Command..." describe-command
                  :help "Display documentation of command"))
    (bindings--define-key menu [shortdoc-display-group]
      '(menu-item "Function Group Overview..." shortdoc-display-group
                  :help "Display a function overview for a specific topic"))
    (bindings--define-key menu [describe-key-1]
      '(menu-item "Describe Key or Mouse Operation..." describe-key
                  ;; Users typically don't identify keys and menu items...
                  :help "Display documentation of command bound to a \
key, a click, or a menu-item"))
    (bindings--define-key menu [describe-mode]
      '(menu-item "Describe Buffer Modes" describe-mode
                  :help "Describe this buffer's major and minor mode"))
    menu))

(defun menu-bar-read-lispref ()
  "Display the Emacs Lisp Reference manual in Info mode."
  (interactive)
  (info "elisp"))

(defun menu-bar-read-lispintro ()
  "Display the Introduction to Emacs Lisp Programming in Info mode."
  (interactive)
  (info "eintr"))

(defun search-emacs-glossary ()
  "Display the Glossary node of the Emacs manual in Info mode."
  (interactive)
  (info "(emacs)Glossary"))

(defun emacs-index--prompt ()
  (let* ((default (thing-at-point 'sexp))
         (topic
          (read-from-minibuffer
           (format-prompt "Subject to look up" default)
           nil nil nil nil default)))
    (list (if (zerop (length topic))
              default
            topic))))

(defun emacs-index-search (topic)
  "Look up TOPIC in the indices of the Emacs User Manual."
  (interactive (emacs-index--prompt))
  (info "emacs")
  (Info-index topic))

(defun elisp-index-search (topic)
  "Look up TOPIC in the indices of the Emacs Lisp Reference Manual."
  (interactive (emacs-index--prompt))
  (info "elisp")
  (Info-index topic))

(defvar menu-bar-search-documentation-menu
  (let ((menu (make-sparse-keymap "Search Documentation")))

    (bindings--define-key menu [search-documentation-strings]
      '(menu-item "Search Documentation Strings..." apropos-documentation
                  :help
                  "Find functions and variables whose doc strings match a regexp"))
    (bindings--define-key menu [find-any-object-by-name]
      '(menu-item "Find Any Object by Name..." apropos
                  :help "Find symbols of any kind whose names match a regexp"))
    (bindings--define-key menu [find-option-by-value]
      '(menu-item "Find Options by Value..." apropos-value
                  :help "Find variables whose values match a regexp"))
    (bindings--define-key menu [find-options-by-name]
      '(menu-item "Find Options by Name..." apropos-user-option
                  :help "Find user options whose names match a regexp"))
    (bindings--define-key menu [find-commands-by-name]
      '(menu-item "Find Commands by Name..." apropos-command
                  :help "Find commands whose names match a regexp"))
    (bindings--define-key menu [sep1]
      menu-bar-separator)
    (bindings--define-key menu [lookup-symbol-in-manual]
      '(menu-item "Look Up Symbol in Manual..." info-lookup-symbol
                  :help "Display manual section that describes a symbol"))
    (bindings--define-key menu [lookup-command-in-manual]
      '(menu-item "Look Up Command in User Manual..." Info-goto-emacs-command-node
                  :help "Display manual section that describes a command"))
    (bindings--define-key menu [lookup-key-in-manual]
      '(menu-item "Look Up Key in User Manual..." Info-goto-emacs-key-command-node
                  :help "Display manual section that describes a key"))
    (bindings--define-key menu [lookup-subject-in-elisp-manual]
      '(menu-item "Look Up Subject in ELisp Manual..." elisp-index-search
                  :help "Find description of a subject in Emacs Lisp manual"))
    (bindings--define-key menu [lookup-subject-in-emacs-manual]
      '(menu-item "Look Up Subject in User Manual..." emacs-index-search
                  :help "Find description of a subject in Emacs User manual"))
    (bindings--define-key menu [emacs-terminology]
      '(menu-item "Emacs Terminology" search-emacs-glossary
                  :help "Display the Glossary section of the Emacs manual"))
    menu))

(defvar menu-bar-manuals-menu
  (let ((menu (make-sparse-keymap "More Manuals")))

    (bindings--define-key menu [man]
      '(menu-item "Read Man Page..." manual-entry
                  :help "Man-page docs for external commands and libraries"))
    (bindings--define-key menu [sep2]
      menu-bar-separator)
    (bindings--define-key menu [order-emacs-manuals]
      '(menu-item "Ordering Manuals" view-order-manuals
                  :help "How to order manuals from the Free Software Foundation"))
    (bindings--define-key menu [lookup-subject-in-all-manuals]
      '(menu-item "Lookup Subject in all Manuals..." info-apropos
                  :help "Find description of a subject in all installed manuals"))
    (bindings--define-key menu [other-manuals]
      '(menu-item "All Other Manuals (Info)" Info-directory
                  :help "Read any of the installed manuals"))
    (bindings--define-key menu [emacs-lisp-reference]
      '(menu-item "Emacs Lisp Reference" menu-bar-read-lispref
                  :help "Read the Emacs Lisp Reference manual"))
    (bindings--define-key menu [emacs-lisp-intro]
      '(menu-item "Introduction to Emacs Lisp" menu-bar-read-lispintro
                  :help "Read the Introduction to Emacs Lisp Programming"))
    menu))

(defun help-with-tutorial-spec-language ()
  "Use the Emacs tutorial, specifying which language you want."
  (interactive)
  (help-with-tutorial t))

(defvar menu-bar-help-menu
  (let ((menu (make-sparse-keymap "Help")))
    (bindings--define-key menu [about-gnu-project]
      '(menu-item "About GNU" describe-gnu-project
                  :help "About the GNU System, GNU Project, and GNU/Linux"))
    (bindings--define-key menu [about-emacs]
      '(menu-item "About Emacs" about-emacs
                  :help "Display version number, copyright info, and basic help"))
    (bindings--define-key menu [sep4]
      menu-bar-separator)
    (bindings--define-key menu [describe-no-warranty]
      '(menu-item "(Non)Warranty" describe-no-warranty
                  :help "Explain that Emacs has NO WARRANTY"))
    (bindings--define-key menu [describe-copying]
      '(menu-item "Copying Conditions" describe-copying
                  :help "Show the Emacs license (GPL)"))
    (bindings--define-key menu [getting-new-versions]
      '(menu-item "Getting New Versions" describe-distribution
                  :help "How to get the latest version of Emacs"))
    (bindings--define-key menu [sep2]
      menu-bar-separator)
    (bindings--define-key menu [external-packages]
      '(menu-item "Finding Extra Packages" view-external-packages
                  :help "How to get more Lisp packages for use in Emacs"))
    (bindings--define-key menu [find-emacs-packages]
      '(menu-item "Search Built-in Packages" finder-by-keyword
                  :help "Find built-in packages and features by keyword"))
    (bindings--define-key menu [more-manuals]
      `(menu-item "More Manuals" ,menu-bar-manuals-menu))
    (bindings--define-key menu [emacs-manual]
      '(menu-item "Read the Emacs Manual" info-emacs-manual
                  :help "Full documentation of Emacs features"))
    (bindings--define-key menu [describe]
      `(menu-item "Describe" ,menu-bar-describe-menu))
    (bindings--define-key menu [search-documentation]
      `(menu-item "Search Documentation" ,menu-bar-search-documentation-menu))
    (bindings--define-key menu [sep1]
      menu-bar-separator)
    (bindings--define-key menu [emacs-psychotherapist]
      '(menu-item "Emacs Psychotherapist" doctor
                  :help "Our doctor will help you feel better"))
    (bindings--define-key menu [send-emacs-bug-report]
      '(menu-item "Send Bug Report..." report-emacs-bug
                  :help "Send e-mail to Emacs maintainers"))
    (bindings--define-key menu [emacs-manual-bug]
      '(menu-item "How to Report a Bug" info-emacs-bug
                  :help "Read about how to report an Emacs bug"))
    (bindings--define-key menu [emacs-known-problems]
      '(menu-item "Emacs Known Problems" view-emacs-problems
                  :help "Read about known problems with Emacs"))
    (bindings--define-key menu [emacs-news]
      '(menu-item "Emacs News" view-emacs-news
                  :help "New features of this version"))
    (bindings--define-key menu [emacs-faq]
      '(menu-item "Emacs FAQ" view-emacs-FAQ
                  :help "Frequently asked (and answered) questions about Emacs"))

    (bindings--define-key menu [emacs-tutorial-language-specific]
      '(menu-item "Emacs Tutorial (choose language)..."
                  help-with-tutorial-spec-language
                  :help "Learn how to use Emacs (choose a language)"))
    (bindings--define-key menu [emacs-tutorial]
      '(menu-item "Emacs Tutorial" help-with-tutorial
                  :help "Learn how to use Emacs"))

    ;; In macOS it's in the app menu already.
    ;; FIXME? There already is an "About Emacs" (sans ...) entry in the Help menu.
    (and (featurep 'ns)
         (not (eq system-type 'darwin))
         (bindings--define-key menu [info-panel]
           '(menu-item "About Emacs..." ns-do-emacs-info-panel)))
    menu))

(bindings--define-key global-map [menu-bar tools]
  (cons "Tools" menu-bar-tools-menu))
(bindings--define-key global-map [menu-bar buffer]
  (cons "Buffers" global-buffers-menu-map))
(bindings--define-key global-map [menu-bar options]
  (cons "Options" menu-bar-options-menu))
(bindings--define-key global-map [menu-bar edit]
  (cons "Edit" menu-bar-edit-menu))
(bindings--define-key global-map [menu-bar file]
  (cons "File" menu-bar-file-menu))
(bindings--define-key global-map [menu-bar help-menu]
  (cons (purecopy "Help") menu-bar-help-menu))

(define-key global-map [menu-bar mouse-1] 'menu-bar-open-mouse)

(defun menu-bar-menu-frame-live-and-visible-p ()
  "Return non-nil if the menu frame is alive and visible.
The menu frame is the frame for which we are updating the menu."
  (let ((menu-frame (or menu-updating-frame (selected-frame))))
    (and (frame-live-p menu-frame)
	 (frame-visible-p menu-frame))))

(defun menu-bar-non-minibuffer-window-p ()
  "Return non-nil if the menu frame's selected window is no minibuffer window.
Return nil if the menu frame is dead or its selected window is a
minibuffer window.  The menu frame is the frame for which we are
updating the menu."
  (let ((menu-frame (or menu-updating-frame (selected-frame))))
    (and (frame-live-p menu-frame)
	 (not (window-minibuffer-p
	       (frame-selected-window menu-frame))))))

(defun kill-this-buffer ()	; for the menu bar
  "Kill the current buffer.
When called in the minibuffer, get out of the minibuffer
using `abort-recursive-edit'.

This command can be reliably invoked only from the menu bar,
otherwise it could decide to silently do nothing."
  (interactive)
  (cond
   ;; Don't do anything when `menu-frame' is not alive or visible
   ;; (Bug#8184).
   ((not (menu-bar-menu-frame-live-and-visible-p)))
   ((menu-bar-non-minibuffer-window-p)
    (kill-buffer (current-buffer)))
   (t
    (abort-recursive-edit))))

(defun kill-this-buffer-enabled-p ()
  "Return non-nil if the `kill-this-buffer' menu item should be enabled."
  (or (not (menu-bar-non-minibuffer-window-p))
      (let (found-1)
	;; Instead of looping over entire buffer list, stop once we've
	;; found two "killable" buffers (Bug#8184).
	(catch 'found-2
	  (dolist (buffer (buffer-list))
	    (unless (string-match-p "^ " (buffer-name buffer))
	      (if (not found-1)
		  (setq found-1 t)
		(throw 'found-2 t))))))))

(put 'dired 'menu-enable '(menu-bar-non-minibuffer-window-p))

;; Permit deleting frame if it would leave a visible or iconified frame.
(defun delete-frame-enabled-p ()
  "Return non-nil if `delete-frame' should be enabled in the menu bar."
  (let ((frames (frame-list))
	(count 0))
    (while frames
      (if (frame-visible-p (car frames))
	  (setq count (1+ count)))
      (setq frames (cdr frames)))
    (> count 1)))

(defcustom yank-menu-length 20
  "Text of items in `yank-menu' longer than this will be truncated."
  :type 'integer
  :group 'menu)

(defcustom yank-menu-max-items 60
  "Maximum number of entries to display in the `yank-menu'."
  :type 'integer
  :group 'menu
  :version "29.1")

(defun menu-bar-update-yank-menu (string old)
  (let ((front (car (cdr yank-menu)))
	(menu-string (if (<= (length string) yank-menu-length)
			 string
		       (concat
			(substring string 0 (/ yank-menu-length 2))
			"..."
			(substring string (- (/ yank-menu-length 2)))))))
    ;; Don't let the menu string be all dashes
    ;; because that has a special meaning in a menu.
    (if (string-match "\\`-+\\'" menu-string)
	(setq menu-string (concat menu-string " ")))
    ;; If we're supposed to be extending an existing string, and that
    ;; string really is at the front of the menu, then update it in place.
    (if (and old (or (eq old (car front))
		     (string= old (car front))))
	(progn
	  (setcar front string)
	  (setcar (cdr front) menu-string))
      (setcdr yank-menu
	      (cons
	       (cons string (cons menu-string 'menu-bar-select-yank))
	       (cdr yank-menu)))))
  (let ((max-items (min yank-menu-max-items kill-ring-max)))
    (if (> (length (cdr yank-menu)) max-items)
        (setcdr (nthcdr max-items yank-menu) nil))))

(put 'menu-bar-select-yank 'apropos-inhibit t)
(defun menu-bar-select-yank ()
  "Insert the stretch of previously-killed text selected from menu.
The menu shows all the killed text sequences stored in `kill-ring'."
  (interactive "*")
  (push-mark)
  (insert last-command-event))


;;; Buffers Menu

(defcustom buffers-menu-max-size 10
  "Maximum number of entries which may appear on the Buffers menu.
If this is 10, then only the ten most-recently-selected buffers are shown.
If this is nil, then all buffers are shown.
A large number or nil slows down menu responsiveness."
  :type '(choice integer
		 (const :tag "All" nil))
  :group 'menu)

(defcustom buffers-menu-buffer-name-length 30
  "Maximum length of the buffer name on the Buffers menu.
If this is a number, then buffer names are truncated to this length.
If this is nil, then buffer names are shown in full.
A large number or nil makes the menu too wide."
  :type '(choice integer
		 (const :tag "Full length" nil))
  :group 'menu)

(defcustom buffers-menu-show-directories 'unless-uniquify
  "If non-nil, show directories in the Buffers menu for buffers that have them.
The special value `unless-uniquify' means that directories will be shown
unless `uniquify-buffer-name-style' is non-nil (in which case, buffer
names should include enough of a buffer's directory to distinguish it
from other buffers).

Setting this variable directly does not take effect until next time the
Buffers menu is regenerated."
  :set (lambda (symbol value)
	 (set symbol value)
	 (menu-bar-update-buffers t))
  :initialize 'custom-initialize-default
  :type '(choice (const :tag "Never" nil)
		 (const :tag "Unless uniquify is enabled" unless-uniquify)
		 (const :tag "Always" t))
  :group 'menu)

(defcustom buffers-menu-show-status t
  "If non-nil, show modified/read-only status of buffers in the Buffers menu.
Setting this variable directly does not take effect until next time the
Buffers menu is regenerated."
  :set (lambda (symbol value)
	 (set symbol value)
	 (menu-bar-update-buffers t))
  :initialize 'custom-initialize-default
  :type 'boolean
  :group 'menu)

(defvar-local list-buffers-directory nil
  "String to display in buffer listings for buffers not visiting a file.")

(defun menu-bar-select-buffer ()
  (declare (obsolete nil "28.1"))
  (interactive)
  (switch-to-buffer last-command-event))

(defun menu-bar-select-frame (frame)
  (make-frame-visible frame)
  (raise-frame frame)
  (select-frame frame))

(defun menu-bar-update-buffers-1 (elt)
  (let* ((buf (car elt))
	 (file
	  (and (if (eq buffers-menu-show-directories 'unless-uniquify)
		   (or (not (boundp 'uniquify-buffer-name-style))
		       (null uniquify-buffer-name-style))
		 buffers-menu-show-directories)
	       (or (buffer-file-name buf)
		   (buffer-local-value 'list-buffers-directory buf)))))
    (when file
      (setq file (file-name-directory file)))
    (when (and file (> (length file) 20))
      (setq file (concat "..." (substring file -17))))
    (cons (if buffers-menu-show-status
	      (let ((mod (if (buffer-modified-p buf) "*" ""))
		    (ro (if (buffer-local-value 'buffer-read-only buf) "%" "")))
		(if file
		    (format "%s  %s%s  --  %s" (cdr elt) mod ro file)
		  (format "%s  %s%s" (cdr elt) mod ro)))
	    (if file
		(format "%s  --  %s"  (cdr elt) file)
	      (cdr elt)))
	  buf)))

;; Used to cache the menu entries for commands in the Buffers menu
(defvar menu-bar-buffers-menu-command-entries nil)

(defvar menu-bar-select-buffer-function 'switch-to-buffer
  "Function to select the buffer chosen from the `Buffers' menu-bar menu.
It must accept a buffer as its only required argument.")

(defun menu-bar-buffer-vector (alist)
  "Turn ((name . buffer) ...) into a menu."
  (let ((buffers-vec (make-vector (length alist) nil))
        (i (length alist)))
    (dolist (pair alist)
      (setq i (1- i))
      (aset buffers-vec i
            (cons (car pair)
                  (let ((buf (cdr pair)))
                    (lambda ()
                      (interactive)
                      (funcall menu-bar-select-buffer-function buf))))))
    buffers-vec))

(defun menu-bar-update-buffers (&optional force)
  "If user discards the Buffers item, play along."
  (and (lookup-key (current-global-map) [menu-bar buffer])
       (or force (frame-or-buffer-changed-p))
       (let ((buffers (buffer-list))
	     (frames (frame-list))
	     buffers-menu)

	 ;; Make the menu of buffers proper.
	 (setq buffers-menu
               (let ((i 0)
		     (limit (and (integerp buffers-menu-max-size)
				 (> buffers-menu-max-size 1)
				 buffers-menu-max-size))
                     alist)
		 ;; Put into each element of buffer-list
		 ;; the name for actual display,
		 ;; perhaps truncated in the middle.
                 (while buffers
                   (let* ((buf (pop buffers))
                          (name (buffer-name buf)))
                     (unless (eq ?\s (aref name 0))
                       (push (menu-bar-update-buffers-1
                              (cons buf
				    (if (and (integerp buffers-menu-buffer-name-length)
					     (> (length name) buffers-menu-buffer-name-length))
					(concat
					 (substring
					  name 0 (/ buffers-menu-buffer-name-length 2))
					 "..."
					 (substring
					  name (- (/ buffers-menu-buffer-name-length 2))))
				      name)
                                    ))
                             alist)
                       ;; If requested, list only the N most recently
                       ;; selected buffers.
                       (when (eql limit (setq i (1+ i)))
                         (setq buffers nil)))))
		 (list (menu-bar-buffer-vector alist))))

	 ;; Make a Frames menu if we have more than one frame.
	 (when (cdr frames)
	   (let* ((frames-vec (make-vector (length frames) nil))
                  (frames-menu
                   (cons 'keymap
                         (list "Select Frame" frames-vec)))
                  (i 0))
             (dolist (frame frames)
               (aset frames-vec i
                     (cons
                      (frame-parameter frame 'name)
                      (lambda ()
                        (interactive) (menu-bar-select-frame frame))))
               (setq i (1+ i)))
	     ;; Put it after the normal buffers
	     (setq buffers-menu
		   (nconc buffers-menu
			  `((frames-separator "--")
			    (frames menu-item "Frames" ,frames-menu))))))

	 ;; Add in some normal commands at the end of the menu.  We use
	 ;; the copy cached in `menu-bar-buffers-menu-command-entries'
	 ;; if it's been set already.  Note that we can't use constant
	 ;; lists for the menu-entries, because the low-level menu-code
	 ;; modifies them.
	 (unless menu-bar-buffers-menu-command-entries
	   (setq menu-bar-buffers-menu-command-entries
		 (list '(command-separator "--")
		       (list 'next-buffer
			     'menu-item
			     "Next Buffer"
			     'next-buffer
			     :help "Switch to the \"next\" buffer in a cyclic order")
		       (list 'previous-buffer
			     'menu-item
			     "Previous Buffer"
			     'previous-buffer
			     :help "Switch to the \"previous\" buffer in a cyclic order")
		       (list 'select-named-buffer
			     'menu-item
			     "Select Named Buffer..."
			     'switch-to-buffer
			     :help "Prompt for a buffer name, and select that buffer in the current window")
		       (list 'list-all-buffers
			     'menu-item
			     "List All Buffers"
			     'list-buffers
			     :help "Pop up a window listing all Emacs buffers"
			     ))))
	 (setq buffers-menu
	       (nconc buffers-menu menu-bar-buffers-menu-command-entries))

         ;; We used to "(define-key (current-global-map) [menu-bar buffer]"
         ;; but that did not do the right thing when the [menu-bar buffer]
         ;; entry above had been moved (e.g. to a parent keymap).
	 (setcdr global-buffers-menu-map (cons "Buffers" buffers-menu)))))

(add-hook 'menu-bar-update-hook 'menu-bar-update-buffers)

(menu-bar-update-buffers)

;; this version is too slow
;;(defun format-buffers-menu-line (buffer)
;;  "Returns a string to represent the given buffer in the Buffer menu.
;;nil means the buffer shouldn't be listed.  You can redefine this."
;;  (if (string-match "\\` " (buffer-name buffer))
;;      nil
;;    (with-current-buffer buffer
;;     (let ((size (buffer-size)))
;;       (format "%s%s %-19s %6s %-15s %s"
;;	       (if (buffer-modified-p) "*" " ")
;;	       (if buffer-read-only "%" " ")
;;	       (buffer-name)
;;	       size
;;	       mode-name
;;	       (or (buffer-file-name) ""))))))

;;; Set up a menu bar menu for the minibuffer.

(dolist (map (list minibuffer-local-map
		   ;; This shouldn't be necessary, but there's a funny
		   ;; bug in keymap.c that I don't understand yet.  -stef
		   minibuffer-local-completion-map))
  (bindings--define-key map [menu-bar minibuf]
    (cons "Minibuf" (make-sparse-keymap "Minibuf"))))

(let ((map minibuffer-local-completion-map))
  (bindings--define-key map [menu-bar minibuf ?\?]
    '(menu-item "List Completions" minibuffer-completion-help
		:help "Display all possible completions"))
  (bindings--define-key map [menu-bar minibuf space]
    '(menu-item "Complete Word" minibuffer-complete-word
		:help "Complete at most one word"))
  (bindings--define-key map [menu-bar minibuf tab]
    '(menu-item "Complete" minibuffer-complete
		:help "Complete as far as possible")))

(let ((map minibuffer-local-map))
  (bindings--define-key map [menu-bar minibuf quit]
    '(menu-item "Quit" abort-recursive-edit
		:help "Abort input and exit minibuffer"))
  (bindings--define-key map [menu-bar minibuf return]
    '(menu-item "Enter" exit-minibuffer
		:key-sequence "\r"
		:help "Terminate input and exit minibuffer"))
  (bindings--define-key map [menu-bar minibuf isearch-forward]
    '(menu-item "Isearch History Forward" isearch-forward
		:help "Incrementally search minibuffer history forward"))
  (bindings--define-key map [menu-bar minibuf isearch-backward]
    '(menu-item "Isearch History Backward" isearch-backward
		:help "Incrementally search minibuffer history backward"))
  (bindings--define-key map [menu-bar minibuf next]
    '(menu-item "Next History Item" next-history-element
		:help "Put next minibuffer history element in the minibuffer"))
  (bindings--define-key map [menu-bar minibuf previous]
    '(menu-item "Previous History Item" previous-history-element
		:help "Put previous minibuffer history element in the minibuffer")))

(define-minor-mode menu-bar-mode
  "Toggle display of a menu bar on each frame (Menu Bar mode).

This command applies to all frames that exist and frames to be
created in the future."
  :init-value t
  :global t
  ;; It's defined in C/cus-start, this stops the d-m-m macro defining it again.
  :variable menu-bar-mode

  ;; Turn the menu-bars on all frames on or off.
  (let ((val (if menu-bar-mode 1 0)))
    (dolist (frame (frame-list))
      (set-frame-parameter frame 'menu-bar-lines val))
    ;; If the user has given `default-frame-alist' a `menu-bar-lines'
    ;; parameter, replace it.
    (if (assq 'menu-bar-lines default-frame-alist)
	(setq default-frame-alist
	      (cons (cons 'menu-bar-lines val)
		    (assq-delete-all 'menu-bar-lines
				     default-frame-alist)))))
  ;; Make the message appear when Emacs is idle.  We can not call message
  ;; directly.  The minor-mode message "Menu Bar mode disabled" comes
  ;; after this function returns, overwriting any message we do here.
  (when (and (called-interactively-p 'interactive) (not menu-bar-mode))
    (run-with-idle-timer 0 nil 'message
                         (substitute-command-keys
                          "Menu Bar mode disabled.  \
Use \\[menu-bar-mode] to make the menu bar appear."))))

;;;###autoload
;; (This does not work right unless it comes after the above definition.)
;; This comment is taken from tool-bar.el near
;; (put 'tool-bar-mode ...)
;; We want to pretend the menu bar by standard is on, as this will make
;; customize consider disabling the menu bar a customization, and save
;; that.  We could do this for real by setting :init-value above, but
;; that would overwrite disabling the menu bar from X resources.
(put 'menu-bar-mode 'standard-value '(t))

(defun toggle-menu-bar-mode-from-frame (&optional arg)
  "Toggle display of the menu bar of the current frame.
See `menu-bar-mode' for more information."
  (interactive (list (or current-prefix-arg 'toggle)))
  (if (eq arg 'toggle)
      (menu-bar-mode
       (if (menu-bar-positive-p
	    (frame-parameter (menu-bar-frame-for-menubar) 'menu-bar-lines))
	    0 1))
    (menu-bar-mode arg)))

(declare-function x-menu-bar-open "term/x-win" (&optional frame))
(declare-function w32-menu-bar-open "term/w32-win" (&optional frame))
<<<<<<< HEAD
(declare-function pgtk-menu-bar-open "term/pgtk-win" (&optional frame))
=======
(declare-function haiku-menu-bar-open "haikumenu.c" (&optional frame))
>>>>>>> d8dd705e

(defun lookup-key-ignore-too-long (map key)
  "Call `lookup-key' and convert numeric values to nil."
  (let ((binding (lookup-key map key)))
    (if (numberp binding)       ; `too long'
        nil
      binding)))

(defun popup-menu (menu &optional position prefix from-menu-bar)
  "Popup the given menu and call the selected option.
MENU can be a keymap, an easymenu-style menu or a list of keymaps as for
`x-popup-menu'.
The menu is shown at the place where POSITION specifies.
For the form of POSITION, see `popup-menu-normalize-position'.
PREFIX is the prefix argument (if any) to pass to the command.
FROM-MENU-BAR, if non-nil, means we are dropping one of menu-bar's menus."
  (let* ((map (cond
	       ((keymapp menu) menu)
	       ((and (listp menu) (keymapp (car menu))) menu)
               ((not (listp menu)) nil)
	       (t (let* ((map (easy-menu-create-menu (car menu) (cdr menu)))
			 (filter (when (symbolp map)
				   (plist-get (get map 'menu-prop) :filter))))
		    (if filter (funcall filter (symbol-function map)) map)))))
	 (frame (selected-frame))
	 event cmd)
    (if from-menu-bar
	(let* ((xy (posn-x-y position))
	       (menu-symbol (menu-bar-menu-at-x-y (car xy) (cdr xy))))
	  (setq position (list menu-symbol (list frame '(menu-bar)
						 xy 0))))
      (setq position (popup-menu-normalize-position position)))
    ;; The looping behavior was taken from lmenu's popup-menu-popup
    (while (and map (setq event
			  ;; map could be a prefix key, in which case
			  ;; we need to get its function cell
			  ;; definition.
			  (x-popup-menu position (indirect-function map))))
      ;; Strangely x-popup-menu returns a list.
      ;; mouse-major-mode-menu was using a weird:
      ;; (key-binding (apply 'vector (append '(menu-bar) menu-prefix events)))
      (setq cmd
	    (cond
	     ((and from-menu-bar
		   (consp event)
		   (numberp (car event))
		   (numberp (cdr event)))
	      (let ((x (car event))
		    (y (cdr event))
		    menu-symbol)
		(setq menu-symbol (menu-bar-menu-at-x-y x y))
		(setq position (list menu-symbol (list frame '(menu-bar)
						 event 0)))
		(setq map
		      (key-binding (vector 'menu-bar menu-symbol)))))
	     ((and (not (keymapp map)) (listp map))
	      ;; We were given a list of keymaps.  Search them all
	      ;; in sequence until a first binding is found.
	      (let ((mouse-click (apply 'vector event))
		    binding)
		(while (and map (null binding))
		  (setq binding (lookup-key-ignore-too-long (car map) mouse-click))
		  (setq map (cdr map)))
                binding))
	     (t
	      ;; We were given a single keymap.
	      (lookup-key map (apply 'vector event)))))
      ;; Clear out echoing, which perhaps shows a prefix arg.
      (message "")
      ;; Maybe try again but with the submap.
      (setq map (if (keymapp cmd) cmd)))
    ;; If the user did not cancel by refusing to select,
    ;; and if the result is a command, run it.
    (when (and (null map) (commandp cmd))
      (setq prefix-arg prefix)
      ;; `setup-specified-language-environment', for instance,
      ;; expects this to be set from a menu keymap.
      (setq last-command-event (car (last event)))
      ;; mouse-major-mode-menu was using `command-execute' instead.
      (call-interactively cmd))))

(defun popup-menu-normalize-position (position)
  "Convert the POSITION to the form which `popup-menu' expects internally.
POSITION can be an event, a posn- value, a value having the
form ((XOFFSET YOFFSET) WINDOW), or nil.
If nil, the current mouse position is used, or nil if there is no mouse."
  (pcase position
    ;; nil -> mouse cursor position
    ('nil
     (let ((mp (mouse-pixel-position)))
       (list (list (cadr mp) (cddr mp)) (car mp))))
    ;; Value returned from `event-end' or `posn-at-point'.
    ((pred posnp)
     (let ((xy (posn-x-y position)))
       (list (list (car xy) (cdr xy))
	     (posn-window position))))
    ;; Event.
    ((pred eventp)
     (popup-menu-normalize-position (event-end position)))
    (_ position)))

(defcustom tty-menu-open-use-tmm nil
  "If non-nil, \\[menu-bar-open] on a TTY will invoke `tmm-menubar'.

If nil, \\[menu-bar-open] will drop down the menu corresponding to the
first (leftmost) menu-bar item; you can select other items by typing
\\[forward-char], \\[backward-char], \\[right-char] and \\[left-char]."
  :type '(choice (const :tag "F10 drops down TTY menus" nil)
		 (const :tag "F10 invokes tmm-menubar" t))
  :group 'display
  :version "24.4")

(defvar tty-menu--initial-menu-x 1
  "X coordinate of the first menu-bar menu dropped by F10.

This is meant to be used only for debugging TTY menus.")

(defun menu-bar-open (&optional frame initial-x)
  "Start key navigation of the menu bar in FRAME.

Optional argument INITIAL-X gives the X coordinate of the
first TTY menu-bar menu to be dropped down.  Interactively,
this is the numeric argument to the command.
This function decides which method to use to access the menu
depending on FRAME's terminal device.  On X displays, it calls
`x-menu-bar-open'; on Windows, `w32-menu-bar-open'; on Haiku,
`haiku-menu-bar-open'; otherwise it calls either `popup-menu'
or `tmm-menubar' depending on whether `tty-menu-open-use-tmm'
is nil or not.

If FRAME is nil or not given, use the selected frame."
  (interactive
   (list nil (prefix-numeric-value current-prefix-arg)))
  (let ((type (framep (or frame (selected-frame)))))
    (cond
     ((eq type 'x) (x-menu-bar-open frame))
     ((eq type 'w32) (w32-menu-bar-open frame))
     ((eq type 'haiku) (haiku-menu-bar-open frame))
     ((and (null tty-menu-open-use-tmm)
	   (not (zerop (or (frame-parameter nil 'menu-bar-lines) 0))))
      ;; Make sure the menu bar is up to date.  One situation where
      ;; this is important is when this function is invoked by name
      ;; via M-x, in which case the menu bar includes the "Minibuf"
      ;; menu item that should be removed when we exit the minibuffer.
      (force-mode-line-update)
      (redisplay)
      (let* ((x (max initial-x tty-menu--initial-menu-x))
	     (menu (menu-bar-menu-at-x-y x 0 frame)))
	(popup-menu (or
		     (lookup-key-ignore-too-long
                      global-map (vector 'menu-bar menu))
		     (lookup-key-ignore-too-long
                      (current-local-map) (vector 'menu-bar menu))
		     (cdar (minor-mode-key-binding (vector 'menu-bar menu)))
                     (mouse-menu-bar-map))
		    (posn-at-x-y x 0 nil t) nil t)))
     (t (with-selected-frame (or frame (selected-frame))
          (tmm-menubar))))))

(global-set-key [f10] 'menu-bar-open)

(defun menu-bar-open-mouse (event)
  "Open the menu bar for the menu item clicked on by the mouse.
EVENT should be a mouse down or click event.

Also see `menu-bar-open', which this calls.
This command is to be used when you click the mouse in the menubar."
  (interactive "e")
  ;; This only should be bound to clicks on the menu-bar, outside of
  ;; any window.
  (let ((window (posn-window (event-start event))))
    (when window
      (error "Event is inside window %s" window)))

  (let* ((x-position (car (posn-x-y (event-start event))))
         (menu-bar-item-cons (menu-bar-item-at-x x-position)))
    (menu-bar-open nil
                   (if menu-bar-item-cons
                       (cdr menu-bar-item-cons)
                     0))))

(defun menu-bar-keymap (&optional keymap)
  "Return the current menu-bar keymap.
The ordering of the return value respects `menu-bar-final-items'.

It's possible to use the KEYMAP argument to override the default keymap
that is the currently active maps.  For example, the argument KEYMAP
could provide `global-map' where items are limited to the global map only."
  (let ((menu-bar '())
        (menu-end '()))
    (map-keymap
     (lambda (key binding)
       (let ((pos (seq-position menu-bar-final-items key))
             (menu-item (cons key binding)))
         (if pos
             ;; If KEY is the name of an item that we want to put
             ;; last, store it separately with explicit ordering for
             ;; sorting.
             (push (cons pos menu-item) menu-end)
           (push menu-item menu-bar))))
     (or keymap (lookup-key (menu-bar-current-active-maps) [menu-bar])))
    `(keymap ,@(nreverse menu-bar)
             ,@(mapcar #'cdr (sort menu-end
                                   (lambda (a b)
                                     (< (car a) (car b))))))))

(defun menu-bar-current-active-maps ()
  "Return the current active maps in the order the menu bar displays them.
This value does not take into account `menu-bar-final-items' as that applies
per-item."
  ;; current-active-maps returns maps in the order local then
  ;; global. The menu bar displays items in the opposite order.
  (cons 'keymap (nreverse (current-active-maps))))

(defun menu-bar-item-at-x (x-position)
  "Return a cons of the form (KEY . X) for a menu item.
The returned X is the left X coordinate for that menu item.

X-POSITION is the X coordinate being queried.  If nothing is clicked on,
returns nil."
  (let ((column 0)
        (menu-bar (menu-bar-keymap))
        prev-key
        prev-column
        found)
    (catch 'done
      (map-keymap
       (lambda (key binding)
         (when (> column x-position)
           (setq found t)
           (throw 'done nil))
         (setq prev-key key)
         (pcase binding
           ((or `(,(and (pred stringp) name) . ,_) ;Simple menu item.
                `(menu-item ,name ,_cmd            ;Extended menu item.
                            . ,(and props
                                    (guard (let ((visible
                                                  (plist-get props :visible)))
                                             (or (null visible)
                                                 (eval visible)))))))
            (setq prev-column column
                  column (+ column (length name) 1)))))
       menu-bar)
      ;; Check the last menu item.
      (when (> column x-position)
        (setq found t)))
    (if found
        (cons prev-key prev-column)
      nil)))

(defun buffer-menu-open ()
  "Start key navigation of the buffer menu.
This is the keyboard interface to \\[mouse-buffer-menu]."
  (interactive)
  (popup-menu (mouse-buffer-menu-keymap)
              (posn-at-x-y 0 0 nil t)))

(global-set-key [C-f10] 'buffer-menu-open)

(defun mouse-buffer-menu-keymap ()
  (let* ((menu (mouse-buffer-menu-map))
         (km (make-sparse-keymap (pop menu))))
    (dolist (item (nreverse menu))
      (let* ((name (pop item)))
        (define-key km (vector (intern name))
          (list name 'keymap name
                (menu-bar-buffer-vector item)))))
    km))

(defun menu-bar-define-mouse-key (map key def)
  "Like `define-key', but add all possible prefixes for the mouse."
  (define-key map (vector key) def)
  (mapc (lambda (prefix) (define-key map (vector prefix key) def))
        ;; This list only needs to contain special window areas that
        ;; are rendered in TTYs.  No need for *-scroll-bar, *-fringe,
        ;; or *-divider.
        '(tab-line header-line menu-bar tab-bar mode-line vertical-line
          left-margin right-margin)))

(defvar tty-menu-navigation-map
  (let ((map (make-sparse-keymap)))
    ;; The next line is disabled because it breaks interpretation of
    ;; escape sequences, produced by TTY arrow keys, as tty-menu-*
    ;; commands.  Instead, we explicitly bind some keys to
    ;; tty-menu-exit.
    ;;(define-key map [t] 'tty-menu-exit)

    ;; The tty-menu-* are just symbols interpreted by term.c, they are
    ;; not real commands.
    (dolist (bind '((keyboard-quit . tty-menu-exit)
                    (keyboard-escape-quit . tty-menu-exit)
                    ;; The following two will need to be revised if we ever
                    ;; support a right-to-left menu bar.
                    (forward-char . tty-menu-next-menu)
                    (backward-char . tty-menu-prev-menu)
                    (right-char . tty-menu-next-menu)
                    (left-char . tty-menu-prev-menu)
                    (next-line . tty-menu-next-item)
                    (previous-line . tty-menu-prev-item)
                    (newline . tty-menu-select)
                    (newline-and-indent . tty-menu-select)
		    (menu-bar-open . tty-menu-exit)))
      (substitute-key-definition (car bind) (cdr bind)
                                 map (current-global-map)))

    ;; The bindings of menu-bar items are so that clicking on the menu
    ;; bar when a menu is already shown pops down that menu.
    (define-key map [menu-bar t] 'tty-menu-exit)

    (define-key map [?\C-r] 'tty-menu-select)
    (define-key map [?\C-j] 'tty-menu-select)
    (define-key map [return] 'tty-menu-select)
    (define-key map [linefeed] 'tty-menu-select)
    (menu-bar-define-mouse-key map 'mouse-1 'tty-menu-select)
    (menu-bar-define-mouse-key map 'drag-mouse-1 'tty-menu-select)
    (menu-bar-define-mouse-key map 'mouse-2 'tty-menu-select)
    (menu-bar-define-mouse-key map 'drag-mouse-2 'tty-menu-select)
    (menu-bar-define-mouse-key map 'mouse-3 'tty-menu-select)
    (menu-bar-define-mouse-key map 'drag-mouse-3 'tty-menu-select)
    (menu-bar-define-mouse-key map 'wheel-down 'tty-menu-next-item)
    (menu-bar-define-mouse-key map 'wheel-up 'tty-menu-prev-item)
    (menu-bar-define-mouse-key map 'wheel-left 'tty-menu-prev-menu)
    (menu-bar-define-mouse-key map 'wheel-right 'tty-menu-next-menu)
    ;; The following 6 bindings are for those whose text-mode mouse
    ;; lack the wheel.
    (menu-bar-define-mouse-key map 'S-mouse-1 'tty-menu-next-item)
    (menu-bar-define-mouse-key map 'S-drag-mouse-1 'tty-menu-next-item)
    (menu-bar-define-mouse-key map 'S-mouse-2 'tty-menu-prev-item)
    (menu-bar-define-mouse-key map 'S-drag-mouse-2 'tty-menu-prev-item)
    (menu-bar-define-mouse-key map 'S-mouse-3 'tty-menu-prev-item)
    (menu-bar-define-mouse-key map 'S-drag-mouse-3 'tty-menu-prev-item)
    ;; The down-mouse events must be bound to tty-menu-ignore, so that
    ;; only releasing the mouse button pops up the menu.
    (menu-bar-define-mouse-key map 'down-mouse-1 'tty-menu-ignore)
    (menu-bar-define-mouse-key map 'down-mouse-2 'tty-menu-ignore)
    (menu-bar-define-mouse-key map 'down-mouse-3 'tty-menu-ignore)
    (menu-bar-define-mouse-key map 'C-down-mouse-1 'tty-menu-ignore)
    (menu-bar-define-mouse-key map 'C-down-mouse-2 'tty-menu-ignore)
    (menu-bar-define-mouse-key map 'C-down-mouse-3 'tty-menu-ignore)
    (menu-bar-define-mouse-key map 'mouse-movement 'tty-menu-mouse-movement)
    map)
  "Keymap used while processing TTY menus.")

(provide 'menu-bar)

;;; menu-bar.el ends here<|MERGE_RESOLUTION|>--- conflicted
+++ resolved
@@ -2545,11 +2545,8 @@
 
 (declare-function x-menu-bar-open "term/x-win" (&optional frame))
 (declare-function w32-menu-bar-open "term/w32-win" (&optional frame))
-<<<<<<< HEAD
 (declare-function pgtk-menu-bar-open "term/pgtk-win" (&optional frame))
-=======
 (declare-function haiku-menu-bar-open "haikumenu.c" (&optional frame))
->>>>>>> d8dd705e
 
 (defun lookup-key-ignore-too-long (map key)
   "Call `lookup-key' and convert numeric values to nil."
@@ -2688,6 +2685,7 @@
      ((eq type 'x) (x-menu-bar-open frame))
      ((eq type 'w32) (w32-menu-bar-open frame))
      ((eq type 'haiku) (haiku-menu-bar-open frame))
+     ((eq type 'pgtk) (pgtk-menu-bar-open frame))
      ((and (null tty-menu-open-use-tmm)
 	   (not (zerop (or (frame-parameter nil 'menu-bar-lines) 0))))
       ;; Make sure the menu bar is up to date.  One situation where
