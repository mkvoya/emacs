--- conflicted
+++ resolved
@@ -1,12 +1,8 @@
-<<<<<<< HEAD
+2014-10-13  Glenn Morris  <rgm@gnu.org>
+
+	* Makefile.in (dist): Update for new output variables.
+
 2014-07-16  Álvar Jesús Ibeas Martín  <alvar.ibeas@unican.es>  (tiny change)
-=======
-2014-10-13  Glenn Morris  <rgm@gnu.org>
-
-	* Makefile.in (dist): Update for new output variables.
-
-2014-07-15  Álvar Jesús Ibeas Martín  <alvar.ibeas@unican.es>  (tiny change)
->>>>>>> be3e1b61
 
 	* emacs-lisp-intro.texi (Variables, Buffer Names, if & or)
 	(Symbols as Chest, fwd-para while): Fix typos.
