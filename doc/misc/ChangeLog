<<<<<<< HEAD
2013-02-07  Glenn Morris  <rgm@gnu.org>
=======
2013-02-07  Bastien Guerry  <bzg@gnu.org>

	* org.texi (References): Clarify an example.
	(Installation): Fix instructions.
	(Org-Plot): Fix link.
	(Checkboxes, Radio lists): Fix typos.

2013-02-06  Glenn Morris  <rgm@gnu.org>
>>>>>>> 4d34e0a7

	* cl.texi (Equality Predicates): Mention memql.

2013-02-07  Eric Ludlam  <zappo@gnu.org>

	* doc/misc/ede.texi (Creating a project): Make ede-new doc less
	specific, and only about items it supports, indicating that there
	might be more.  Remove refs to simple project and direct automake
	from ede new.
	(Simple projects): Re-write to not talk about ede-simple-project
	which is deprecated, and instead use the term to mean projects
	that don't do much management, just project wrapping.  Add
	ede-generic-project link.
	(ede-generic-project): New node (bug#11441).

2013-02-07  Glenn Morris  <rgm@gnu.org>

	* cl.texi (Equality Predicates): Fix eq/eql pedantry.

2013-02-01  Glenn Morris  <rgm@gnu.org>

	* calc.texi (Help Commands): Update calc-view-news description.
	Mention etc/CALC-NEWS.

2013-01-24  Michael Albinus  <michael.albinus@gmx.de>

	* tramp.texi (Filename Syntax): Filenames must be unibyte strings.

2013-01-13  Bastien Guerry  <bzg@gnu.org>

	* org.texi (Installation): Simplify.

2013-01-13  François Allisson  <francois@allisson.co>  (tiny change)

	* org.texi (Handling links): Update the mention to the obsolete
	variable `org-link-to-org-use-id' with a mention to the newer
	variable `org-id-link-to-org-use-id'.  Mention the need to load
	the org-id library.

2013-01-10  Michael Albinus  <michael.albinus@gmx.de>

	* tramp.texi (Default Host): Introduce `tramp-default-host-alist'.

2013-01-09  Bastien Guerry  <bzg@gnu.org>

	* org.texi (Pushing to MobileOrg): Add footnote about using
	symbolic links in `org-directory'.
	(Timestamps, Deadlines and scheduling): Use `diary-float' instead
	of the now obsolete alias `org-float'.
	(TODO basics): Add `org-use-fast-todo-selection' to the variable
	index.  Fix description of TODO keywords cycling.
	(Advanced features): Add missing argument for @item.
	(Storing searches): Add index entries and a note about
	*-tree agenda views.
	(Structure editing): Document `org-mark-element' and
	`org-mark-subtree'.
	(Tag inheritance): Document `org-agenda-use-tag-inheritance'.

2013-01-08  Juri Linkov  <juri@jurta.org>

	* info.texi (Go to node): Mention the abbreviated format
	`(FILENAME)' equal to `(FILENAME)Top'.  (Bug#13365)

2013-01-06  Andreas Schwab  <schwab@linux-m68k.org>

	* autotype.texi: Remove undefined command @subtitlefont.
	* cc-mode.texi: Likewise.

	* org.texi (Advanced features): Use `@w{ }' instead of `@ ' in
	@item argument.
	(Property searches): Use \\ instead of @backslashchar{}.
	* pgg.texi (VERSION): Move @set below @setfilename.

2013-01-05  Andreas Schwab  <schwab@linux-m68k.org>

	* ada-mode.texi: Remove braces from @title argument.
	* eudc.texi: Likewise.
	* smtpmail.texi: Likewise.
	* auth.texi (VERSION): Set before first use.
	* emacs-gnutls.texi (VERSION): Likewise.
	* pgg.texi (VERSION): Likewise.
	* ede.texi (Top): Rename from top, all uses changed.
	* eshell.texi: Add missing argument to @sp.
	* forms.texi (Top): Reorder menu to match structure.
	* htmlfontify.texi (Customisation): Add missing @item in
	@enumerate.
	* org.texi (Advanced features): Add missing argument for @item.
	(Property searches): Use @backslashchar{} in macro argument.
	* pcl-cvs.texi: Add missing argument to @sp.
	(Movement commands): Fix use of @itemx.
	* vip.texi (Misc Commands, Viewing the Buffer): Likewise.
	* reftex.texi (Options (Creating Citations)): Add missing newline
	before @end.
	* tramp.texi (Obtaining Tramp): Remove extra dots.
	(Configuration): Reorder menu to match structure.
	(Remote shell setup): Replace literal NUL character by \0.
	* viper.texi (Marking): Add missing argument for @item.

2013-01-04  Glenn Morris  <rgm@gnu.org>

	* Makefile.in (INFO_TARGETS, DVI_TARGETS, PDF_TARGETS):
	Add htmlfontify.
	(htmlfontify, $(buildinfodir)/htmlfontify$(INFO_EXT))
	(htmlfontify.dvi, htmlfontify.pdf): New targets.
	* makefile.w32-in (INFO_TARGETS, DVI_TARGETS, clean): Add htmlfontify.
	($(infodir)/htmlfontify$(INFO_EXT), htmlfontify.dvi): New targets.

	* htmlfontify.texi: Miscellaneous fixes and updates.
	Set copyright to FSF, update license to GFDL 1.3+.

2013-01-04  Vivek Dasmohapatra  <vivek@etla.org>

	* htmlfontify.texi: New file.

2013-01-02  Jay Belanger  <jay.p.belanger@gmail.com>

	* calc.texi (Free-Form Dates): Expand on the date reading
	algorithm.

2012-12-27  Glenn Morris  <rgm@gnu.org>

	* viper.texi (Rudimentary Changes, Key Bindings, Key Bindings):
	Avoid some overfull lines.

	* widget.texi (Programming Example): Break some long lines.

	* wisent.texi (Wisent Overview): Fix xref.
	(Grammar format, Understanding the automaton): Avoid overfill.

	* bovine.texi (Optional Lambda Expression): Allow line break.

	* auth.texi (Help for users): Break long lines.

	* ada-mode.texi (Project file variables):
	Reword to reduce underfull hbox.
	(No project files, Use GNAT project file):
	Use smallexample to make some overfull lines less terrible.

	* autotype.texi, bovine.texi, ede.texi, eieio.texi, pcl-cvs.texi:
	Fix cross-references to separate manuals.

	* Makefile.in (gfdl): New variable.  Use throughout where
	appropriate so that targets depend on doclicense.texi.

2012-12-25  Lars Ingebrigtsen  <larsi@gnus.org>

	* gnus.texi (Customizing the IMAP Connection): Mention the other
	authenticators.

2012-12-24  Lars Ingebrigtsen  <larsi@gnus.org>

	* gnus.texi (Browse Foreign Server): Document
	`gnus-browse-delete-group'.

2012-12-22  Glenn Morris  <rgm@gnu.org>

	* ada-mode.texi, ebrowse.texi, ediff.texi, ert.texi, eshell.texi:
	* eudc.texi, idlwave.texi, pcl-cvs.texi, rcirc.texi, reftex.texi:
	* remember.texi, ses.texi, speedbar.texi, vip.texi, viper.texi:
	* widget.texi, wisent.texi: Nuke hand-written node pointers.

	* Makefile.in (gfdl): New variable.  Use throughout where
	appropriate so that targets depend on doclicense.texi.

2012-12-22  Eli Zaretskii  <eliz@gnu.org>

	* makefile.w32-in ($(INFO_TARGETS), $(DVI_TARGETS)): Depend on
	doclicense.texi.  Remove doclicense.texi from all targets that
	mentioned it explicitly.
	($(infodir)/woman$(INFO_EXT), woman.dvi): Depend on
	$(emacsdir)/emacsver.texi.
	($(infodir)/erc$(INFO_EXT), erc.dvi): Don't depend on gpl.texi.

2012-12-21  Glenn Morris  <rgm@gnu.org>

	* woman.texi (UPDATED, VERSION): Remove in favor of EMACSVER.
	Include emacsver.texi.  Nuke hand-written node pointers.
	* Makefile.in ($(buildinfodir)/woman$(INFO_EXT), woman.dvi, woman.pdf):
	Depend on emacsver.texi.

	* auth.texi, emacs-gnutls.texi, epa.texi, ert.texi:
	* gnus-coding.texi, info.texi, nxml-mode.texi, sasl.texi:
	May as well just include doclicense.texi in everything.

	* ede.texi, eieio.texi, mairix-el.texi: Include a copy of GFDL,
	which @copying says is included.

	* ada-mode.texi, auth.texi, autotype.texi, bovine.texi, calc.texi:
	* cc-mode.texi, cl.texi, dbus.texi, dired-x.texi, ebrowse.texi:
	* ede.texi, ediff.texi, edt.texi, eieio.texi, emacs-gnutls.texi:
	* emacs-mime.texi, epa.texi, erc.texi, ert.texi, eshell.texi:
	* eudc.texi, flymake.texi, forms.texi, gnus-coding.texi, gnus.texi:
	* idlwave.texi, info.texi, mairix-el.texi, message.texi, mh-e.texi:
	* newsticker.texi, nxml-mode.texi, pcl-cvs.texi, pgg.texi:
	* rcirc.texi, reftex.texi, remember.texi, sasl.texi, sc.texi:
	* semantic.texi, ses.texi, sieve.texi, smtpmail.texi, speedbar.texi:
	* srecode.texi, tramp.texi, url.texi, vip.texi, viper.texi:
	* widget.texi, wisent.texi, woman.texi: Do not mention buying
	copies from the FSF, which does not publish these manuals.

	* erc.texi: No need to include gpl in this small manual.

	* org.texi (copying): Include a copy of the GFDL.
	(GNU Free Documentation License): New section.

2012-12-21  Bastien Guerry  <bzg@gnu.org>

	* org.texi: Fix typos.

2012-12-16  Paul Eggert  <eggert@cs.ucla.edu>

	* calc.texi (ISO 8601): Rename from ISO-8601,
	as it's typically spelled without a hyphen.

2012-12-16  Jay Belanger  <jay.p.belanger@gmail.com>

	* calc.texi (ISO-8601): New section.
	(Date Formatting Codes): Mention new codes.
	(Standard Date Formats): Mention new formats.

2012-12-14  Michael Albinus  <michael.albinus@gmx.de>

	* tramp.texi (External methods): Move `adb' method here.

2012-12-13  Glenn Morris  <rgm@gnu.org>

	* cl.texi (Modify Macros, Obsolete Macros): Now letf == cl-letf.

	* wisent.texi: Small edits.  Set copyright to FSF, update license to
	GFDL 1.3+.
	* Makefile.in (INFO_TARGETS, DVI_TARGETS, PDF_TARGETS): Add wisent.
	(wisent, $(buildinfodir)/wisent$(INFO_EXT), wisent.dvi, wisent.pdf):
	New targets.
	* makefile.w32-in (INFO_TARGETS, DVI_TARGETS, clean): Add wisent.
	($(infodir)/wisent$(INFO_EXT), wisent.dvi): New targets.

	* bovine.texi: Small edits.  Set copyright to FSF, update license to
	GFDL 1.3+, remove empty index.
	* Makefile.in (INFO_TARGETS, DVI_TARGETS, PDF_TARGETS): Add bovine.
	(bovine, $(buildinfodir)/bovine$(INFO_EXT), bovine.dvi, bovine.pdf):
	New targets.
	* makefile.w32-in (INFO_TARGETS, DVI_TARGETS, clean): Add bovine.
	($(infodir)/bovine$(INFO_EXT), bovine.dvi): New targets.

2012-12-13  Eric Ludlam  <zappo@gnu.org>
	    David Ponce  <david@dponce.com>
	    Richard Kim  <emacs18@gmail.com>

	* bovine.texi, wisent.texi: New files, imported from CEDET trunk.

2012-12-13  Glenn Morris  <rgm@gnu.org>

	* flymake.texi (Customizable variables, Locating the buildfile):
	Remove refs to flymake-buildfile-dirs, removed 2007-07-20.  (Bug#13148)

	* srecode.texi: Small edits.  Set copyright to FSF, add explicit
	GFDL 1.3+ license, fix up index.
	* Makefile.in (INFO_TARGETS, DVI_TARGETS, PDF_TARGETS): Add srecode.
	(srecode, $(buildinfodir)/srecode$(INFO_EXT), srecode.dvi)
	(srecode.pdf): New targets.
	* makefile.w32-in (INFO_TARGETS, DVI_TARGETS, clean): Add srecode.
	($(infodir)/srecode$(INFO_EXT), srecode.dvi): New targets.

2012-12-13  Eric Ludlam  <zappo@gnu.org>

	* srecode.texi: New file, imported from CEDET trunk.

2012-12-13  Bastien Guerry  <bzg@gnu.org>

	* org.texi (Summary, Code block specific header arguments)
	(Code block specific header arguments)
	(Header arguments in function calls, var, noweb)
	(Results of evaluation, Code evaluation security):
	Small reformatting: add a blank line before some example.

	* org.texi (System-wide header arguments)
	(Header arguments in Org mode properties, Conflicts)
	(Dynamic blocks, Using the mapping API):
	Fix indentation of Elisp code examples.

	* org.texi (Comment lines): Fix description of the comment syntax.

	* org.texi (Installation): Mention "make test" in the correct section.

2012-12-06  Paul Eggert  <eggert@cs.ucla.edu>

	* doclicense.texi, gpl.texi: Update to latest version from FSF.
	These are just minor editorial changes.

2012-12-04  Michael Albinus  <michael.albinus@gmx.de>

	* tramp.texi (History): Mention ADB.
	(Inline methods): Add `adb' method.

2012-12-03  Michael Albinus  <michael.albinus@gmx.de>

	* tramp.texi (Top, Obtaining Tramp): Replace CVS by Git.
	(External methods): Fix typo.

2012-12-03  Glenn Morris  <rgm@gnu.org>

	* rcirc.texi (Notices): Fix typo.

2012-11-25  Bill Wohler  <wohler@newt.com>

	Release MH-E manual version 8.4.

	* mh-e.texi: (VERSION, EDITION, UPDATED, UPDATE-MONTH, Preface):
	Update for release 8.4.

	* mh-e.texi (Sequences): Add mh-whitelist-preserves-sequences-flag.
	(Junk): Add mh-whitelist-preserves-sequences-flag,
	mh-blacklist-msg-hook, mh-whitelist-msg-hook,
	mh-folder-blacklisted, mh-folder-whitelisted (closes SF #2945712).

2012-11-25  Paul Eggert  <eggert@cs.ucla.edu>

	* mh-e.texi (Procmail): Fix two @ typos.

2012-11-24  Paul Eggert  <eggert@cs.ucla.edu>

	* doclicense.texi, gpl.texi: Update to latest version from FSF.
	These are just minor editorial changes.

2012-11-23  Jay Belanger  <jay.p.belanger@gmail.com>

	* calc.texi (Date Formatting Codes): Mention the new beginning of
	the date numbering system.

2012-11-22  Paul Eggert  <eggert@cs.ucla.edu>

	* calc.texi: Fix TeX issues with capitals followed by ".", "?", "!".
	(Date Forms): Correct off-by-one error in explanation of
	Julian day numbers.  Give Gregorian equivalent of its origin.

2012-11-22  Jay Belanger  <jay.p.belanger@gmail.com>

	* doc/misc/calc.texi (Date Forms): Mention the customizable
	Gregorian-Julian switch.
	(Customizing Calc): Mention the variable `calc-gregorian-switch'.

2012-11-17  Paul Eggert  <eggert@cs.ucla.edu>

	Calc now uses the Gregorian calendar for all dates (Bug#12633).
	It also uses January 1, 1 AD as its day number 1.
	* calc.texi (Date Forms): Document this.

2012-11-16  Glenn Morris  <rgm@gnu.org>

	* cl.texi (Function Bindings): Clarify that cl-flet is lexical.
	(Obsolete Macros): Move example here from Function Bindings.

	* erc.texi: Use @code{nil} rather than just "nil".
	(Modules): Undocument obsolete "hecomplete".
	Add "notifications".
	(Connecting): Add brief section on passwords.
	(Options): Make a start by adding erc-hide-list, erc-lurker-hide-list.

2012-11-13  Glenn Morris  <rgm@gnu.org>

	* flymake.texi (Customizable variables)
	(Highlighting erroneous lines): Mention flymake-error-bitmap,
	flymake-warning-bitmap, and flymake-fringe-indicator-position.

2012-11-12  Vincent Belaïche  <vincentb1@users.sourceforge.net>

	* ses.texi: Doc for ses-rename-cell, ses-repair-cell-reference-all & ses-range.
	In all file place SES into @acronym{...}.
	(Advanced Features): Add key index and function index for
	ses-set-header-row. Add description for function
	ses-rename-cell. Add description for function
	ses-repair-cell-reference-all.
	(Ranges in formulas): Add description for ses-range flags.

2012-11-12  Paul Eggert  <eggert@cs.ucla.edu>

	* texinfo.tex: Merge from gnulib.

2012-11-10  Chong Yidong  <cyd@gnu.org>

	* url.texi (Introduction): Move url-configuration-directory to
	Customization node.
	(Parsed URIs): Split into its own node.
	(URI Encoding): New node.
	(Defining New URLs): Remove empty chapter.
	(Retrieving URLs): Add an introduction.  Doc fix for url-retrieve.
	Improve docs for url-queue-*.
	(Supported URL Types): Copyedits.  Delete empty subnodes.

	* url.texi (Introduction): Rename from Getting Started.  Rewrite
	the introduction.
	(URI Parsing): Rewrite.  Omit the obsolete attributes slot.

2012-11-10  Glenn Morris  <rgm@gnu.org>

	* cl.texi (Obsolete Setf Customization):
	Revert defsetf example to the more correct let rather than prog1.
	Give define-modify-macro, defsetf, and define-setf-method
	gv.el replacements.

	* cl.texi (Overview): Mention EIEIO here, as well as the appendix.
	(Setf Extensions): Remove obsolete reference.
	(Obsolete Setf Customization):
	Move note on lack of setf functions to lispref/variables.texi.
	Undocument get-setf-method, since it no longer exists.
	Mention simple defsetf replaced by gv-define-simple-setter.

2012-11-03  Glenn Morris  <rgm@gnu.org>

	* cl.texi: Further general copyedits.
	(List Functions): Remove copy-tree, standard elisp for some time.
	(Efficiency Concerns): Comment out examples that no longer apply.
	(Compiler Optimizations): Rename from "Optimizing Compiler"; reword.
	(Creating Symbols, Random Numbers): De-emphasize internal
	variables cl--gensym-counter and cl--random-state.  (Bug#12788)
	(Naming Conventions, Type Predicates, Macros)
	(Predicates on Numbers): No longer mention cl-floatp-safe.

2012-11-02  Katsumi Yamaoka  <yamaoka@jpl.org>

	* gnus.texi (Mail Source Specifiers):
	Document :leave keyword used for pop mail source.

2012-11-01  Glenn Morris  <rgm@gnu.org>

	* cl.texi: General copyedits for style, line-breaks, etc.
	(Time of Evaluation, Iteration): Add xref to Emacs Lisp manual.
	(Macro Bindings, Blocks and Exits):
	Acknowledge existence of lexical-binding.
	(Iteration): Mainly defer to doc of standard dolist, dotimes.

2012-10-31  Glenn Morris  <rgm@gnu.org>

	* ert.texi (Introduction, The @code{should} Macro):
	Refer to "cl-assert" rather than "assert".

	* cl.texi (Function Bindings): Update for cl-flet and cl-labels.
	(Obsolete Lexical Binding): Rename section from "Lexical Bindings".
	(Obsolete Macros): Rename section from "Obsolete Lexical Macros".
	Reword, and add details of flet and labels.
	(Modify Macros, Function Bindings): Add some xrefs.

2012-10-30  Glenn Morris  <rgm@gnu.org>

	* cl.texi (Modify Macros): Update for cl-letf changes.
	(Obsolete Lexical Macros): Say a little more about letf/cl-letf.
	(Setf Extensions): Partially restore note about cl-getf,
	mainly moved to lispref/variables.texi.
	(Property Lists): Fix cl-getf typos.
	(Mapping over Sequences): Mention cl-mapc naming oddity.

2012-10-29  Glenn Morris  <rgm@gnu.org>

	* cl.texi (Organization): More details on cl-lib.el versus cl.el.
	(Setf Extensions): Remove `apply' setf since it seems to be disabled.
	(Customizing Setf): Move contents to "Obsolete Setf Customization".
	(Modify Macros, Multiple Values, Other Clauses):
	Remove mentions of obsolete features.
	(Obsolete Setf Customization): Don't mention `apply' setf.

2012-10-28  Glenn Morris  <rgm@gnu.org>

	* cl.texi (Multiple Values, Common Lisp Compatibility):
	More namespace updates.
	(Obsolete Features): Copyedits.
	(Obsolete Lexical Macros, Obsolete Setf Customization):
	New subsections.

	* cl.texi (Porting Common Lisp, Lexical Bindings):
	Add some xrefs to the Elisp manual.

	* cl.texi (Lexical Bindings): Move to appendix of obsolete features.
	(Porting Common Lisp): Emacs Lisp can do true lexical binding now.
	(Obsolete Features): New appendix.  Move Lexical Bindings here.

2012-10-27  Glenn Morris  <rgm@gnu.org>

	* cl.texi: Use defmac for macros rather than defspec.
	(Efficiency Concerns): Related copyedit.

	* cl.texi (Control Structure): Update for setf now being in core.
	(Setf Extensions): Rename from Basic Setf.  Move much of the
	former content to lispref/variables.texi.
	(Modify Macros): Move pop, push details to lispref/variables.texi.
	(Customizing Setf): Copyedits for setf etc being in core.
	(Modify Macros, Efficiency Concerns, Porting Common Lisp):
	Further namespaces updates.

2012-10-26  Bastien Guerry  <bzg@gnu.org>

	* org.texi (Installation): Update the link to Org's ELPA.  Also
	don't mention org-install.el anymore as the replacement file
	org-loaddefs.el is now loaded by org.el.

2012-10-25  Michael Albinus  <michael.albinus@gmx.de>

	* tramp.texi (Frequently Asked Questions): Mention
	`tramp-completion-reread-directory-timeout' for performance
	improvement.

2012-10-25  Glenn Morris  <rgm@gnu.org>

	* cl.texi: Don't mess with the TeX section number counter.
	Use Texinfo recommended convention for quotes+punctuation.
	(Overview, Sequence Functions): Rephrase for better line-breaking.
	(Time of Evaluation, Type Predicates, Modify Macros, Function Bindings)
	(Macro Bindings, Conditionals, Iteration, Loop Basics)
	(Random Numbers, Mapping over Sequences, Structures)
	(Porting Common Lisp): Further updates for cl-lib namespace.
	(Modify Macros, Declarations, Macro Bindings, Structures):
	Break long lines in examples.
	(Dynamic Bindings): Update for changed progv behavior.
	(Loop Examples, Efficiency Concerns): Markup fixes.
	(Structures): Remove TeX margin change.
	(Declarations): Fix typos.

2012-10-24  Glenn Morris  <rgm@gnu.org>

	* cl.texi (Overview, Multiple Values, Creating Symbols)
	(Numerical Functions): Say less/nothing about the original cl.el.
	(Old CL Compatibility): Remove.
	(Assertions): Remove ignore-errors (standard Elisp for some time).

	* cl.texi (Basic Setf, Macros, Declarations, Symbols, Numbers)
	(Sequences, Lists, Structures, Assertions, Efficiency Concerns)
	(Efficiency Concerns, Efficiency Concerns)
	(Common Lisp Compatibility, Old CL Compatibility):
	Further updates for cl-lib namespace.

2012-10-24  Paul Eggert  <eggert@penguin.cs.ucla.edu>

	Update manual for new time stamp format (Bug#12706).
	* emacs-mime.texi (time-date): Update for new format.
	Also, fix bogus time stamp and modernize a bit.

2012-10-23  Glenn Morris  <rgm@gnu.org>

	* cl.texi: Include emacsver.texi.  Use Emacs version number rather
	than unchanging cl.el version number.
	End all menu descriptions with a period.
	Do not use @dfn{CL} for every instance of "CL".
	(Overview): Remove no-runtime caveat, and note about foo* names.
	(Usage): Use cl-lib rather than cl.
	(Organization, Naming Conventions): Update for cl-lib.el.
	(Installation): Remove long-irrelevant node.
	(Program Structure, Predicates, Control Structure):
	Start updating for cl-lib namespace.
	* Makefile.in ($(buildinfodir)/cl$(INFO_EXT), cl.dvi, cl.pdf):
	Depend on emacsver.texi.

2012-10-09  Michael Albinus  <michael.albinus@gmx.de>

	* trampver.texi: Update release number.

2012-10-06  Glenn Morris  <rgm@gnu.org>

	* erc.texi: Include emacsver.texi, and use EMACSVER rather than
	ERC version.
	(Introduction): ERC is distributed with Emacs.
	(Obtaining ERC, Installation): Remove chapters, no longer relevant.
	(Getting Started): Simplify.
	(Getting Help and Reporting Bugs): Refer to general Emacs lists.
	(History): Mention ERC maintained as part of Emacs now.
	* Makefile.in ($(buildinfodir)/erc$(INFO_EXT), erc.dvi, erc.pdf):
	Add dependency on emacsver.texi.

	* erc.texi: Remove hand-written node pointers.

2012-10-05  Glenn Morris  <rgm@gnu.org>

	* newsticker.texi (Overview, Requirements, Usage, Configuration):
	Copyedits.

2012-10-01  Eric Ludlam  <zappo@gnu.org>

	* ede.texi (Quick Start, Project Local Variables)
	(Miscellaneous commands, ede-java-root, Development Overview)
	(Detecting a Project): New nodes.
	(Simple projects): Node deleted.

	* eieio.texi (Building Classes): Some slot attributes cannot be
	overridden.
	(Slot Options): Remove an example.
	(Method Invocation, Documentation): New nodes.

2012-10-01  Glenn Morris  <rgm@gnu.org>

	* Makefile.in ($(buildinfodir)/reftex$(INFO_EXT)), reftex.dvi)
	(reftex.pdf): Add dependency on emacsver.texi.
	* reftex.texi: Don't include directory part for emacsver.texi;
	the Makefile's -I handles it.

2012-09-30  Ralf Angeli  <angeli@caeruleus.net>

	Merge from standalone RefTeX repository.

	* reftex.texi: Express TeX, LaTeX, AUCTeX, BibTeX and RefTeX
	with macros.
	(Imprint): Mention Wolfgang in list of contributors.
	(Creating Citations): Give a hint about how to
	auto-revert the BibTeX database file when using external editors.
	(Referencing Labels): Simplify section about reference macro
	cycling.
	(Options (Referencing Labels)): Adapt to new structure of
	`reftex-ref-style-alist'.
	(Referencing Labels, Reference Styles): Document changes in the
	referencing functionality.
	(Commands): Mention options for definition of header and footer in
	BibTeX files.
	(Options (Creating Citations)): Document
	`reftex-create-bibtex-header' and `reftex-create-bibtex-footer'.
	(Reference Styles): New section.
	(varioref (LaTeX package), fancyref (LaTeX package)): Remove.
	(Options (Referencing Labels)): Remove descriptions of deprecated
	variables `reftex-vref-is-default' and `reftex-fref-is-default'.
	Add descriptions for `reftex-ref-style-alist' and
	`reftex-ref-style-default-list'.
	(Referencing Labels): Update regarding reference styles.
	(Citation Styles): Mention support for ConTeXt.
	(Options (Defining Label Environments)): Fix typo.
	(Options (Creating Citations)): Document
	`reftex-cite-key-separator'.

2012-09-30  Achim Gratz  <Stromeko@Stromeko.DE>

	* org.texi: Add description of ORG_ADD_CONTRIB to info
	documentation.  Add link to Worg for more details.

	* org.texi: Clarify installation procedure.  Provide link to the
	build system description on Worg.

	* org.texi: Remove reference to utils/, x11idle.c is now in
	contrib/scripts.

	* org.texi: Re-normalize to "Org mode" in manual.

	* org.texi (Installation): Adapt documentation to new build
	system.  Mention GNU ELPA (since it needs to be handled like Emacs
	built-in Org).

2012-09-30  Adam Spiers  <orgmode@adamspiers.org>  (tiny change)

	* org.texi: Fix typo in description of the 'Hooks' section.

	* org.texi: Add ID to the list of special properties.

2012-09-30  Andrew Hyatt  <ahyatt@gmail.com>  (tiny change)

	* org.texi (Moving subtrees): Document the ability to archive to a
	datetree.

2012-09-30  Bastien Guerry  <bzg@gnu.org>

	* org.texi (Installation, Feedback, Batch execution): Use
	(add-to-list 'load-path ... t) for the contrib dir.

	* org.texi (results): Update documentation for ":results drawer"
	and ":results org".

	* org.texi (Column width and alignment): Fix typo.

	* org.texi (Activation): Point to the "Conflicts" section.

	* org.texi (Conflicts): Mention filladapt.el in the list of
	conflicting packages.

	* org.texi (Activation): Adding org-mode to `auto-mode-alist' is
	not needed for versions of Emacs > 22.1.

	* org.texi (History and Acknowledgments): Fix typo.

	* org.texi (History and Acknowledgments): Add my own
	acknowledgments.

	* org.texi (Agenda commands): Document the new command and the new
	option.

	* org.texi (Agenda commands): Delete `org-agenda-action' section.
	(Agenda commands): Reorder.  Document `*' to toggle persistent
	marks.

	* org.texi (Agenda dispatcher): Mention
	`org-toggle-agenda-sticky'.
	(Agenda commands, Exporting Agenda Views): Fix typo.

	* org.texi (Templates in contexts, Setting Options): Update to
	reflect changes in how contexts options are processed.

	* org.texi (Templates in contexts): Document the new structure of
	the variables `org-agenda-custom-commands-contexts' and
	`org-capture-templates-contexts'.

	* org.texi (Templates in contexts): Document the new option
	`org-capture-templates-contexts'.
	(Storing searches): Document the new option
	`org-agenda-custom-commands-contexts'.

	* org.texi (Formula syntax for Lisp): Reformat.

	* org.texi (Special properties, Column attributes)
	(Agenda column view): Document the new special property
	CLOCKSUM_T.

	* org.texi (Template expansion): Document the new %l template.

	* org.texi (Fast access to TODO states): Fix documentation about
	allowed characters for fast todo selection.

	* org.texi (Weekly/daily agenda): Mention APPT_WARNTIME and its
	use in `org-agenda-to-appt'.

	* org.texi (Comment lines): Update wrt comments.

	* org.texi (Resolving idle time): Document new keybinding.

	* org.texi (Clocking commands): Document the use of S-M-<up/down>
	on clock timestamps.

	* org.texi (Fast access to TODO states): Explicitely says only
	letters are supported as fast TODO selection keys.

	* org.texi (Link abbreviations): Illustrate the use of the "%h"
	specifier.  Document the new "%(my-function)" specifier.

	* org.texi (Clocking commands): New cindex.
	(Clocking commands): Update documentation for `org-clock-in'.
	Document `org-clock-in-last'.  Mention `org-clock-out' and
	`org-clock-in-last' as commands that can be globally bound.
	(Resolving idle time): Document continuous clocking.

	* org.texi (Top, Introduction): Fix formatting.
	(Activation): Add index entries.
	(Conventions): Update section.
	(Embedded @LaTeX{}): Fix formatting.

	* org.texi (Visibility cycling): Document `show-children'.

	* org.texi (Using capture): Mention the `org-capture-last-stored'
	bookmark as a way to jump to the last stored capture.

	* org.texi (Uploading files): Fix typo.

	* org.texi (Using capture): Document `C-0' as a prefix argument
	for `org-capture'.

	* org.texi (Agenda commands): Document persistent marks.

	* org.texi (Template expansion): Update doc to reflect change.

	* org.texi (Radio tables): Document the :no-escape parameter.

	* org.texi (Repeated tasks): Document repeat cookies for years,
	months, weeks, days and hours.

	* org.texi (Export options): State that you can use the d: option
	by specifying a list of drawers.

	* org.texi (HTML preamble and postamble): Small doc improvement.

2012-09-30  Brian van den Broek  <vanden@gmail.com>  (tiny change)

	* org.texi: The sections in the Exporting section of the manual
	left out articles in the description of the org-export-as-*
	commands, among other places. This patch adds them, adds a few
	missing prepositions, and switches instances of "an HTML" to "a
	html" for internal consistency.

	* org.texi: Alter several examples of headings with timestamps in
	them to include the timestamps in the body instead of the heading.

2012-09-30  Carsten Dominik  <carsten.dominik@gmail.com>

	* org.texi (Agenda dispatcher): Document sticky agenda views and
	the new key for them.

2012-09-30  Charles  <millarc@verizon.net>  (tiny change)

	* org.texi (Advanced features): Fix error in table.

2012-09-30  Feng Shu  <tumashu@gmail.com>

	* org.texi (@LaTeX{} fragments): Document imagemagick as an
	alternative to dvipng.

2012-09-30  François Allisson  <francois@allisson.co>  (tiny change)

	* org.texi: Remove extra curly bracket.

2012-09-30  Giovanni Ridolfi  <giovanni.ridolfi@yahoo.it>  (tiny change)

	* org.texi (org-clock-in-last and org-clock-cancel): Update the
	defkeys.

2012-09-30  Ippei FURUHASHI  <top.tuna+orgmode@gmail.com>  (tiny change)

	* org.texi (Agenda commands): Fix two typos by giving
	corresponding function names, according to
	`org-agenda-view-mode-dispatch'.

2012-09-30  Jan Bäcker  <jan.boecker@jboecker.de>

	* org.texi (The spreadsheet): Fix typo.

2012-09-30  Memnon Anon  <gegendosenfleisch@gmail.com>  (tiny change)

	* org.texi (Tracking your habits): Point to the "Tracking TODO
	state changes" section.

2012-09-30  Nicolas Goaziou  <n.goaziou@gmail.com>

	* org.texi (Literal examples): Remove reference to unknown
	`org-export-latex-minted' variable. Also simplify footnote since
	`org-export-latex-listings' documentation is exhaustive already.

	* org.texi (Plain lists): Remove reference to now hard-coded
	`bullet' automatic rule.

2012-09-30  Toby S. Cubitt  <tsc25@cantab.net>

	* org.texi: Updated documentation accordingly.

2012-09-13  Paul Eggert  <eggert@cs.ucla.edu>

	* texinfo.tex: Merge from gnulib.

2012-09-12  Michael Albinus  <michael.albinus@gmx.de>

	Sync with Tramp 2.2.6.

	* tramp.texi (Bug Reports): Cleanup caches before a test run.

	* trampver.texi: Update release number.

2012-09-12  Paul Eggert  <eggert@cs.ucla.edu>

	* texinfo.tex: Merge from gnulib.

2012-08-06  Aurélien Aptel  <aurelien.aptel@gmail.com>

	* url.texi (Parsed URLs): Adjust to the code's use of defstruct
	(bug#12096).

2012-08-01  Jay Belanger  <jay.p.belanger@gmail.com>

	* calc.texi (Simplification modes, Conversions)
	(Operating on Selections): Mention "basic" simplification.
	(The Calc Mode Line): Mention the mode line display for Basic
	simplification mode.
	(Simplify Formulas): Refer to 'algebraic' rather than 'default'
	simplifications.
	(Basic Simplifications): Rename from "Limited Simplifications"
	Replace "limited" by "basic" throughout.
	(Algebraic Simplifications):  Indicate that the algebraic
	simplifications are done by default.
	(Unsafe Simplifications):  Mention `m E'.
	(Simplification of Units): Mention `m U'.
	(Trigonometric/Hyperbolic Functions, Reducing and Mapping)
	(Kinds of Declarations, Functions for Declarations):  Mention
	"algebraic simplifications" instead of `a s'.
	(Algebraic Entry): Remove mention of default simplifications.

2012-07-30  Jay Belanger  <jay.p.belanger@gmail.com>

	* calc.texi (Getting Started, Tutorial): Change simulated
	Calc output to match actual output.
	(Simplifying Formulas): Mention that algebraic simplification is now
	the default.

2012-07-28  Eli Zaretskii  <eliz@gnu.org>

	* faq.texi (Right-to-left alphabets): Update for Emacs 24.
	(Bug#12073)

2012-07-25  Paul Eggert  <eggert@cs.ucla.edu>

	Prefer typical American spelling for "acknowledgment".
	* calc.texi (History and Acknowledgments): Rename from
	History and Acknowledgements.
	* idlwave.texi (Acknowledgments):
	* ses.texi (Acknowledgments):
	* woman.texi (Acknowledgments): Rename from Acknowledgements.

2012-07-09  Paul Eggert  <eggert@cs.ucla.edu>

	Rename configure.in to configure.ac (Bug#11603).
	* ede.texi (Compiler and Linker objects, ede-proj-project)
	(ede-step-project): Prefer the name configure.ac to configure.in.

2012-07-06  Michael Albinus  <michael.albinus@gmx.de>

	* tramp.texi (Multi-hops): Introduce
	`tramp-restricted-shell-hosts-alist'.

2012-06-26  Lars Magne Ingebrigtsen  <larsi@gnus.org>

	* gnus.texi (POP before SMTP): POP-before-SMTP works with all sending
	methods, so don't mention smtpmail here.

2012-06-26  Wolfgang Jenkner  <wjenkner@inode.at>

	* gnus.texi (Picons): Document gnus-picon-properties.

2012-06-26  Lars Magne Ingebrigtsen  <larsi@gnus.org>

	* gnus.texi: Remove mention of compilation, as that's no longer
	supported.

2012-06-26  Christopher Schmidt  <christopher@ch.ristopher.com>

	* gnus.texi (Archived Messages): Mention
	gnus-gcc-pre-body-encode-hook and gnus-gcc-post-body-encode-hook.

2012-06-26  Lars Ingebrigtsen  <larsi@gnus.org>

	* gnus.texi (Various Summary Stuff):
	Remove mention of `gnus-propagate-marks'.

2012-06-26  Lars Ingebrigtsen  <larsi@gnus.org>

	* gnus.texi: Remove mentions of nnml/nnfolder/nntp backend marks,
	which no longer exist.

2012-06-26  Katsumi Yamaoka  <yamaoka@jpl.org>

	* gnus.texi (Archived Messages):
	Document gnus-gcc-self-resent-messages.

2012-06-26  Lars Ingebrigtsen  <larsi@gnus.org>

	* message.texi (Mail Variables):
	Mention the optional user parameter for X-Message-SMTP-Method.

2012-06-26  Lars Ingebrigtsen  <larsi@gnus.org>

	* gnus.texi (Posting Styles): Mention X-Message-SMTP-Method.

	* message.texi (Mail Variables): Document X-Message-SMTP-Method.

2012-06-26  Lars Ingebrigtsen  <larsi@gnus.org>

	* gnus.texi (Key Index): Change encoding to utf-8.

2012-06-21  Glenn Morris  <rgm@gnu.org>

	* Makefile.in: Rename infodir to buildinfodir throughout.  (Bug#11737)

2012-06-11  Lars Magne Ingebrigtsen  <larsi@gnus.org>

	* gnus.texi (Group Timestamp): Mention where to find documentation for
	the `gnus-tmp-' variables (bug#11601).

2012-06-11  Michael Albinus  <michael.albinus@gmx.de>

	Sync with Tramp 2.2.6-pre.

	* tramp.texi (all): Use consequently @command{}, @env{} and @kbd{}
	where appropriate.
	(Ad-hoc multi-hops): New section.
	(Remote processes): New subsection "Running remote processes on
	Windows hosts".
	(History): Add remote commands on Windows, and ad-hoc multi-hop
	methods.
	(External methods): "ControlPersist" must be set to "no" for the
	`scpc' method.
	(Remote processes): Add a note about `auto-revert-tail-mode'.
	(Frequently Asked Questions): Use "scpx" in combination with
	"ControlPersist".  Reported by Adam Spiers <emacs@adamspiers.org>.

	* trampver.texi: Update release number.

2012-06-10  Chong Yidong  <cyd@gnu.org>

	* sc.texi: Remove bogus @ifinfo commands which prevent makeinfo
	compilation for html-mono.

2012-06-08  Paul Eggert  <eggert@cs.ucla.edu>

	* texinfo.tex: Merge from gnulib.

2012-05-29  Katsumi Yamaoka  <yamaoka@jpl.org>

	* Makefile.in (echo-info): Don't try to install info files named
	just ".info".

2012-05-28  Glenn Morris  <rgm@gnu.org>

	* calc.texi, dired-x.texi: Use @LaTeX rather than La@TeX.  (Bug#10910)

	* sc.texi: Nuke hand-written node pointers.
	Fix top-level menu to match actual node order.

2012-05-27  Glenn Morris  <rgm@gnu.org>

	* cl.texi, dired-x.texi: Nuke hand-written node pointers.
	Some associated fixes, including not messing with chapno in cl.texi.

2012-05-27  Bastien Guerry  <bzg@gnu.org>

	* org.texi (Durations and time values): Fix typo.

2012-05-19  Jay Belanger  <jay.p.belanger@gmail.com>

	* doc/misc/calc.texi (Basic Operations on Units, Customizing Calc):
	Mention `calc-ensure-consistent-units'.

2012-05-14  Andreas Schwab  <schwab@linux-m68k.org>

	* cc-mode.texi: Avoid space before macro in 4th argument of cross
	reference commands.  (Bug#11461)

	* Makefile.in (gnus.dvi): Use $@ instead of $*.dvi.

2012-05-12  Glenn Morris  <rgm@gnu.org>

	* Makefile.in (mostlyclean): Add more TeX intermediates.

	* Makefile.in: Make it look more like the other doc Makefiles.
	Use explicit $srcdir in all dependencies.
	Remove cd $srcdir from rules.
	(VPATH): Remove.
	(infodir): Set to an absolute path.
	(INFO_TARGETS): Use short names.
	(mkinfodir): infodir is now absolute.
	(echo-info, maintainer-clean): Update for new format of INFO_TARGETS.

	* Makefile.in (info.info): Rename from info, to avoid duplication.
	(.SUFFIXES): Disable implicit rules.

	* Makefile.in (MKDIR_P): New, set by configure.
	(mkinfodir): Use $MKDIR_P.

2012-05-07  Glenn Morris  <rgm@gnu.org>

	* forms.texi (Long Example): Update for changed location of files.

2012-05-04  Glenn Morris  <rgm@gnu.org>

	* Makefile.in (INFO_EXT, INFO_OPTS): New, set by configure.
	(INFO_TARGETS): Use $INFO_EXT.
	Make all rules generating info files use $INFO_EXT, $INFO_OPT, and -o.
	* makefile.w32-in (INFO_EXT, INFO_OPTS): New.
	(INFO_TARGETS): Use $INFO_EXT.
	Make all rules generating info files use $INFO_EXT, $INFO_OPT, and -o.

2012-05-02  Glenn Morris  <rgm@gnu.org>

	* Makefile.in (echo-info): New phony target, used by top-level.

	* viper.texi: Make direntry shorter (also it is no longer "newest").

	* emacs-gnutls.texi, ert.texi, org.texi:
	Fix dircategory, direntry to match info/dir.

	* faq.texi: Convert @inforefs to @xrefs.
	Fix some malformed cross-references.
	(File-name conventions): Shorten section name to avoid overfull line.
	(How to add fonts): Use smallexample to avoid overfull lines.

2012-05-01  Teodor Zlatanov  <tzz@lifelogs.com>

	* auth.texi (Help for users): Update for .gpg file being second.

2012-04-27  Ippei Furuhashi  <top.tuna+orgmode@gmail.com>  (tiny change)

	* org.texi (Agenda commands): Fix two typos: give corresponding
	function names, according to `org-agenda-view-mode-dispatch'.

2012-04-27  Glenn Morris  <rgm@gnu.org>

	* faq.texi (Major packages and programs): Remove section.
	There is no point listing 6 packages (cf etc/MORE.STUFF).
	(Finding Emacs and related packages): Move "Spell-checkers" here.

2012-04-22  Michael Albinus  <michael.albinus@gmx.de>

	* dbus.texi (Version): New node.
	(Properties and Annotations): Mention the object manager
	interface.  Describe dbus-get-all-managed-objects.
	(Type Conversion): Floating point numbers are allowed, if an
	anteger does not fit Emacs's integer range.
	(Synchronous Methods): Remove obsolete dbus-call-method-non-blocking.
	(Asynchronous Methods): Fix description of
	dbus-call-method-asynchronously.
	(Receiving Method Calls): Fix some minor errors.  Add
	dbus-interface-emacs.
	(Signals): Describe unicast signals and the new match rules.
	(Alternative Buses): Add the PRIVATE optional argument to
	dbus-init-bus.  Describe its new return value.  Add dbus-setenv.

2012-04-20  Glenn Morris  <rgm@gnu.org>

	* faq.texi (New in Emacs 24): New section.
	(Packages that do not come with Emacs): Mention M-x list-packages.

2012-04-14  Alan Mackenzie  <acm@muc.de>

	* cc-mode.texi (c-offsets-alist): Correct a typo.

2012-04-14  Jérémie Courrèges-Anglas  <jca@wxcvbn.org>  (tiny change)

	* org.texi (Deadlines and scheduling): Fix the example: the
	DEADLINE item should come right after the headline.  We enforce
	this convention, so it is a bug not to illustrate it correctly in
	the manual.

2012-04-14  Ippei FURUHASHI  <top.tuna+orgmode@gmail.com>  (tiny change)

	* org.texi (Agenda commands): Fix documentation bug by swapping
	the equivalent keybindings to `org-agenda-next-line' with the ones
	to `org-agenda-previous-line'.

2012-04-14  Glenn Morris  <rgm@gnu.org>

	* Makefile.in: Replace non-portable use of $< in ordinary rules.

2012-04-09  Eli Zaretskii  <eliz@gnu.org>

	* makefile.w32-in (INFO_TARGETS, DVI_TARGETS, clean): Add
	emacs-gnutls.
	($(infodir)/emacs-gnutls, emacs-gnutls.dvi): New targets.

2012-04-09  Teodor Zlatanov  <tzz@lifelogs.com>

	* Makefile.in: Add emacs-gnutls.texi to build.

	* emacs-gnutls.texi: Add documentation for the GnuTLS integration.

2012-04-05  Teodor Zlatanov  <tzz@lifelogs.com>

	* auth.texi (Secret Service API): Edit further and give examples.
	(Secret Service API): Adjust @samp to @code for collection names.

2012-04-04  Glenn Morris  <rgm@gnu.org>

	* auth.texi (Secret Service API): Copyedits.
	(Help for developers): Fill in some missing function doc-strings.
	(Help for users, Help for developers)
	(GnuPG and EasyPG Assistant Configuration): Markup fixes.

2012-04-04  Michael Albinus  <michael.albinus@gmx.de>

	* auth.texi (Secret Service API): Add the missing text.

2012-04-04  Chong Yidong  <cyd@gnu.org>

	* message.texi (Using PGP/MIME): Note that epg is now the default.

	* gnus.texi: Reduce references to obsolete pgg library.
	(Security): Note that epg is now the default.

	* gnus-faq.texi (FAQ 8-2): Mention EasyPG.

	* nxml-mode.texi (Completion): C-RET is no longer bound to
	nxml-complete.

2012-04-01  Jambunathan K  <kjambunathan@gmail.com>

	* org.texi (Customizing tables in ODT export): Correct few errors.

2012-04-01  Jambunathan K  <kjambunathan@gmail.com>

	* org.texi (Links in ODT export): Update.
	(Labels and captions in ODT export): New node.

2012-04-01  Jambunathan K  <kjambunathan@gmail.com>

	* org.texi (Literal examples in ODT export): htmlfontify.el in
	Emacs-24.1 now supports fontification.  So ODT source blocks will
	be fontified by default.

2012-04-01  Julian Gehring  <julian.gehring@googlemail.com>  (tiny change)

	* org.texi (Refiling notes): Remove duplicated keybinding.

2012-04-01  Eric Schulte  <eric.schulte@gmx.com>

	* org.texi (noweb): Documentation of this new option to the :noweb
	header argument.

2012-04-01  Suvayu Ali  <fatkasuvayu+linux@gmail.com>

	* org.texi (Header and sectioning): Add example demonstrating how
	to use "LaTeX_CLASS_OPTIONS".

2012-04-01  Eric Schulte  <eric.schulte@gmx.com>

	* org.texi (Noweb reference syntax): Describe the ability to
	execute noweb references in the manual.

2012-04-01  Eric Schulte  <eric.schulte@gmx.com>

	* org.texi (cache): Improve cache documentation when session
	evaluation is used.

2012-04-01  Nicolas Goaziou  <n.goaziou@gmail.com>

	* org.texi (Plain lists): Document removal.

2012-04-01  Michael Brand  <michael.ch.brand@gmail.com>

	* org.texi: Decapitalize file name in references to Calc manual.

2012-04-01  Nicolas Goaziou  <n.goaziou@gmail.com>

	* org.texi (Plain lists): Document removal.

2012-04-01  Jambunathan K  <kjambunathan@gmail.com>

	* org.texi (Top, OpenDocument Text export)
	(ODT export commands, Extending ODT export)
	(Images in ODT export, Tables in ODT export)
	(Configuring a document converter): Add or Update.

2012-04-01  Carsten Dominik  <carsten.dominik@gmail.com>

	* org.texi (MobileOrg): Change the wording to reflect that the
	Android Version is no longer just the little brother of the iOS
	version.

2012-04-01  Eric Schulte  <eric.schulte@gmx.com>

	* org.texi (Key bindings and useful functions): Updated babel key
	binding documentation in manual.

2012-04-01  Eric Schulte  <eric.schulte@gmx.com>

	* org.texi (noweb): Document new noweb header value.

2012-04-01  Eric Schulte  <eric.schulte@gmx.com>

	* org.texi (noweb-sep): Document new header argument.

2012-04-01  Eric Schulte  <eric.schulte@gmx.com>

	* org.texi (noweb-ref): Documentation of this new custom variable.

2012-04-01  Eric Schulte  <eric.schulte@gmx.com>

	* org.texi (wrap): Update the new :wrap documentation to match the
	current implementation.

2012-04-01  Thomas Dye  <dk@poto.myhome.westell.com>

	* org.texi: Added documentation for :wrap.

2012-04-01  Thomas Dye  <dk@poto.myhome.westell.com>

	* org.texi: #+RESULTS now user-configurable.

2012-04-01  Thomas Dye  <dk@poto.myhome.westell.com>

	* org.texi: Documented :noweb no-export.

2012-04-01  Thomas Dye  <dk@poto.local>

	* org.texi: Edit :noweb no header argument for correctness.

2012-04-01  Bastien Guerry  <bzg@gnu.org>

	* org.texi (Customization): Update the approximate number of Org
	variables.

2012-04-01  Thomas Dye  <dk@poto.local>

	* org.texi: The :results wrap produces a drawer instead of a
	begin_results block.

2012-03-22  Peder O. Klingenberg  <peder@klingenberg.no>  (tiny change)

	* gnus.texi (Archived Messages): Update `gnus-message-archive-group' to
	reflect the new default.

2012-03-10  Eli Zaretskii  <eliz@gnu.org>

	* info.texi (Expert Info): Move the index entry for "Texinfo" from
	"Getting Started" to this node.  (Bug#10450)

2012-03-10  Chong Yidong  <cyd@gnu.org>

	* flymake.texi (Example -- Configuring a tool called via make):
	Mention the Automake COMPILE variable (Bug#8715).

	* info.texi (Getting Started): Add an index entry (Bug#10450).

2012-03-02  Michael Albinus  <michael.albinus@gmx.de>

	* dbus.texi (Signals): Known names will be mapped onto unique
	names, when registering for signals.

2012-02-29  Glenn Morris  <rgm@gnu.org>

	* url.texi: Fix quote usage in body text.

	* sem-user.texi, url.texi, woman.texi: Use "" quotes in menus.

	* cl.texi: Use @code{} in menus when appropriate.

2012-02-28  Glenn Morris  <rgm@gnu.org>

	* calc.texi, cc-mode.texi, cl.texi, ebrowse.texi, ediff.texi:
	* eshell.texi, gnus-faq.texi, gnus-news.texi, gnus.texi:
	* idlwave.texi, info.texi, newsticker.texi, nxml-mode.texi:
	* org.texi, sc.texi, vip.texi, viper.texi:
	Standardize possessive apostrophe usage.

2012-02-26  Chong Yidong  <cyd@gnu.org>

	* ediff.texi (Quick Help Commands): Add a couple of index entries
	(Bug#10834).

2012-02-17  Glenn Morris  <rgm@gnu.org>

	* gnus.texi (Posting Styles):
	* remember.texi (Org): Fix cross-refs to other manuals.

2012-02-15  Glenn Morris  <rgm@gnu.org>

	* smtpmail.texi (Emacs Speaks SMTP): General update for 24.1.
	(Encryption): New chapter, split out from previous.

2012-02-13  Lars Ingebrigtsen  <larsi@gnus.org>

	* gnus.texi (Customizing the IMAP Connection): Mention
	nnimap-record-commands.

2012-02-10  Glenn Morris  <rgm@gnu.org>

	* url.texi (Retrieving URLs): Update url-retrieve arguments.
	Mention url-queue-retrieve.

2012-02-09  Glenn Morris  <rgm@gnu.org>

	* sem-user.texi (Semantic mode user commands): Typo fix.

	* info.texi (Create Info buffer): Mention info-display-manual.

2012-02-07  Lars Ingebrigtsen  <larsi@gnus.org>

	* gnus.texi (Mail Source Specifiers): Add a pop3 via an SSH tunnel
	example (modified from an example by Michael Albinus).

2012-01-30  Philipp Haselwarter  <philipp.haselwarter@gmx.de>  (tiny change)

	* gnus.texi (Agent Basics): Fix outdated description of
	`gnus-agent-auto-agentize-methods'.

2012-01-28  Andreas Schwab  <schwab@linux-m68k.org>

	* cc-mode.texi: Always @defindex ss.
	(Config Basics): Fix argument of @itemize.
	(Macro Backslashes): Add @code around index entry.

2012-01-23  Glenn Morris  <rgm@gnu.org>

	* pcl-cvs.texi (About PCL-CVS): Refer to vc-dir rather than vc-dired.

2012-01-19  Eric Hanchrow  <eric.hanchrow@gmail.com>

	* tramp.texi (File): Tweak wording for the `scpc' option.

2012-01-06  Lars Magne Ingebrigtsen  <larsi@gnus.org>

	* gnus.texi (Group Parameters): Really note precedence.

2012-01-04  Lars Magne Ingebrigtsen  <larsi@gnus.org>

	* gnus.texi (Group Parameters): Note precedence.

2012-01-03  Eric Schulte  <eric.schulte@gmx.com>

	* org.texi (Noweb reference syntax): Adding documentation of
	the `*org-babel-use-quick-and-dirty-noweb-expansion*'
	variable.

2012-01-03  Bastien Guerry  <bzg@gnu.org>

	* org.texi (Plain lists): Split the table to fix the display
	of items.

2012-01-03  Bastien Guerry  <bzg@gnu.org>

	* org.texi (Plain lists): Fix misplaced explanation.

2012-01-03  Bastien Guerry  <bzg@gnu.org>

	* org.texi (Plain lists, Agenda files): Add index entries.

2012-01-03  Julian Gehring  <julian.gehring@googlemail.com>

	* org.texi: Use "Org mode" instead of alternatives like
	"Org-mode" or "org-mode".

2012-01-03  Bernt Hansen  <bernt@norang.ca>

	* org.texi (Agenda commands): Document
	`org-clock-report-include-clocking-task'.

2012-01-03  Bastien Guerry  <bzg@gnu.org>

	* org.texi (Checkboxes): Document the new behavior of `C-u C-c
	C-c' on checkboxes.

2012-01-03  Julian Gehring  <julian.gehring@googlemail.com>

	* org.texi: End sentences with two spaces.

2012-01-03  Michael Brand  <michael.ch.brand@gmail.com>

	* org.texi (External links): Document the link types file+sys
	and file+emacs, slightly narrow used page width.

2012-01-03  Eric Schulte  <eric.schulte@gmx.com>

	* org.texi (colnames): Note that colnames behavior may differ
	across languages.

2012-01-03  Bastien Guerry  <bzg@gnu.org>

	* org.texi (Weekly/daily agenda, Agenda commands): Fix typos.

2012-01-03  Thomas Dye  <dk@poto.westell.com>

	* org.texi: Augmented discussion of babel property
	inheritance.  Put footnote outside sentence ending period.

2012-01-03  Eric Schulte  <schulte.eric@gmail.com>

	* org.texi (eval): Documenting the full range of :eval header
	argument values.

2012-01-03  Eric Schulte  <schulte.eric@gmail.com>

	* org.texi (eval): Documentation of the new :eval option.

2012-01-03  Thomas Dye  <dk@poto.local>

	* org.texi: Add accumulated properties.

2012-01-03  Thomas Dye  <dk@poto.local>

	* org.texi: Documented no spaces in name=assign, another
	correction to :var table.

2012-01-03  Thomas Dye  <dk@poto.local>

	* org.texi: Changed DATA to NAME in Working With Source Code
	section.

2012-01-03  Tom Dye  <tsd@tsdye.com>

	* org.texi: Minor change to :var table.

2012-01-03  Tom Dye  <tsd@tsdye.com>

	* org.texi: More changes to :var table (some examples were wrong).

2012-01-03  Tom Dye  <tsd@tsdye.com>

	* org.texi: Cleaned up :var table.

2012-01-03  Bastien Guerry  <bzg@gnu.org>

	* org.texi (Timestamps, Weekly/daily agenda)
	(Weekly/daily agenda): Add @cindex for "appointment".

2012-01-03  Eric Schulte  <schulte.eric@gmail.com>

	* org.texi (Literal examples): A new link to the template for
	inserting empty code blocks.
	(Structure of code blocks): A new link to the template for
	inserting empty code blocks.

2012-01-03  Rafael Laboissiere  <rafael@laboissiere.net>  (tiny change)

	* org.texi (External links): Add footnote on how the behavior
	of the text search in Org files are controled by the variable
	`org-link-search-must-match-exact-headline'.

2012-01-03  Eric Schulte  <schulte.eric@gmail.com>

	* org.texi (Buffer-wide header arguments): Update
	documentation to reflect removal of #+PROPERTIES.

2012-01-03  Carsten Dominik  <carsten.dominik@gmail.com>

	* org.texi (The clock table): Mention that ACHIVED trees
	contribute to the clock table.

2012-01-03  Carsten Dominik  <carsten.dominik@gmail.com>  (tiny change)

	* org.texi (Conflicts): Better yasnippet config info.

2012-01-03  Bastien Guerry  <bzg@gnu.org>  (tiny change)

	* org.texi (Selective export): Explicitely mention the default
	values for `org-export-select-tags',
	`org-export-exclude-tags'.

2012-01-03  Tom Dye  <tsd@tsdye.com>

	* org.texi: Added a line to specify that header arguments are
	lowercase.

2012-01-03  Tom Dye  <tsd@tsdye.com>

	* org.texi: :var requires default value when declared.

2012-01-03  Bastien Guerry  <bzg@gnu.org>

	* org.texi (Handling links): Add a note about the
	`org-link-frame-setup' option.

2012-01-03  David Maus  <dmaus@ictsoc.de>

	* org.texi (Exporting Agenda Views, Extracting agenda
	information): Fix command line syntax, quote symbol parameter
	values.

2012-01-03  David Maus  <dmaus@ictsoc.de>

	* org.texi (Exporting Agenda Views): Fix command line syntax.

2011-12-28  Paul Eggert  <eggert@cs.ucla.edu>

	* gnus.texi (Mail Source Customization, Mail Back End Variables):
	Use octal notation for file permissions, which are normally
	thought of in octal.
	(Mail Back End Variables): Use more-plausible modes in example.

2011-12-20  Alan Mackenzie  <acm@muc.de>

	* cc-mode.texi: Update version string 5.31 -> 5.32.

2011-12-06  Juanma Barranquero  <lekktu@gmail.com>

	* gnus-faq.texi (FAQ 2-1, FAQ 3-8, FAQ 4-14, FAQ 9-1): Fix typos.

2011-11-24  Glenn Morris  <rgm@gnu.org>

	* gnus.texi, smtpmail.texi: Fix case of "GnuTLS".

2011-11-24  Juanma Barranquero  <lekktu@gmail.com>

	* makefile.w32-in: Update dependencies.

2011-11-20  Glenn Morris  <rgm@gnu.org>

	* gnus.texi (Group Information):
	Remove gnus-group-fetch-faq, command deleted 2010-09-24.

2011-11-20  Juanma Barranquero  <lekktu@gmail.com>

	* gnus-coding.texi (Gnus Maintenance Guide):
	Rename from "Gnus Maintainance Guide".

	* ede.texi (ede-compilation-program, ede-compiler, ede-linker):
	* eieio.texi (Customizing):
	* gnus.texi (Article Washing):
	* gnus-news.texi:
	* sem-user.texi (Smart Jump): Fix typos.

2011-11-16  Juanma Barranquero  <lekktu@gmail.com>

	* org.texi (Agenda commands, Exporting Agenda Views): Fix typos.

2011-11-15  Juanma Barranquero  <lekktu@gmail.com>

	* ede.texi (project-am-texinfo):
	* gnus.texi (Sending or Not Sending):
	* org.texi (Template elements): Fix typos.

2011-11-14  Juanma Barranquero  <lekktu@gmail.com>

	* ediff.texi (Hooks):
	* sem-user.texi (Semanticdb Roots): Fix typos.

2011-11-11  Juanma Barranquero  <lekktu@gmail.com>

	* semantic.texi (Tag handling): Fix typo.

2011-10-31  Katsumi Yamaoka  <yamaoka@jpl.org>

	* gnus.texi (Other Gnus Versions): Remove.

2011-10-28  Alan Mackenzie  <acm@muc.de>

	* cc-mode.texi (Indentation Commands): Mention "macros with semicolons".
	(Other Special Indentations): Add an xref to "Macros with ;".
	(Customizing Macros): Add stuff about syntax in macros.  Add an xref to
	"Macros with ;".
	(Macros with ;): New page.

	* cc-mode.texi (Movement Commands): Document `c-defun-tactic'.
	Document the new handling of nested scopes for movement by defuns.

2011-10-23  Michael Albinus  <michael.albinus@gmx.de>

	Sync with Tramp 2.2.3.

	* trampver.texi: Update release number.

2011-10-14  Glenn Morris  <rgm@gnu.org>

	* ert.texi (Introduction, How to Run Tests)
	(Running Tests Interactively, Expected Failures)
	(Tests and Their Environment, Useful Techniques)
	(Interactive Debugging, Fixtures and Test Suites):
	Minor rephrasings.
	(Running Tests Interactively, The @code{should} Macro): Add xrefs.
	(Running Tests in Batch Mode): Simplify loading instructions.
	(Test Selectors): Clarify some selectors.
	(Expected Failures, Useful Techniques):
	Make examples fit in 80 columns.

2011-10-13  Jay Belanger  <jay.p.belanger@gmail.com>

	* calc.texi (Basic Operations on Units): Discuss temperature
	conversion (`u t') alongside with other unit conversions ('u c').

2011-10-12  Glenn Morris  <rgm@gnu.org>

	* ert.texi: Whitespace trivia to make main menu items line up better.

2011-10-08  Glenn Morris  <rgm@gnu.org>

	* Makefile.in: Fix ert rules.

2011-10-06  Lars Magne Ingebrigtsen  <larsi@gnus.org>

	* gnus.texi (Gnus Utility Functions): Add more references and
	explanations (bug#9683).

2011-09-21  Lars Magne Ingebrigtsen  <larsi@gnus.org>

	* gnus.texi (Archived Messages): Note the default (bug#9552).

2011-09-21  Bill Wohler  <wohler@newt.com>

	Release MH-E manual version 8.3.

	* mh-e.texi (VERSION, EDITION, UPDATED, UPDATE-MONTH): Update for
	release 8.3.
	(Preface): Updated support information.
	(From Bill Wohler): Reset text to original version.  As a
	historical quote, the tense should be correct in the time that it
	was written.

2011-09-11  Lars Magne Ingebrigtsen  <larsi@gnus.org>

	* gnus.texi (Listing Groups): Explain `gnus-group-list-limit'.
	(Finding the News): Doc clarification.
	(Terminology): Mention naming.

2011-09-10  Lars Magne Ingebrigtsen  <larsi@gnus.org>

	* gnus.texi: Remove mentions of `recent', which are now obsolete.
	(Interactive): Document `quiet'.

2011-08-15  Suvayu Ali  <fatkasuvayu+linux@gmail.com>  (tiny change)

	* org.texi (Images in LaTeX export): Rewrite.

2011-08-15  Bastien Guerry  <bzg@gnu.org>

	* org.texi (Using the mapping API): Mention 'region as a possible
	scope for `org-map-entries'.

2011-08-15  Carsten Dominik  <carsten.dominik@gmail.com>

	* org.texi (Visibility cycling): Document `org-copy-visible'.

2011-08-15  Bastien Guerry  <bzg@gnu.org>

	* org.texi (Template expansion): Order template sequences in the
	proper order.

2011-08-15  Eric Schulte  <schulte.eric@gmail.com>

	* org.texi (eval): Expand discussion of the :eval header argument.

2011-08-15  Bastien Guerry  <bzg@gnu.org>

	* org.texi (Languages): Add Lilypond and Awk as supported
	languages.

2011-08-15  Achim Gratz  <stromeko@nexgo.de>

	* org.texi: Document that both CLOCK_INTO_DRAWER and
	LOG_INTO_DRAWER can be used to override the contents of variable
	org-clock-into-drawer (or if unset, org-log-into-drawer).

	* org.texi: Replace @xref->@pxref.

2011-08-15  Eric Schulte  <schulte.eric@gmail.com>

	* org.texi (Evaluating code blocks): Documenting the new option
	for inline call lines.

2011-08-15  Eric Schulte  <schulte.eric@gmail.com>

	* org.texi (Results of evaluation): More explicit about the
	mechanism through which interactive evaluation of code is
	performed.

2011-08-15  Eric Schulte  <schulte.eric@gmail.com>

	* org.texi (noweb-ref): New header argument documentation.

2011-08-15  Eric Schulte  <schulte.eric@gmail.com>

	* org.texi (Extracting source code): Documentation of the new
	org-babel-tangle-named-block-combination variable.

2011-08-15  Eric Schulte  <schulte.eric@gmail.com>

	* org.texi (Structure of code blocks): Explicitly state that the
	behavior of multiple blocks of the same name is undefined.

2011-08-15  Christian Egli  <christian.egli@sbszh.ch>

	* org.texi (TaskJuggler export): Modify the example to reflect the
	new effort durations.

2011-08-15  David Maus  <dmaus@ictsoc.de>

	* org.texi (Images in LaTeX export): Escape curly brackets in
	LaTeX example.

2011-08-15  Carsten Dominik  <carsten.dominik@gmail.com>

	* org.texi (The clock table): Document the :properties and
	:inherit-props arguments for the clocktable.

2011-08-15  Carsten Dominik  <carsten.dominik@gmail.com>

	* org.texi (Tables in LaTeX export): Document specifying placement
	options for tables.

2011-08-15  Eric Schulte  <schulte.eric@gmail.com>

	* org.texi (Evaluating code blocks): More specific documentation
	about the different types of header arguments.

2011-08-15  Manuel Giraud  <manuel.giraud@univ-nantes.fr>

	* org.texi (Sitemap): Document `:sitemap-sans-extension' property.

2011-08-15  Carsten Dominik  <carsten.dominik@gmail.com>

	* org.texi (Built-in table editor): Document the table field
	follow mode.

2011-08-15  Robert P. Goldman  <rpgoldman@real-time.com>

	* org.texi (Easy Templates): Document new template.

2011-08-15  Robert P. Goldman  <rpgoldman@real-time.com>

	* org.texi (Literal examples): Add a cross-reference from "Literal
	Examples" to "Easy Templates."

2011-08-15  Carsten Dominik  <carsten.dominik@gmail.com>

	* org.texi (The clock table): Add link to match syntax.

2011-08-15  Carsten Dominik  <carsten.dominik@gmail.com>

	* org.texi (Agenda commands): Document clock consistency checks.

2011-08-15  Carsten Dominik  <carsten.dominik@gmail.com>

	* org.texi (Built-in table editor): Document that \vert represents
	a vertical bar in a table field.

2011-08-15  Eric Schulte  <schulte.eric@gmail.com>

	* org.texi (Literal examples): Link from "Markup" > "Literate
	Examples" to "Working with Source Code".

2011-08-15  Puneeth Chaganti  <punchagan@gmail.com>

	* org.texi (Agenda commands): Doc for function option to bulk
	action.

2011-08-15  Carsten Dominik  <carsten.dominik@gmail.com>

	* org.texi (Template expansion): Document new %<...> template
	escape.

2011-08-15  Carsten Dominik  <carsten.dominik@gmail.com>

	* org.texi (Selective export): Document exclusion of any tasks
	from export.

2011-08-15  Carsten Dominik  <carsten.dominik@gmail.com>

	* org.texi (Selective export): Document how to exclude DONE tasks
	from export.
	(Publishing options): Document the properties to be used to turn off
	export of DONE tasks.

2011-08-15  Carsten Dominik  <carsten.dominik@gmail.com>

	* org.texi (The date/time prompt): Document date range protection.

2011-08-15  Eric Schulte  <schulte.eric@gmail.com>

	* org.texi (padline): Documentation of the new padline header
	argument.

2011-08-15  Eric Schulte  <schulte.eric@gmail.com>

	* org.texi (var): Adding "[" to list of characters triggering
	elisp evaluation.

2011-08-15  Eric Schulte  <schulte.eric@gmail.com>

	* org.texi (var): Documentation of Emacs Lisp evaluation during
	variable assignment.

2011-08-15  Eric Schulte  <schulte.eric@gmail.com>

	* org.texi (colnames): Reference indexing into variables, and note
	that colnames are *not* removed before indexing occurs.
	(rownames): Reference indexing into variables, and note that
	rownames are *not* removed before indexing occurs.

2011-08-15  Eric Schulte  <schulte.eric@gmail.com>

	* org.texi (var): Clarification of indexing into tabular
	variables.

2011-08-15  Eric Schulte  <schulte.eric@gmail.com>

	* org.texi (results): Documentation of the `:results wrap' header
	argument.

2011-08-15  Bastien Guerry  <bzg@gnu.org>

	* org.texi (LaTeX and PDF export): Add a note about a limitation
	of the LaTeX export: the org file has to be properly structured.

2011-08-15  Bastien Guerry  <bzg@gnu.org>

	* org.texi (Dynamic blocks, Structure editing): Mention
	the function `org-narrow-to-block'.

2011-08-15  Eric Schulte  <schulte.eric@gmail.com>

	* org.texi (Languages): Updating list of code block supported
	languages.

2011-08-15  Carsten Dominik  <carsten.dominik@gmail.com>

	* org.texi (Special properties): CATEGORY is a special property,
	but it may also used in the drawer.

2011-08-15  Eric Schulte  <schulte.eric@gmail.com>

	* org.texi (mkdirp): Documentation of the :mkdirp header argument.

2011-08-15  Puneeth Chaganti  <punchagan@gmail.com>

	* org.texi (Include files): Document :lines.

2011-08-15  Eric Schulte  <schulte.eric@gmail.com>

	* org.texi (comments): Documentation of the ":comments noweb" code
	block header argument.

2011-08-15  Eric Schulte  <schulte.eric@gmail.com>

	* org.texi (Conflicts): Changed "yasnippets" to "yasnippet" and
	added extra whitespace around functions to be consistent with the
	rest of the section.

2011-08-15  Eric Schulte  <schulte.eric@gmail.com>

	* org.texi (Evaluating code blocks): Expanded discussion of
	#+call: line syntax.
	(Header arguments in function calls): Expanded discussion of
	#+call: line syntax.

2011-08-15  Eric Schulte  <schulte.eric@gmail.com>

	* org.texi (Evaluating code blocks): More explicit about how to
	pass variables to #+call lines.

2011-08-15  Eric Schulte  <schulte.eric@gmail.com>

	* org.texi (Results of evaluation): Link to the :results header
	argument list from the "Results of evaluation" section.

2011-08-15  Eric Schulte  <schulte.eric@gmail.com>

	* org.texi (Conflicts): Adding additional information about
	resolving org/yasnippet conflicts.

2011-08-15  David Maus  <dmaus@ictsoc.de>

	* org.texi (Publishing options): Document style-include-scripts
	publishing project property.

2011-08-15  Carsten Dominik  <carsten.dominik@gmail.com>

	* org.texi (Sparse trees): Document the next-error /
	previous-error functionality.

2011-08-15  Tom Dye  <tsd@tsdye.com>

	* org.texi (cache): Improved documentation of code block caches.

2011-08-15  Tom Dye  <tsd@tsdye.com>

	* org.texi (Code block specific header arguments): Documentation
	of multi-line header arguments.

2011-08-15  Eric Schulte  <schulte.eric@gmail.com>

	* org.texi (Code evaluation security): Add example for using a
	function.

2011-08-15  Eric Schulte  <schulte.eric@gmail.com>

	* org.texi (Tables in LaTeX export): Documentation of new
	attr_latex options for tables.

2011-08-03  Michael Albinus  <michael.albinus@gmx.de>

	* trampver.texi: Update release number.

2011-07-30  Michael Albinus  <michael.albinus@gmx.de>

	Sync with Tramp 2.2.2.

	* trampver.texi: Update release number.

2011-07-15  Lars Magne Ingebrigtsen  <larsi@gnus.org>

	* flymake.texi (Example -- Configuring a tool called via make):
	Use /dev/null instead of the Windows "nul" (bug#8715).

2011-07-14  Lars Magne Ingebrigtsen  <larsi@gnus.org>

	* widget.texi (Setting Up the Buffer): Remove mention of the
	global keymap parent, which doesn't seem to be accurate
	(bug#7045).

2011-07-12  Lars Magne Ingebrigtsen  <larsi@gnus.org>

	* org.texi (Special agenda views): Fix double quoting (bug#3509).

2010-07-10  Kevin Ryde  <user42@zip.com.au>

	* cl.texi (For Clauses): Add destructuring example processing an
	alist (bug#6596).

2011-07-07  Lars Magne Ingebrigtsen  <larsi@gnus.org>

	* ediff.texi (Major Entry Points): Remove mention of `require',
	since that's not pertinent in the installed Emacs (bug#9016).

2011-07-05  Lars Magne Ingebrigtsen  <larsi@gnus.org>

	* gnus.texi (Expiring Mail): Document gnus-auto-expirable-marks.
	(Filtering New Groups): Clarify how simple the "options -n" format is.
	(Agent Expiry): Remove mention of `gnus-request-expire-articles', which
	is internal.

2011-07-04  Michael Albinus  <michael.albinus@gmx.de>

	* tramp.texi (Cleanup remote connections): Add
	`tramp-cleanup-this-connection'.

2011-07-03  Lars Magne Ingebrigtsen  <larsi@gnus.org>

	* gnus.texi (Subscription Methods): Link to "Group Levels" to explain
	zombies.
	(Checking New Groups): Ditto (bug#8974).
	(Checking New Groups): Moved the reference to the right place.

2011-07-03  Dave Abrahams  <dave@boostpro.com>  (tiny change)

	* gnus.texi (Startup Files): Clarify that we're talking about numbered
	backups, and not actual vc (bug#8975).

2011-07-03  Kevin Ryde  <user42@zip.com.au>

	* cl.texi (For Clauses): @items for hash-values and key-bindings
	to make them more visible when skimming.  Add examples of `using'
	clause to them, examples being clearer than a description in
	words (bug#6599).

2011-07-01  Alan Mackenzie  <acm@muc.de>

	* cc-mode.texi (Guessing the Style): New page.
	(Styles): Add a short introduction to above.

2011-06-28  Deniz Dogan  <deniz@dogan.se>

	* rcirc.texi (Configuration): Bug-fix:
	`rcirc-default-user-full-name' is now `rcirc-default-full-name'.
	Reported by Elias Pipping <pipping@exherbo.org>.

2011-06-26  Lars Magne Ingebrigtsen  <larsi@gnus.org>

	* gnus.texi (Summary Mail Commands): Document
	`gnus-summary-reply-to-list-with-original'.

2011-06-20  Stefan Monnier  <monnier@iro.umontreal.ca>

	* eshell.texi (Known problems): Fix typo.

2011-06-12  Michael Albinus  <michael.albinus@gmx.de>

	* tramp.texi (Customizing Completion): Mention authinfo-style files.
	(Password handling): `auth-source-debug' is good for debug messages.

2011-05-31  Teodor Zlatanov  <tzz@lifelogs.com>

	* gnus.texi (Store custom flags and keywords): Refer to
	`gnus-registry-article-marks-to-{chars,names}' instead of
	`gnus-registry-user-format-function-{M,M2}'.

2011-05-27  Paul Eggert  <eggert@cs.ucla.edu>

	* texinfo.tex: Merge from gnulib.

2011-05-18  Teodor Zlatanov  <tzz@lifelogs.com>

	* gnus.texi (Gnus Registry Setup): Rename from "Setup".
	(Store custom flags and keywords):
	Mention `gnus-registry-user-format-function-M' and
	`gnus-registry-user-format-function-M2'.

2011-05-17  Paul Eggert  <eggert@cs.ucla.edu>

	* texinfo.tex: Sync from gnulib, version 2011-05-11.16.

2011-05-17  Glenn Morris  <rgm@gnu.org>

	* gnus.texi (Face): Fix typo.

2011-05-14  Glenn Morris  <rgm@gnu.org>

	* dired-x.texi (Omitting Examples): Minor addition.

2011-05-10  Jim Meyering  <meyering@redhat.com>

	* ede.texi: Fix typo "or or -> or".

2011-05-03  Peter Münster  <pmlists@free.fr>  (tiny change)

	* gnus.texi (Summary Buffer Lines):
	gnus-summary-user-date-format-alist does not exist.
	(Sorting the Summary Buffer): More about sorting threads.

2011-04-25  Michael Albinus  <michael.albinus@gmx.de>

	* trampver.texi: Update release number.

2011-04-14  Michael Albinus  <michael.albinus@gmx.de>

	* tramp.texi (Frequently Asked Questions): New item for disabling
	Tramp in other packages.

2011-04-14  Teodor Zlatanov  <tzz@lifelogs.com>

	* gnus.texi (nnmairix caveats, Setup, Registry Article Refer Method)
	(Fancy splitting to parent, Store arbitrary data):
	Updated gnus-registry docs.

2011-04-13  Juanma Barranquero  <lekktu@gmail.com>

	* ede.texi: Fix typos.

2011-04-12  Lars Magne Ingebrigtsen  <larsi@gnus.org>

	* gnus.texi (Window Layout): @itemize @code doesn't exist.
	It's @table @code.

2011-03-19  Antoine Levitt  <antoine.levitt@gmail.com>

	* gnus.texi (Listing Groups): Document gnus-group-list-ticked.

2011-03-17  Jay Belanger  <jay.p.belanger@gmail.com>

	* calc.texi (Logarithmic Units): Update the function names.

2011-03-15  Lars Magne Ingebrigtsen  <larsi@gnus.org>

	* message.texi (Various Commands): Document format specs in the
	ellipsis.

2011-03-15  Antoine Levitt  <antoine.levitt@gmail.com>

	* message.texi (Insertion Variables): Document message-cite-style.

2011-03-14  Michael Albinus  <michael.albinus@gmx.de>

	* tramp.texi (Remote processes): New subsection "Running shell on
	a remote host".

2011-03-12  Teodor Zlatanov  <tzz@lifelogs.com>

	* auth.texi (Help for developers): Update docs to explain that the
	:save-function will only run the first time.

2011-03-12  Glenn Morris  <rgm@gnu.org>

	* Makefile.in (emacs-faq.html): Fix some more cross-refs.
	(emacs-faq.text): New target.
	(clean): Add emacs-faq.

2011-03-12  Michael Albinus  <michael.albinus@gmx.de>

	Sync with Tramp 2.2.1.

	* trampver.texi: Update release number.

2011-03-11  Glenn Morris  <rgm@gnu.org>

	* Makefile.in (HTML_TARGETS): New.
	(clean): Delete $HTML_TARGETS.
	(emacs-faq.html): New, for use with the gnu.org Emacs webpage.

2011-03-08  Teodor Zlatanov  <tzz@lifelogs.com>

	* auth.texi (Help for developers): Show example of using
	`auth-source-search' with prompts and :save-function.

2011-03-07  Chong Yidong  <cyd@stupidchicken.com>

	* Version 23.3 released.

2011-03-07  Antoine Levitt  <antoine.levitt@gmail.com>

	* message.texi (Message Buffers): Update default value of
	message-generate-new-buffers.

2011-03-06  Jay Belanger  <jay.p.belanger@gmail.com>

	* calc.texi (Logarithmic Units): Rename calc-logunits-dblevel
	and calc-logunits-nplevel to calc-dblevel and calc-nplevel,
	respectively.
	(Musical Notes): New section.
	(Customizing Calc): Mention the customizable variable
	calc-note-threshold.

2011-03-03  Glenn Morris  <rgm@gnu.org>

	* url.texi (Dealing with HTTP documents): Remove reference to
	function url-decode-text-part; never seems to have existed.  (Bug#6038)
	(Configuration): Update url-configuration-directory description.

2011-03-02  Glenn Morris  <rgm@gnu.org>

	* dired-x.texi (Multiple Dired Directories): Remove mentions
	of dired-default-directory-alist and dired-default-directory.
	Move dired-smart-shell-command here...
	(Miscellaneous Commands): ... from here.

2011-03-02  Paul Eggert  <eggert@cs.ucla.edu>

	* texinfo.tex: Update to version 2011-02-24.09.

2011-03-02  Glenn Morris  <rgm@gnu.org>

	* dired-x.texi (Omitting Variables): Refer to add-dir-local-variable
	instead of the obsoleted dired-omit-here-always.

2011-02-28  Michael Albinus  <michael.albinus@gmx.de>

	* tramp.texi (Frequently Asked Questions): Add Emacs 24 to
	supported systems.

2011-02-28  Glenn Morris  <rgm@gnu.org>

	* dbus.texi (Type Conversion): Grammar fix.

2011-02-23  Michael Albinus  <michael.albinus@gmx.de>

	* tramp.texi: Use consistently "Emacs" (instead of "GNU Emacs") and
	"Debian GNU/Linux".

	* trampver.texi [xemacs]: Set emacsothername to "Emacs".

2011-02-23  Glenn Morris  <rgm@gnu.org>

	* dired-x.texi (Features): Minor rephrasing.
	(Local Variables): Fix typos.

	* edt.texi, erc.texi, gnus.texi, idlwave.texi, mh-e.texi:
	Standardize some Emacs/XEmacs terminology.

	* dired-x.texi (Features): Don't advertise obsolete local variables.
	Simplify layout.
	(Omitting Variables): Update local variables example.
	(Local Variables): Say this is obsolete.  Fix description of
	dired-enable-local-variables possible values.

2011-02-22  Teodor Zlatanov  <tzz@lifelogs.com>

	* auth.texi (Help for users): Mention ~/.netrc is also searched by
	default now.

2011-02-21  Lars Ingebrigtsen  <larsi@gnus.org>

	* gnus.texi (Article Date): Clarify gnus-article-update-date-headers.

2011-02-20  Lars Ingebrigtsen  <larsi@gnus.org>

	* gnus.texi (Window Layout): Document layout names.

2011-02-19  Eli Zaretskii  <eliz@gnu.org>

	* ada-mode.texi: Sync @dircategory with ../../info/dir.
	* auth.texi: Sync @dircategory with ../../info/dir.
	* autotype.texi: Sync @dircategory with ../../info/dir.
	* calc.texi: Sync @dircategory with ../../info/dir.
	* cc-mode.texi: Sync @dircategory with ../../info/dir.
	* cl.texi: Sync @dircategory with ../../info/dir.
	* dbus.texi: Sync @dircategory with ../../info/dir.
	* dired-x.texi: Sync @dircategory with ../../info/dir.
	* ebrowse.texi: Sync @dircategory with ../../info/dir.
	* ede.texi: Sync @dircategory with ../../info/dir.
	* ediff.texi: Sync @dircategory with ../../info/dir.
	* edt.texi: Sync @dircategory with ../../info/dir.
	* eieio.texi: Sync @dircategory with ../../info/dir.
	* emacs-mime.texi: Sync @dircategory with ../../info/dir.
	* epa.texi: Sync @dircategory with ../../info/dir.
	* erc.texi: Sync @dircategory with ../../info/dir.
	* eshell.texi: Sync @dircategory with ../../info/dir.
	* eudc.texi: Sync @dircategory with ../../info/dir.
	* flymake.texi: Sync @dircategory with ../../info/dir.
	* forms.texi: Sync @dircategory with ../../info/dir.
	* gnus.texi: Sync @dircategory with ../../info/dir.
	* idlwave.texi: Sync @dircategory with ../../info/dir.
	* mairix-el.texi: Sync @dircategory with ../../info/dir.
	* message.texi: Sync @dircategory with ../../info/dir.
	* mh-e.texi: Sync @dircategory with ../../info/dir.
	* newsticker.texi: Sync @dircategory with ../../info/dir.
	* nxml-mode.texi: Sync @dircategory with ../../info/dir.
	* org.texi: Sync @dircategory with ../../info/dir.
	* pcl-cvs.texi: Sync @dircategory with ../../info/dir.
	* pgg.texi: Sync @dircategory with ../../info/dir.
	* rcirc.texi: Sync @dircategory with ../../info/dir.
	* reftex.texi: Sync @dircategory with ../../info/dir.
	* remember.texi: Sync @dircategory with ../../info/dir.
	* sasl.texi: Sync @dircategory with ../../info/dir.
	* sc.texi: Sync @dircategory with ../../info/dir.
	* semantic.texi: Sync @dircategory with ../../info/dir.
	* ses.texi: Sync @dircategory with ../../info/dir.
	* sieve.texi: Sync @dircategory with ../../info/dir.
	* smtpmail.texi: Sync @dircategory with ../../info/dir.
	* speedbar.texi: Sync @dircategory with ../../info/dir.
	* trampver.texi [emacs]: Set emacsname to "Emacs".
	* tramp.texi: Sync @dircategory with ../../info/dir.
	* url.texi: Sync @dircategory with ../../info/dir.
	* vip.texi: Sync @dircategory with ../../info/dir.
	* viper.texi: Sync @dircategory with ../../info/dir.
	* widget.texi: Sync @dircategory with ../../info/dir.
	* woman.texi: Sync @dircategory with ../../info/dir.

2011-02-19  Glenn Morris  <rgm@gnu.org>

	* dired-x.texi (Technical Details): No longer redefines
	dired-add-entry, dired-initial-position, dired-clean-up-after-deletion,
	dired-read-shell-command, or dired-find-buffer-nocreate.

2011-02-18  Glenn Morris  <rgm@gnu.org>

	* dired-x.texi (Optional Installation File At Point): Simplify.

2011-02-17  Teodor Zlatanov  <tzz@lifelogs.com>

	* auth.texi (Help for users): Use :port instead of :protocol for all
	auth-source docs.
	(GnuPG and EasyPG Assistant Configuration): Mention the default now is
	to have two files in `auth-sources'.

2011-02-16  Glenn Morris  <rgm@gnu.org>

	* dired-x.texi: Use emacsver.texi to get Emacs version.
	* Makefile.in ($(infodir)/dired-x, dired-x.dvi, dired-x.pdf):
	Depend on emacsver.texi.

	* dired-x.texi: Drop meaningless version number.
	(Introduction): Remove old info.
	(Optional Installation Dired Jump): Autoload from dired-x.
	Remove incorrect info about loaddefs.el.
	(Bugs): Just refer to M-x report-emacs-bug.

	* dired-x.texi (Multiple Dired Directories): Update for rename of
	default-directory-alist.
	(Miscellaneous Commands): No longer mention very old VM version 4.

2011-02-15  Paul Eggert  <eggert@cs.ucla.edu>

	Merge from gnulib.
	* texinfo.tex: Update to version 2011-02-14.11.

2011-02-14  Teodor Zlatanov  <tzz@lifelogs.com>

	* auth.texi (Help for users):
	Login collection is "Login" and not "login".

2011-02-13  Michael Albinus  <michael.albinus@gmx.de>

	* tramp.texi (History): Remove IMAP support.
	(External methods, Frequently Asked Questions): Remove `imap' and
	`imaps' methods.
	(Password handling): Remove IMAP entries for ~/.authinfo.gpg.

	* trampver.texi: Remove default value of `emacsimap'.

2011-02-13  Glenn Morris  <rgm@gnu.org>

	* ada-mode.texi, dired-x.texi, ebrowse.texi, ediff.texi, eudc.texi:
	* idlwave.texi, reftex.texi, sc.texi, speedbar.texi: Add @top.

2011-02-12  Glenn Morris  <rgm@gnu.org>

	* sc.texi (Getting Connected): Remove old index entries.

2011-02-12  Ulrich Mueller  <ulm@gentoo.org>

	* url.texi: Remove duplicate @dircategory (Bug#7942).

2011-02-11  Teodor Zlatanov  <tzz@lifelogs.com>

	* auth.texi (Overview, Help for users, Help for developers):
	Update docs.
	(Help for users): Talk about spaces.

2011-02-09  Paul Eggert  <eggert@cs.ucla.edu>

	* texinfo.tex: Update to version 2011-02-07.16.

2011-02-07  Michael Albinus  <michael.albinus@gmx.de>

	* dbus.texi (Bus names): Adapt descriptions for
	dbus-list-activatable-names and dbus-list-known-names.

2011-02-07  Jay Belanger  <jay.p.belanger@gmail.com>

	* calc.texi (Logarithmic Units): New section.

2011-02-05  Teodor Zlatanov  <tzz@lifelogs.com>

	* gnus-overrides.texi: Renamed from overrides.texi and all the relevant
	manuals use it now.

	* Makefile.in (nowebhack): Fix to use -D flag instead of overrides.

2011-02-05  Katsumi Yamaoka  <yamaoka@jpl.org>

	* overrides.texi: Remove.

	* sieve.texi, sasl.texi, pgg.texi, message.texi, gnus.texi:
	* emacs-mime.texi, auth.texi, Makefile.in: Revert last changes.

2011-02-05  Michael Albinus  <michael.albinus@gmx.de>

	* tramp.texi (Frequently Asked Questions): Mention problems with
	WinSSHD.

	* trampver.texi: Update release number.

2011-02-05  Era Eriksson  <era+tramp@iki.fi>  (tiny change)

	* tramp.texi:
	Replace "delimet" with "delimit" globally.
	Replace "explicite" with "explicit" globally.
	Replace "instead of" with "instead" where there was nothing after "of".
	Audit use of comma before interrogative pronoun, "that", or "which".
	Minor word order, spelling, wording changes.

2011-02-04  Teodor Zlatanov  <tzz@lifelogs.com>

	* overrides.texi: New file to set or clear WEBHACKDEVEL.

	* sieve.texi: Use WEBHACKDEVEL.

	* sasl.texi: Use WEBHACKDEVEL.

	* pgg.texi: Use WEBHACKDEVEL.

	* message.texi: Use WEBHACKDEVEL.

	* gnus.texi: Use WEBHACKDEVEL.

	* emacs-mime.texi: Use WEBHACKDEVEL.

	* auth.texi: Use WEBHACKDEVEL.

	* Makefile.in (webhack, nowebhack): Hacks to produce for-the-web
	manuals.

2011-02-04  Lars Ingebrigtsen  <larsi@gnus.org>

	* gnus.texi: Add DEVEL header (suggested by Andreas Schwab).

2011-02-03  Paul Eggert  <eggert@cs.ucla.edu>

	* texinfo.tex: Update to version 2011-02-01.10 from gnulib,
	which in turn is copied from ftp://tug.org/tex/.

2011-02-03  Glenn Morris  <rgm@gnu.org>

	* faq.texi (Contacting the FSF): Mainly just refer to the web-site.
	(Binding combinations of modifiers and function keys):
	Let's assume people reading this are not using Emacs 18.

2011-02-03  Lars Ingebrigtsen  <larsi@gnus.org>

	* gnus.texi (Article Date): Remove mention of gnus-stop-date-timer,
	since it's run automatically.

2011-02-01  Lars Ingebrigtsen  <larsi@gnus.org>

	* gnus.texi (Customizing Articles): Fix typo.

2011-01-31  Lars Ingebrigtsen  <larsi@gnus.org>

	* gnus.texi (Customizing Articles): Document the new way of customizing
	the date headers(s).

2011-01-30  Lars Ingebrigtsen  <larsi@gnus.org>

	* gnus.texi (Client-Side IMAP Splitting): Add a complete nnimap fancy
	splitting example.

2011-01-29  Eli Zaretskii  <eliz@gnu.org>

	* makefile.w32-in (MAKEINFO): Remove options, leave only program name.
	(MAKEINFO_OPTS): New variable.
	(ENVADD, $(infodir)/emacs): Use $(MAKEINFO_OPTS).
	($(infodir)/info, $(infodir)/ccmode, $(infodir)/ada-mode)
	($(infodir)/pcl-cvs, $(infodir)/eshell, $(infodir)/cl)
	($(infodir)/dbus, $(infodir)/dired-x, $(infodir)/ediff)
	($(infodir)/flymake, $(infodir)/forms, $(infodir)/gnus)
	($(infodir)/message, $(infodir)/emacs-mime, $(infodir)/sieve)
	($(infodir)/pgg, $(infodir)/mh-e, $(infodir)/reftex)
	($(infodir)/remember, $(infodir)/sasl, $(infodir)/sc)
	($(infodir)/vip, $(infodir)/viper, $(infodir)/widget)
	($(infodir)/efaq, $(infodir)/autotype, $(infodir)/calc)
	($(infodir)/idlwave, $(infodir)/eudc, $(infodir)/ebrowse)
	($(infodir)/woman, $(infodir)/speedbar, $(infodir)/tramp)
	($(infodir)/ses, $(infodir)/smtpmail, $(infodir)/org)
	($(infodir)/url, $(infodir)/newsticker, $(infodir)/nxml-mode)
	($(infodir)/rcirc, $(infodir)/erc, $(infodir)/ert)
	($(infodir)/epa, $(infodir)/mairix-el, $(infodir)/auth)
	($(infodir)/eieio, $(infodir)/ede, $(infodir)/semantic)
	($(infodir)/edt): Use $(MAKEINFO_OPTS).

2011-01-26  Lars Ingebrigtsen  <larsi@gnus.org>

	* gnus.texi (Article Date): Document gnus-article-update-lapsed-header.

2011-01-24  Teodor Zlatanov  <tzz@lifelogs.com>

	* message.texi (IDNA): Explain what it is.

2011-01-24  Lars Ingebrigtsen  <larsi@gnus.org>

	* gnus.texi (The Empty Backend): Document nnnil (bug #7653).

2011-01-23  Werner Lemberg  <wl@gnu.org>

	* Makefile.in (MAKEINFO): Now controlled by `configure'.
	(MAKEINFO_OPTS): New variable.  Use it where appropriate.
	(ENVADD): Update.

2011-01-18  Glenn Morris  <rgm@gnu.org>

	* ert.texi: Relicense under GFDL 1.3+, and standardize license notice.

2011-01-14  Eduard Wiebe  <usenet@pusto.de>

	* nxml-mode.texi (Introduction): Fix file name typos.

2011-01-13  Christian Ohler  <ohler@gnu.org>

	* ert.texi: New file.

	* Makefile.in:
	* makefile.w32-in: Add ert.texi.

2011-01-10  Jan Moringen  <jan.moringen@uni-bielefeld.de>

	* dbus.texi (Receiving Method Calls): New function
	dbus-register-service.  Rearrange node.

2011-01-07  Paul Eggert  <eggert@cs.ucla.edu>

	* texinfo.tex: Update to version 2010-12-23.17 from gnulib,
	which in turn is copied from ftp://tug.org/tex/.

2011-01-04  Jan Moringen  <jan.moringen@uni-bielefeld.de>

	* dbus.texi (Receiving Method Calls): Describe new optional
	parameter dont-register-service of dbus-register-{method,property}.

2010-12-17  Daiki Ueno  <ueno@unixuser.org>

	* epa.texi (Encrypting/decrypting *.gpg files):
	Mention epa-file-select-keys.

2010-12-16  Lars Magne Ingebrigtsen  <larsi@gnus.org>

	* gnus.texi (Archived Messages): Remove outdated text.

2010-12-16  Teodor Zlatanov  <tzz@lifelogs.com>

	* gnus.texi (Foreign Groups): Add clarification of foreign groups.

2010-12-15  Andrew Cohen  <cohen@andy.bu.edu>

	* gnus.texi (The hyrex Engine): Say that this engine is obsolete.

2010-12-14  Andrew Cohen  <cohen@andy.bu.edu>

	* gnus.texi (The swish++ Engine): Add customizable parameters
	descriptions.
	(The swish-e Engine): Ditto.

2010-12-14  Michael Albinus  <michael.albinus@gmx.de>

	* tramp.texi (Inline methods): Add "ksu" method.
	(Remote processes): Add example with remote `default-directory'.

2010-12-14  Glenn Morris  <rgm@gnu.org>

	* faq.texi (Expanding aliases when sending mail):
	Now build-mail-aliases is interactive.

2010-12-13  Andrew Cohen  <cohen@andy.bu.edu>

	* gnus.texi: First pass at adding (rough) nnir documentation.

2010-12-13  Lars Magne Ingebrigtsen  <larsi@gnus.org>

	* gnus.texi (Filtering New Groups):
	Mention gnus-auto-subscribed-categories.
	(The First Time): Remove, since default-subscribed-newsgroups has been
	removed.

2010-12-13  Glenn Morris  <rgm@gnu.org>

	* cl.texi (For Clauses): Small fixes for frames and windows.

2010-12-11  Carsten Dominik  <carsten.dominik@gmail.com>

	* org.texi (Using capture): Document using prefix arguments for
	finalizing capture.
	(Agenda commands): Document prefix argument for the bulk scatter
	command.
	(Beamer class export): Document that also overlay arguments can be
	passed to the column environment.
	(Template elements): Document the new entry type.

2010-12-11  Puneeth Chaganti  <punchagan@gmail.com>

	* org.texi (Include files): Document :minlevel.

2010-12-11  Julien Danjou  <julien@danjou.info>

	* org.texi (Categories): Document category icons.

2010-12-11  Eric Schulte  <schulte.eric@gmail.com>

	* org.texi (noweb): Fix typo.

2010-12-06  Tassilo Horn  <tassilo@member.fsf.org>

	* gnus.texi (Server Commands): Point to the rest of the server
	commands.

2010-12-04  Lars Magne Ingebrigtsen  <larsi@gnus.org>

	* gnus.texi (Paging the Article): Note the reverse meanings of `C-u C-u
	g'.

2010-12-02  Julien Danjou  <julien@danjou.info>

	* gnus.texi (Archived Messages): Remove gnus-outgoing-message-group.

2010-11-28  Lars Magne Ingebrigtsen  <larsi@gnus.org>

	* gnus.texi (Customizing the IMAP Connection): Note the new defaults.
	(Direct Functions): Note the STARTTLS upgrade.

2010-11-27  Glenn Morris  <rgm@gnu.org>
	    James Clark  <none@example.com>

	* nxml-mode.texi (Introduction): New section.

2010-11-21  Lars Magne Ingebrigtsen  <larsi@gnus.org>

	* gnus.texi (Server Commands): Document gnus-server-show-server.

2010-11-20  Michael Albinus  <michael.albinus@gmx.de>

	Sync with Tramp 2.2.0.

	* trampver.texi: Update release number.

2010-11-19  Jay Belanger  <jay.p.belanger@gmail.com>

	* calc.texi (TeX and LaTeX Language Modes, Predefined Units):
	Mention that the TeX specific units won't use the `tex' prefix
	in TeX mode.

2010-11-18  Katsumi Yamaoka  <yamaoka@jpl.org>

	* gnus.texi (Misc Article): Document gnus-inhibit-images.

2010-11-17  Glenn Morris  <rgm@gnu.org>

	* edt.texi: Remove information about Emacs 19.

2010-11-17  Michael Albinus  <michael.albinus@gmx.de>

	* trampver.texi: Update release number.

2010-11-12  Katsumi Yamaoka  <yamaoka@jpl.org>

	* gnus.texi (Article Washing): Fix typo.

2010-11-11  Noorul Islam  <noorul@noorul.com>

	* org.texi: Fix typo.

2010-11-11  Carsten Dominik  <carsten.dominik@gmail.com>

	* org.texi (Using capture): Explain that refiling is
	sensitive to cursor position.

2010-11-11  Carsten Dominik  <carsten.dominik@gmail.com>

	* org.texi (Images and tables): Add cross reference to link section.

2010-11-11  Carsten Dominik  <carsten.dominik@gmail.com>

	* org.texi: Document the <c> cookie.

2010-11-11  Eric Schulte  <schulte.eric@gmail.com>

	* org.texi: Multi-line header arguments :PROPERTIES: :ID:
	b77c8857-6c76-4ea9-8a61-ddc2648d96c4 :END:.

2010-11-11  Carsten Dominik  <carsten.dominik@gmail.com>

	* org.texi (CSS support): Document :HTML_CONTAINER_CLASS: property.

2010-11-11  Carsten Dominik  <carsten.dominik@gmail.com>

	* org.texi (Project alist): Mention that this is a property list.

2010-11-11  Carsten Dominik  <carsten.dominik@gmail.com>

	* org.texi (Setting up the staging area): Document that
	file names remain visible when encrypting the MobileOrg files.

2010-11-11  Carsten Dominik  <carsten.dominik@gmail.com>

	* org.texi (Setting up the staging area): Document which
	versions are needed for encryption.

2010-11-11  Eric Schulte  <schulte.eric@gmail.com>

	* org.texi (noweb): Update :noweb documentation to
	reflect the new "tangle" argument.

2010-11-11  Eric Schulte  <schulte.eric@gmail.com>

	* org.texi (Batch execution): Improve tangling script in
	documentation.

2010-11-11  Carsten Dominik  <carsten.dominik@gmail.com>

	* org.texi (Handling links):
	(In-buffer settings): Document inlining images on startup.

2010-11-11  Carsten Dominik  <carsten.dominik@gmail.com>

	* org.texi (Setting up the staging area): Document use of
	crypt password.

2010-11-11  David Maus  <dmaus@ictsoc.de>

	* org.texi (Template expansion): Add date related link type escapes.

2010-11-11  David Maus  <dmaus@ictsoc.de>

	* org.texi (Template expansion): Add mew in table for link type
	escapes.

2010-11-11  David Maus  <dmaus@ictsoc.de>

	* org.texi (Template expansion): Fix typo in link type escapes.

2010-11-11  Eric Schulte  <schulte.eric@gmail.com>

	* org.texi (Structure of code blocks): Another documentation tweak.

2010-11-11  Eric Schulte  <schulte.eric@gmail.com>

	* org.texi (Structure of code blocks): Documentation tweak.

2010-11-11  Eric Schulte  <schulte.eric@gmail.com>

	* org.texi (Structure of code blocks):
	Update documentation to mention inline code block syntax.

2010-11-11  Eric Schulte  <schulte.eric@gmail.com>

	* org.texi (comments): Improve wording.

2010-11-11  Eric Schulte  <schulte.eric@gmail.com>

	* org.texi (comments): Document the new :comments header arguments.

2010-11-11  Carsten Dominik  <carsten.dominik@gmail.com>

	* org.texi (Installation): Remove the special
	installation instructions for XEmacs.

2010-11-11  Jambunathan K  <kjambunathan@gmail.com>  (tiny change)

	* org.texi (Easy Templates): New section.  Documents quick
	insertion of empty structural elements.

2010-11-11  Noorul Islam  <noorul@noorul.com>

	* org.texi: Fix doc.

2010-11-11  Jambunathan K  <kjambunathan@gmail.com>  (tiny change)

	* org.texi (The date/time prompt): Document specification
	of time ranges.

2010-11-11  Carsten Dominik  <carsten.dominik@gmail.com>

	* org.texi (Internal links): Document the changes in
	internal links.

2010-11-11  Carsten Dominik  <carsten.dominik@gmail.com>

	* org.texi (Agenda commands): Document the limitation for
	the filter preset - it can only be used for an entire agenda
	view, not in an individual block in a block agenda.

2010-11-11  Eric S Fraga  <e.fraga@ucl.ac.uk>

	* org.texi (iCalendar export): Document alarm creation.

2010-11-10  Michael Albinus  <michael.albinus@gmx.de>

	* dbus.texi (Type Conversion): Introduce `:unix-fd' type mapping.

2010-11-09  Lars Magne Ingebrigtsen  <larsi@gnus.org>

	* gnus.texi (Article Washing): Document gnus-article-treat-non-ascii.

2010-11-09  Jay Belanger  <jay.p.belanger@gmail.com>

	* calc.texi: Use emacsver.texi to determine Emacs version.

2010-11-04  Lars Magne Ingebrigtsen  <larsi@gnus.org>

	* gnus.texi (Customizing the IMAP Connection): Remove nnir mention,
	since that works by default.

2010-11-03  Kan-Ru Chen  <kanru@kanru.info>  (tiny change)

	* gnus.texi (Customizing the IMAP Connection): Document
	`nnimap-expunge' and remove `nnimap-expunge-inbox' from example.

2010-11-04  Michael Albinus  <michael.albinus@gmx.de>

	* tramp.texi (Remote shell setup): New item "Interactive shell
	prompt".  Reported by Christian Millour <cm@abtela.com>.
	(Remote shell setup, Remote processes): Use @code{} for
	environment variables.

2010-11-03  Glenn Morris  <rgm@gnu.org>

	* ediff.texi (Quick Help Commands, Miscellaneous):
	* gnus.texi (Agent Variables, Configuring nnmairix): Spelling fix.

2010-10-31  Lars Magne Ingebrigtsen  <larsi@gnus.org>

	* gnus.texi (Paging the Article): Document C-u g/C-u C-u g.

2010-10-31  Glenn Morris  <rgm@gnu.org>

	* mh-e.texi (Preface, From Bill Wohler): Change 23 to past tense.

2010-10-31  Glenn Morris  <rgm@gnu.org>

	* cc-mode.texi: Remove reference to defunct viewcvs URL.

2010-10-29  Lars Magne Ingebrigtsen  <larsi@gnus.org>

	* gnus.texi (Client-Side IMAP Splitting):
	Mention nnimap-unsplittable-articles.

2010-10-29  Julien Danjou  <julien@danjou.info>

	* gnus.texi (Finding the News): Remove references to obsoletes
	variables `gnus-nntp-server' and `gnus-secondary-servers'.

2010-10-29  Eli Zaretskii  <eliz@gnu.org>

	* makefile.w32-in (MAKEINFO): Add -I$(emacsdir).
	(ENVADD): Remove extra -I$(emacsdir), included in $(MAKEINFO).
	($(infodir)/efaq): Remove -I$(emacsdir), included in $(MAKEINFO).
	($(infodir)/calc, calc.dvi): Depend on $(emacsdir)/emacsver.texi.

2010-10-28  Glenn Morris  <rgm@gnu.org>

	* Makefile.in (MAKEINFO, ENVADD): Add $emacsdir to include path.
	(($(infodir)/calc, calc.dvi, calc.pdf): Depend on emacsver.texi.
	($(infodir)/efaq): Remove -I option now in $MAKEINFO.

2010-10-25  Daiki Ueno  <ueno@unixuser.org>

	* epa.texi (Mail-mode integration): Add alternative key bindings
	for epa-mail commands; escape comma.
	Don't use the word "PGP", since it is a non-free program.

2010-10-24  Jay Belanger  <jay.p.belanger@gmail.com>

	* calc.texi: Use emacsver.texi to determine Emacs version.

2010-10-24  Juanma Barranquero  <lekktu@gmail.com>

	* gnus.texi (Group Parameters, Buttons): Fix typos.

2010-10-22  Tassilo Horn  <tassilo@member.fsf.org>

	* gnus.texi (Subscription Commands): Mention that you can also
	subscribe to new groups via the Server buffer, which is probably more
	convenient when subscribing to many groups.

2010-10-21  Julien Danjou  <julien@danjou.info>

	* message.texi (Message Headers): Allow message-default-headers to be a
	function.

2010-10-21  Lars Magne Ingebrigtsen  <larsi@gnus.org>

	* gnus-news.texi: Mention new archive defaults.

2010-10-21  Katsumi Yamaoka  <yamaoka@jpl.org>

	* gnus.texi (RSS): Remove nnrss-wash-html-in-text-plain-parts.

2010-10-20  Lars Magne Ingebrigtsen  <larsi@gnus.org>

	* gnus.texi (HTML): Document the function value of
	gnus-blocked-images.
	(Article Washing): shr and gnus-w3m, not the direct function names.

2010-10-20  Julien Danjou  <julien@danjou.info>

	* emacs-mime.texi (Flowed text): Add a note about mml-enable-flowed
	variable.

2010-10-19  Lars Magne Ingebrigtsen  <larsi@gnus.org>

	* gnus.texi (Customizing the IMAP Connection): The port strings are
	strings.
	(Document Groups): Mention git.

2010-10-18  Lars Magne Ingebrigtsen  <larsi@gnus.org>

	* gnus-coding.texi (Gnus Maintainance Guide): Update to mention Emacs
	bzr/Gnus git sync.

2010-10-15  Eli Zaretskii  <eliz@gnu.org>

	* auth.texi (GnuPG and EasyPG Assistant Configuration): Fix last
	change.

2010-10-13  Lars Magne Ingebrigtsen  <larsi@gnus.org>

	* auth.texi (GnuPG and EasyPG Assistant Configuration): Fix up the
	@item syntax for in-Emacs makeinfo.

2010-10-13  Teodor Zlatanov  <tzz@lifelogs.com>

	* auth.texi (GnuPG and EasyPG Assistant Configuration): Fix syntax and
	trim sentence.

2010-10-12  Daiki Ueno  <ueno@unixuser.org>

	* epa.texi (Caching Passphrases):
	* auth.texi (GnuPG and EasyPG Assistant Configuration):
	Clarify some configurations require to set up gpg-agent.

2010-10-11  Glenn Morris  <rgm@gnu.org>

	* Makefile.in (.texi.dvi): Remove unnecessary suffix rule.

2010-10-09  Lars Magne Ingebrigtsen  <larsi@gnus.org>

	* gnus.texi (Spam Package Introduction): Mention `$'.

2010-10-09  Eli Zaretskii  <eliz@gnu.org>

	* makefile.w32-in (emacsdir): New variable.
	($(infodir)/efaq, faq.dvi): Depend on emacsver.texi.
	(ENVADD, $(infodir)/efaq): Add -I$(emacsdir).

2010-10-09  Glenn Morris  <rgm@gnu.org>

	* Makefile.in (mostlyclean): Delete *.toc.

	* Makefile.in: Use $< in rules.

	* Makefile.in (maintainer-clean): Remove harmless, long-standing error.

	* Makefile.in ($(infodir)): Delete rule.
	(mkinfodir): New.  Use it in all the info rules, rather than depending
	on infodir.

2010-10-09  Glenn Morris  <rgm@gnu.org>

	* gnus.texi (Article Washing): Fix previous change.

	* Makefile.in (emacsdir): New variable.
	($(infodir)/efaq): Pass -I $(emacsdir) to makeinfo.
	Depend on emacsver.texi.

	* faq.texi (VER): Replace with EMACSVER from emacsver.texi.

	* Makefile.in (.PHONY): Declare info, dvi, pdf and the clean rules.

2010-10-08  Julien Danjou  <julien@danjou.info>

	* gnus.texi: Add mm-shr.

2010-10-08  Ludovic Courtès  <ludo@gnu.org>

	* gnus.texi (Finding the Parent, The Gnus Registry)
	(Registry Article Refer Method): Update docs for nnregistry.el.

2010-10-08  Daiki Ueno  <ueno@unixuser.org>

	* auth.texi (Help for users)
	(GnuPG and EasyPG Assistant Configuration): Update docs.

2010-10-08  Glenn Morris  <rgm@gnu.org>

	* cl.texi (Organization, Installation, Old CL Compatibility):
	Deprecate cl-compat for new code.
	(Usage, Installation): Remove outdated information.

	* eudc.texi (CCSO PH/QI, LDAP Requirements): Remove old information.

2010-10-07  Katsumi Yamaoka  <yamaoka@jpl.org>

	* gnus.texi (Gravatars): Document gnus-gravatar-too-ugly.

2010-10-06  Julien Danjou  <julien@danjou.info>

	* sieve.texi (Manage Sieve API): Document sieve-manage-authenticate.

	* message.texi (PGP Compatibility): Remove reference to gpg-2comp,
	broken link.

	* gnus-faq.texi (FAQ 8-3): Remove references to my.gnus.org.

	* gnus.texi (Comparing Mail Back Ends): Remove broken link and allusion
	to ReiserFS.

	* gnus-faq.texi (FAQ 5-5): Fix Flyspell URL.
	(FAQ 7-1): Fix getmail URL.

2010-10-06  Daiki Ueno  <ueno@unixuser.org>

	* epa.texi (Caching Passphrases): New section.

2010-10-06  Glenn Morris  <rgm@gnu.org>

	* Makefile.in (SHELL): Set it.
	(info): Move the mkdir dependency to the individual info files.
	(mostlyclean): Tidy up.
	(clean): Only delete the specific dvi and pdf files.
	(maintainer-clean): Be more restrictive in what we delete.
	($(infodir)): Add parallel build workaround.

2010-10-04  Lars Magne Ingebrigtsen  <larsi@gnus.org>

	* gnus.texi (Misc Article): Document gnus-widen-article-window.

2010-10-03  Julien Danjou  <julien@danjou.info>

	* emacs-mime.texi (Display Customization):
	Update mm-inline-large-images documentation and add documentation for
	mm-inline-large-images-proportion.

2010-10-03  Michael Albinus  <michael.albinus@gmx.de>

	* tramp.texi (Frequently Asked Questions):
	Mention remote-file-name-inhibit-cache.

2010-10-02  Lars Magne Ingebrigtsen  <larsi@gnus.org>

	* gnus.texi (Splitting Mail): Fix @xref syntax.
	(Splitting Mail): Really fix the @ref syntax.

2010-10-01  Lars Magne Ingebrigtsen  <larsi@gnus.org>

	* gnus.texi (Splitting Mail): Mention the new fancy splitting function.
	(Article Hiding): Add google banner example.
	Suggested by Benjamin Xu.

2010-09-30  Teodor Zlatanov  <tzz@lifelogs.com>

	* gnus.texi (Spam Package Configuration Examples, SpamOracle):
	Remove nnimap-split-rule from examples.

2010-09-30  Lars Magne Ingebrigtsen  <larsi@gnus.org>

	* gnus.texi (Mail Source Specifiers): Remove webmail.el mentions.
	(NNTP): Document nntp-server-list-active-group.  Suggested by Barry
	Fishman.
	(Client-Side IMAP Splitting): Add nnimap-split-fancy.

2010-09-30  Julien Danjou  <julien@danjou.info>

	* gnus.texi (Gravatars): Fix documentation about
	gnu-gravatar-properties.

2010-09-29  Daiki Ueno  <ueno@unixuser.org>

	* epa.texi (Bug Reports): New section.

2010-09-29  Glenn Morris  <rgm@gnu.org>

	* Makefile.in (top_srcdir): Remove unused variable.

2010-09-29  Lars Magne Ingebrigtsen  <larsi@gnus.org>

	* gnus.texi (Using IMAP): Remove the @acronyms from the headings.
	(Client-Side IMAP Splitting): Document 'default.

2010-09-27  Lars Magne Ingebrigtsen  <larsi@gnus.org>

	* gnus.texi (Customizing the IMAP Connection):
	Document nnimap-fetch-partial-articles.

2010-09-26  Lars Magne Ingebrigtsen  <larsi@gnus.org>

	* gnus-news.texi: Mention nnimap-inbox.

	* gnus.texi (Picons): Document gnus-picon-inhibit-top-level-domains.

2010-09-26  Julien Danjou  <julien@danjou.info>

	* gnus.texi (Oort Gnus): Remove mention of ssl.el.

2010-09-26  Lars Magne Ingebrigtsen  <larsi@gnus.org>

	* gnus.texi (Security): Remove gpg.el mention.

2010-09-26  Andreas Seltenreich  <seltenreich@gmx.de>

	* gnus.texi (Browse Foreign Server): New variable
	gnus-browse-subscribe-newsgroup-method.

	* gnus-news.texi: Mention it.

2010-09-26  Lars Magne Ingebrigtsen  <larsi@gnus.org>

	* gnus.texi (NoCeM): Remove.
	(Startup Variables): No jingle.

2010-09-25  Ulrich Mueller  <ulm@gentoo.org>

	* woman.texi (Interface Options): xz compression is now supported.

2010-09-25  Lars Magne Ingebrigtsen  <larsi@gnus.org>

	* gnus.texi (Article Commands): Document gnus-fetch-partial-articles.
	(Unavailable Servers): Document gnus-server-copy-server.
	(Using IMAP): Document the new nnimap.

2010-09-25  Julien Danjou  <julien@danjou.info>

	* gnus.texi (Customizing Articles): Remove gnus-treat-translate.

2010-09-24  Glenn Morris  <rgm@gnu.org>

	* url.texi (Disk Caching): Tweak previous change.

2010-09-24  Julien Danjou  <julien@danjou.info>

	* url.texi (Disk Caching): Mention url-cache-expire-time,
	url-cache-expired, and url-fetch-from-cache.

2010-09-24  Julien Danjou  <julien@danjou.info>

	* gnus.texi: Add Gravatars.

2010-09-23  Lars Magne Ingebrigtsen  <larsi@gnus.org>

	* gnus.texi (Startup Variables): Mention gnus-use-backend-marks.

2010-09-21  Lars Magne Ingebrigtsen  <larsi@gnus.org>

	* gnus.texi (Expunging mailboxes): Update name of the expunging
	command.

2010-09-20  Katsumi Yamaoka  <yamaoka@jpl.org>

	* emacs-mime.texi (rfc2047): Update description for
	rfc2047-encode-parameter.

2010-09-13  Michael Albinus  <michael.albinus@gmx.de>

	* tramp.texi (Inline methods): Remove "ssh1_old", "ssh2_old" and
	"fish" methods.
	(External methods): Remove "scp1_old" and "scp2_old" methods.

2010-09-09  Michael Albinus  <michael.albinus@gmx.de>

	* tramp.texi: Remove Japanese manual.  Fix typo.

	* trampver.texi: Update release number.  Remove japanesemanual.

2010-09-09  Glenn Morris  <rgm@gnu.org>

	* org.texi: Restore clobbered changes (copyright years, untabify).

2010-09-04  Julien Danjou  <julien@danjou.info>  (tiny change)

	* gnus.texi (Adaptive Scoring): Fix typo.

2010-09-03  Lars Magne Ingebrigtsen  <larsi@gnus.org>

	* gnus.texi (Article Display): Document gnus-html-show-images.

2010-09-02  Jan Djärv  <jan.h.d@swipnet.se>

	* cl.texi (Basic Setf): Remove x-get-cut-buffer and x-get-cutbuffer.

2010-09-01  Lars Magne Ingebrigtsen  <larsi@gnus.org>

	* gnus.texi (HTML): Document gnus-max-image-proportion.

2010-08-31  Lars Magne Ingebrigtsen  <larsi@gnus.org>

	* gnus.texi (HTML): Document gnus-blocked-images.

	* message.texi (Wide Reply): Document message-prune-recipient-rules.

2010-08-30  Lars Magne Ingebrigtsen  <larsi@gnus.org>

	* gnus.texi (Summary Mail Commands): Note that only the addresses from
	the first message are used for wide replies.
	(Changing Servers): Remove documentation on gnus-change-server and
	friends, since it's been removed.

2010-08-29  Lars Magne Ingebrigtsen  <larsi@gnus.org>

	* gnus.texi (Drafts): Mention B DEL.

2010-08-29  Tim Landscheidt  <tim@tim-landscheidt.de>  (tiny change)

	* gnus.texi (Delayed Articles): Mention that the Date header is the
	original one, even if you delay.

2010-08-29  Lars Magne Ingebrigtsen  <larsi@gnus.org>

	* gnus.texi (Asynchronous Fetching):
	Document gnus-async-post-fetch-function.
	(HTML): Made into its own section.

2010-08-26  Michael Albinus  <michael.albinus@gmx.de>

	Sync with Tramp 2.1.19.

	* tramp.texi (Inline methods, Default Method): Mention
	`tramp-inline-compress-start-size'.  Remove "kludgy" phrase.
	Remove remark about doubled "-t" argument.
	(Auto-save and Backup): Remove reference to Emacs 21.
	(Filename Syntax): Describe port numbers.
	(Frequently Asked Questions): Adapt supported (X)Emacs versions.  Adapt
	supported MS Windows versions.  Remove obsolete URL.  Recommend "sshx"
	and "scpx" for echoing shells.  Use the $() syntax, texi2dvi reports
	errors with the backquotes.
	(External packages): File attributes cache flushing for asynchronous
	processes.
	(Traces and Profiles): Describe verbose level 9.

	* trampver.texi: Update release number.

2010-08-23  Michael Albinus  <michael.albinus@gmx.de>

	* dbus.texi (Alternative Buses): New chapter.

2010-08-12  Stefan Monnier  <monnier@iro.umontreal.ca>

	* cl.texi (Mapping over Sequences): Rename mapc => cl-mapc.

2010-08-09  Jay Belanger  <jay.p.belanger@gmail.com>

	* calc.texi (Customizing Calc): Rearrange description of new
	variables to match the presentation of other variables.

2010-08-08  Juanma Barranquero  <lekktu@gmail.com>

	* org.texi (Footnotes, Tables in HTML export): Fix typos.

2010-08-08  Jay Belanger  <jay.p.belanger@gmail.com>

	* calc.texi (Making Selections, Selecting Subformulas)
	(Customizing Calc): Mention how to use faces to emphasize selected
	sub-formulas.

2010-08-05  Michael Albinus  <michael.albinus@gmx.de>

	* tramp.texi (External packages): File attributes cache flushing
	for asynchronous processes.

2010-08-01  Alan Mackenzie  <acm@muc.de>

	Enhance the manual for the latest Java Mode.

	* cc-mode.texi (Syntactic Symbols): New symbols annotation-top-cont and
	annotation-var-cont.
	(Java Symbols): Page renamed from Anonymous Class Symbol.  Document the
	two new symbols.

2010-07-28  Michael Albinus  <michael.albinus@gmx.de>

	* tramp.texi (Traces and Profiles): Describe verbose level 9.

2010-07-27  Chong Yidong  <cyd@stupidchicken.com>

	* nxml-mode.texi (Limitations): Remove obsolete discussion (Bug#6708).

2010-07-19  Juanma Barranquero  <lekktu@gmail.com>

	* org.texi: Fix typo in previous change (2010-07-19T09:47:27Z!carsten.dominik@gmail.com).

2010-07-19  Carsten Dominik  <carsten.dominik@gmail.com>

	* org.texi: Add macros to get plain quotes in PDF output.
	List additional contributors.
	(Capture): New section, replaces the section about remember.
	(Working With Source Code): New chapter, focused on documenting Org
	Babel.
	(Code evaluation security): New section.
	(MobileOrg): Document DropBox support.
	(TaskJuggler export): Document taskjuggler and Gantt chart support.
	(Special symbols): Show how to display UTF8 characters for entities.
	(Global TODO list): Clarify the use of the "M" key and the differences
	to the "m" key.
	(RSS Feeds): Mention Atom feeds as well.
	(Setting tags): Remove paragraph about
	`org-complete-tags-always-offer-all-agenda-tags'.

2010-07-17  Michael Albinus  <michael.albinus@gmx.de>

	* tramp.texi (Inline methods): Remove remark about doubled "-t"
	argument.
	(Frequently Asked Questions): Recommend "sshx" and "scpx" for
	echoing shells.

2010-07-10  Michael Albinus  <michael.albinus@gmx.de>

	* tramp.texi (Inline methods): Remove "kludgy" phrase.
	(Filename Syntax): Describe port numbers.

2010-07-09  Michael Albinus  <michael.albinus@gmx.de>

	* dbus.texi (Top): Introduce Index.  Emphasize "nil" whereever
	forgotten.
	(Type Conversion): Precise conversion of natural numbers.
	(Errors and Events): Add "debugging" to concept index.  Add variable
	`dbus-debug'.

2010-07-04  Michael Albinus  <michael.albinus@gmx.de>

	* dbus.texi (Receiving Method Calls): Add optional argument
	EMITS-SIGNAL to `dbus-register-property'.

2010-06-27  Alex Schroeder  <alex@gnu.org>

	* nxml-mode.texi (Commands for locating a schema): Fix typo.

2010-06-24  Glenn Morris  <rgm@gnu.org>

	* ada-mode.texi, auth.texi, autotype.texi, calc.texi, cc-mode.texi:
	* dired-x.texi, ebrowse.texi, ede.texi, edt.texi, eieio.texi:
	* emacs-mime.texi, epa.texi, erc.texi, eshell.texi, eudc.texi:
	* flymake.texi, gnus.texi, info.texi, mairix-el.texi, message.texi:
	* newsticker.texi, org.texi, pgg.texi, rcirc.texi, reftex.texi:
	* remember.texi, sasl.texi, semantic.texi, ses.texi, smtpmail.texi:
	* speedbar.texi, tramp.texi, url.texi, viper.texi, widget.texi:
	* woman.texi: Start direntry descriptions in column 32, per Texinfo
	convention.   Make them end with a period.

2010-06-23  Glenn Morris  <rgm@gnu.org>

	* autotype.texi, cl.texi, dired-x.texi, ebrowse.texi, ede.texi:
	* eieio.texi, epa.texi, faq.texi, flymake.texi, forms.texi:
	* gnus-faq.texi, idlwave.texi, mh-e.texi, nxml-mode.texi, org.texi:
	* pcl-cvs.texi, pgg.texi, reftex.texi, sasl.texi, sc.texi,
	* sem-user.texi, semantic.texi, sieve.texi, smtpmail.texi,
	* speedbar.texi, vip.texi, viper.texi, widget.texi: Untabify.

2010-06-10  Glenn Morris  <rgm@gnu.org>

	* idlwave.texi (Load-Path Shadows):
	* org.texi (Handling links): Fix typos.

2010-06-07  Teodor Zlatanov  <tzz@lifelogs.com>

	* gnus.texi (Interactive): Explain effect of gnus-expert-user better.

2010-05-26  Michael Albinus  <michael.albinus@gmx.de>

	* eshell.texi (Built-ins): Describe, how to disable a built-in command
	by an alias.  (Bug#6226)

2010-05-16  Jay Belanger  <jay.p.belanger@gmail.com>

	* calc.texi (Manipulating Vectors): Mention that vectors can
	be used to determine bins for `calc-histogram'.

2010-05-13  Jay Belanger  <jay.p.belanger@gmail.com>

	* calc.texi: Remove "\turnoffactive" commands throughout.

2010-05-08  Štěpán Němec  <stepnem@gmail.com>  (tiny change)

	* url.texi (HTTP language/coding, Customization):
	* message.texi (Header Commands, Responses):
	* cl.texi (Argument Lists): Fix typos.

2010-05-08  Chong Yidong  <cyd@stupidchicken.com>

	* ede.texi (EDE Mode): Refer to init file rather than `.emacs'.
	Note that Development menu is always available.
	(Creating a project): Fix terminology.
	(Add/Remove files): Fix typo.

2010-05-07  Chong Yidong  <cyd@stupidchicken.com>

	* Version 23.2 released.

2010-05-01  Daniel E. Doherty  <ddoherty03@gmail.com>  (tiny change)

	* calc.texi (Tutorial): Use "^{\prime}" to indicate primes.

2010-05-01  Michael Albinus  <michael.albinus@gmx.de>

	* tramp.texi (Inline methods, Default Method):
	Mention `tramp-inline-compress-start-size'.

2010-04-18  Teodor Zlatanov  <tzz@lifelogs.com>

	* gnus.texi (Gnus Versions, Oort Gnus): Mention the Git repo instead of
	the CVS repo.  Put the Git repo in the news section.

	* gnus-coding.texi (Gnus Maintainance Guide): Fix title typo.
	Removed some mentions of CVS.  Mention the new Git repo.

2010-04-18  Andreas Seltenreich  <seltenreich@gmx.de>

	* gnus.texi (Score File Format): Fix typo.  Reported by Štěpán Němec.
	(Mail Group Commands): Add index entry.

2010-04-18  Glenn Morris  <rgm@gnu.org>

	* info.texi (Search Index): Mention Emacs's Info-virtual-index.

2010-04-18  Jay Belanger  <jay.p.belanger@gmail.com>

	* calc.texi (Radix modes): Mention that the option prefix will
	turn on twos-complement mode.
	(Inverse and Hyperbolic Flags): Mention the Option flag.

2010-04-15  Carsten Dominik  <carsten.dominik@gmail.com>

	* org.texi (LaTeX and PDF export): Add a footnote about xetex.
	(LaTeX/PDF export commands): Rename and Move section.
	(Sectioning structure): Update.
	(References): New use case for field coordinates.
	(The export dispatcher): Rename from ASCII export.
	(Setting up the staging area): Document the availability of
	encryption for MobileOrg.
	(Images and tables): Document how to reference labels.
	(Index entries): New section.
	(Generating an index): New section.
	(Column width and alignment): Document that <N> now
	means a fixed width, not a maximum width.
	(Publishing options): Document the :email option.
	(Beamer class export): Fix bug in the BEAMER example.
	(Refiling notes): Document refile logging.
	(In-buffer settings): Document refile logging keywords.
	(Drawers): Document `C-c C-z' command.
	(Agenda commands): Mention the alternative key `C-c C-z'.
	(Special properties): Document the BLOCKED property.
	(The spreadsheet): Mention the formula editor.
	(References): Document field coordinates.
	(Publishing action): Correct the documentation for the
	publishing function.
	(The date/time prompt): Document that we accept dates
	like month/day/year.
	(Cooperation): Document the changes in table.el support.
	(Faces for TODO keywords, Faces for TODO keywords)
	(Priorities): Document the easy colors.
	(Visibility cycling): Document the new double prefix
	arg for `org-reveal'.
	(Cooperation): Remember.el is part of Emacs.
	(Clean view): Mention that `wrap-prefix' is also set by
	org-indent-mode.
	(Agenda commands): Add information about prefix args to
	scheduling and deadline commands.
	(Search view): Point to the docstring of
	`org-search-view' for more details.
	(Agenda commands): Document that `>' prompts for a date.
	(Setting tags): Document variable
	org-complete-tags-always-offer-all-agenda-tags.
	(Column attributes): Cross-reference special properties.

2010-04-10  Michael Albinus  <michael.albinus@gmx.de>

	Synchronize with Tramp repository.

	* tramp.texi (Auto-save and Backup): Remove reference to Emacs 21.
	(Frequently Asked Questions): Adapt supported (X)Emacs versions.
	Adapt supported MS Windows versions.  Remove obsolete URL.  Use the $()
	syntax, texi2dvi reports errors with the backquotes.

	* trampver.texi: Update release number.

2010-04-01  Teodor Zlatanov  <tzz@lifelogs.com>

	* gnus.texi (Finding the News): Add pointers to the Server buffer
	because it's essential.

2010-03-31  Katsumi Yamaoka  <yamaoka@jpl.org>

	* gnus.texi (MIME Commands): Update description of
	gnus-article-browse-html-article.

2010-03-27  Teodor Zlatanov  <tzz@lifelogs.com>

	* auth.texi (Secret Service API): Add TODO node.
	(Help for users): Explain the new source options for `auth-sources'.

2010-03-24  Michael Albinus  <michael.albinus@gmx.de>

	* trampver.texi: Update release number.

2010-03-10  Chong Yidong  <cyd@stupidchicken.com>

	* Branch for 23.2.

2010-03-03  Chong Yidong  <cyd@stupidchicken.com>

	* faq.texi (Escape sequences in shell output): Note that ansi-color is
	now enabled by default.

2010-02-28  Michael Albinus  <michael.albinus@gmx.de>

	* dbus.texi (Errors and Events): D-Bus messages are retrieved only,
	when Emacs runs in interactive mode.  (Bug#5645)

2010-02-16  Glenn Morris  <rgm@gnu.org>

	* nxml-mode.texi (Commands for locating a schema): Fix keybinding.

2010-02-05  Mark A. Hershberger  <mah@everybody.org>

	* ede.texi, eieio.texi, semantic.texi: Use standard direntry format.

2010-01-21  Katsumi Yamaoka  <yamaoka@jpl.org>

	* gnus.texi (Score File Format): Fix typo.

2010-01-19  Mark A. Hershberger  <mah@everybody.org>

	* cc-mode.texi: Replace references to obsolete c-subword-mode.

2010-01-18  Juanma Barranquero  <lekktu@gmail.com>

	* ada-mode.texi (Project File Overview): Fix typo.

2010-01-17  Chong Yidong  <cyd@stupidchicken.com>

	* semantic.texi: Add Richard Y. Kim credit.

	* eieio.texi (Making New Objects): Fix typo (Bug#5406).

2010-01-17  Michael Albinus  <michael.albinus@gmx.de>

	* tramp.texi (Frequently Asked Questions): Add GNU Emacs 23 and
	SXEmacs 22 to the supported systems.  New item for hung ssh sessions.

2010-01-17  Glenn Morris  <rgm@gnu.org>

	* calc.texi (Reporting Bugs): Don't mention format of repository.

	* woman.texi (Bugs): Make "Emacs repository" less specific,
	and the URL for same more specific.

	* faq.texi (Latest version of Emacs): The repository is now Bazaar.

2010-01-17  Juanma Barranquero  <lekktu@gmail.com>

	* ede.texi (ede-step-project, ede-proj-target):
	* tramp.texi (Remote processes): Fix typos.

2010-01-16  Mario Lang  <mlang@delysid.org>

	* ede.texi (ede-target):
	* org.texi (Refiling notes): Remove duplicated words.

2010-01-04  Stefan Monnier  <monnier@iro.umontreal.ca>

	* gnus.texi (Posting Styles): Use with-current-buffer.
	* calc.texi (Defining Simple Commands): Prefer save-current-buffer.

2010-01-02  Kevin Ryde  <user42@zip.com.au>

	* eieio.texi (Naming Conventions): Correction to xref on elisp
	coding conventions, is "Tips" node not "Standards".

2009-12-24  Chong Yidong  <cyd@stupidchicken.com>

	* calc.texi (General Mode Commands): Calc file should be in .emacs.d.

	* faq.texi (New in Emacs 22): Max buffer size is now 512 MB.

2009-12-18  Katsumi Yamaoka  <yamaoka@jpl.org>

	* gnus.texi (Direct Functions): Add missing port number to tls method.

2009-12-15  Juanma Barranquero  <lekktu@gmail.com>

	* makefile.w32-in (INFO_TARGETS, DVI_TARGETS, clean): Add edt.
	($(infodir)/edt, edt.dvi): New targets.

2009-12-15  Glenn Morris  <rgm@gnu.org>

	* Makefile.in (INFO_TARGETS, DVI_TARGETS): Add edt.
	(edt, $(infodir)/edt, edt.dvi): New targets.
	* edt.texi: New file (etc/edt-user.doc converted to Texinfo).

	* Makefile.in (PDF_TARGETS, pdf): New.
	(clean): Add *.pdf.
	Add pdf rules for all manuals.

2009-12-15  Jay Belanger  <jay.p.belanger@gmail.com>

	* calc/calc.texi (Radix Modes): Clarify two's complement notation.

2009-12-14  Chong Yidong  <cyd@stupidchicken.com>

	* sem-user.texi (Semantic mode, Idle Scheduler, Smart Completion)
	(Smart Jump, Analyzer Debug): Copyedits.
	(Semantic mode user commands): Link to new nodes.
	(Speedbar, SymRef, MRU Bookmarks, Sticky Func Mode)
	(Highlight Func Mode, Tag Decoration Mode): New nodes, from the
	upstream Semantic manual.

	* semantic.texi (Introduction): Minor fix to diagram.

2009-12-09  Michael Albinus  <michael.albinus@gmx.de>

	* eshell.texi (History): Add the other built-in variables.
	(Built-ins): Explain built-ins, and how to apply the external commands.
	Add `history', `su' and `sudo'.

	* tramp.texi (Remote processes): Add missing <RET> in the example.

2009-12-01  Bill Wohler  <wohler@newt.com>

	* mh-e.texi (Searching): Use mh vfolder_format and fix typo in database
	path for mairix example.  Specify -q in namazu example since namazu is
	excessively garrulous.

2009-11-29  Michael Albinus  <michael.albinus@gmx.de>

	* tramp.texi (Remote processes): Improve eshell example with "su"
	and "sudo" commands.

2009-11-28  Chong Yidong  <cyd@stupidchicken.com>

	* semantic.texi (Analyzer Internals): Rename from Analyzer.

	* sem-user.texi (Semantic mode user commands): Fix key syntax.
	Document semantic-complete-analyze-inline.
	(Semanticdb search debugging commands): Minor clarification.
	(Analyzer, Smart Completion, Smart Summary, Smart Jump)
	(Analyzer Debug): New nodes, adapted from the upstream Semantic user
	manual.
	(Semantic mode): Link to Idle Scheduler.

2009-11-28  Kevin Ryde  <user42@zip.com.au>

	* cl.texi (Porting Common Lisp): Update EIEIO dead ftp link to a
	@pxref, now EIEIO is in Emacs.

	* erc.texi (Development): Correction to git tutorial url.

2009-11-26  Glenn Morris  <rgm@gnu.org>

	* faq.texi (Latest version of Emacs): Mention stability of development
	version.
	(Problems with very large files): Max buffer size increase in 23.2.
	(VM): VM has moved house again.

2009-11-22  Jay Belanger  <jay.p.belanger@gmail.com>

	* calc.texi (Radix modes): Discuss alternate bases for two's complement
	notations.

2009-11-20  Carsten Dominik  <dominik@u016822.science.uva.nl>

	* org.texi (Column attributes): Fix documentation of new operators.

2009-11-20  Chong Yidong  <cyd@stupidchicken.com>

	* sem-user.texi (Semanticdb Search Configuration): Rearrange nodes.
	(Search Throttle, Semanticdb Roots, Include paths, Idle Scheduler)
	(Idle Completions Mode): Numerous copyedits.

2009-11-17  Juanma Barranquero  <lekktu@gmail.com>

	* semantic.texi (Semantic Internals, Glossary):
	* sem-user.texi (Semantic mode, Include paths, Idle Scheduler)
	(Semanticdb search debugging commands): Fix typos.

2009-11-16  Jay Belanger  <jay.p.belanger@gmail.com>

	* calc.texi (Radix modes): Mention twos-complement notation.

2009-11-16  Juanma Barranquero  <lekktu@gmail.com>

	* makefile.w32-in (INFO_TARGETS, DVI_TARGETS, clean): Add semantic.
	($(infodir)/semantic, semantic.dvi): New targets.

2009-11-16  Chong Yidong  <cyd@stupidchicken.com>

	* Makefile.in: Build the Semantic manual.

	* semantic.texi, sem-user.texi: New files, adapted from the Semantic
	repository.

2009-11-16  Michael Albinus  <michael.albinus@gmx.de>

	* dbus.texi (Receiving Method Calls): New defun
	`dbus-unregister-service'.

2009-11-15  Carsten Dominik  <carsten.dominik@gmail.com>

	* org.texi (Speed keys): New section.

2009-11-13  Michael Albinus  <michael.albinus@gmx.de>

	* dbus.texi (Type Conversion): Fix typo.
	(Asynchronous Methods): Rename `dbus-registered-functions-table' to
	`dbus-registered-objects-table'.
	(Receiving Method Calls): New defun `dbus-register-property'.
	Move `dbus-unregister-object' here.

2009-11-13  Carsten Dominik  <carsten.dominik@gmail.com>

	* org.texi: Removed @Ie, @ie, @Eg, @eg macros.

2009-11-13  James TD Smith  <ahktenzero@mohorovi.cc>

	* org.texi (Column attributes): Add the new age summary operators.
	Also, mention the fact you can only use one summary operator per
	property.

2009-11-13  John Wiegley  <johnw@newartisans.com>

	* org.texi (Tracking your habits): Add a new section in the
	manual about how to track habits.
	(Resolving idle time): Add a section on how idle and
	dangling clocks are resolved.

2009-11-13  Carsten Dominik  <carsten.dominik@gmail.com>

	* org.texi (Agenda commands): Document the new `i' command.
	(Inserting deadline/schedule): Document logging changes
	of scheduling and deadline times stamps.
	(In-buffer settings): Document the in-buffer keywords for logging
	changes of scheduling and deadline times stamps.
	(Structure editing, Plain lists): Document indentation
	cycling in empty entries with TAB.
	(Archiving): Document the default archiving command.
	(Moving subtrees): Document the new keys for archiving.
	(Internal archiving): Fix incorrect key.
	(Agenda commands): Document the TODO set switching commands.
	(Agenda commands): Document the new archiving keys.
	(Clocking work time): Better description on how to save
	and restore a clock.
	(Resolving idle time): Mention the x11idle program to get true
	idleness also under X11.
	(Resolving idle time): Use @kbd instead of @key for normal
	letters, because this is how he rest of the manual does this.
	(Pushing to MobileOrg): Mention that `org-directory'
	should be set.
	(Agenda commands): Document that SPC is a filter for
	any tag.
	(Search view): Rename from "Keyword search".
	(Capure): New chapter.
	(Markup): New chapter.
	(Links in HTML export, Images in HTML export):
	Extend the section titles.
	(Images in HTML export): Document the align option.
	(Text areas in HTML export): Extend the section title.
	(Images in LaTeX export): Explain image placement in LaTeX.

2009-11-10  Glenn Morris  <rgm@gnu.org>

	* sc.texi (Hints to MUA Authors): MUA should do any decoding.

2009-11-08  Michael Albinus  <michael.albinus@gmx.de>

	* tramp.texi (Auto-save and Backup): Disable backups just for a
	method.

	* trampver.texi: Update release number.

2009-11-07  Michael Albinus  <michael.albinus@gmx.de>

	Sync with Tramp 2.1.17.

	* trampver.texi: Update release number.

2009-10-29  Glenn Morris  <rgm@gnu.org>

	* texinfo.tex: Update to version 2009-08-14.15 from ftp://tug.org/tex/.

2009-10-23  Michael Albinus  <michael.albinus@gmx.de>

	* tramp.texi (External methods): Temporary files are kept for
	`rsync' and `rsyncc' methods.

2009-10-09  Juanma Barranquero  <lekktu@gmail.com>

	* eieio.texi: Fix typos.

2009-10-07  Chong Yidong  <cyd@stupidchicken.com>

	* cl.texi (Argument Lists): Clarify explicit keyword arguments.

2009-10-07  Juanma Barranquero  <lekktu@gmail.com>

	* makefile.w32-in (INFO_TARGETS, DVI_TARGETS, clean): Add eieio, ede.
	($(infodir)/eieio, eieio.dvi, $(infodir)/ede, ede.dvi): New targets.

2009-10-07  Chong Yidong  <cyd@stupidchicken.com>

	* Makefile.in: Build EIEIO and EDE manuals.

2009-10-07  Eric Ludlam  <zappo@gnu.org>

	* eieio.texi:
	* ede.texi: New files.

2009-10-05  Michael Albinus  <michael.albinus@gmx.de>

	* tramp.texi (Remote processes): Association of a pty is not supported.

2009-10-01  Carsten Dominik  <carsten.dominik@gmail.com>

	* org.texi (Pushing to MobileOrg): Document `org-mobile-files'.
	(Processing LaTeX fragments): Document that the size of images can be
	changes using the variable `org-format-latex-options'.
	(The date/time prompt, Timestamps): Be more accurate over ISO format
	dates and times.
	(Visibility cycling): Document showeverything keyword.
	(In-buffer settings): Document showeverything keyword.
	(Setting up the staging area): Fix the example.
	(MobileOrg): New section.
	(Agenda commands, Exporting Agenda Views): Document exporting the
	agenda view to Org files.

2009-09-28  Michael Albinus  <michael.albinus@gmx.de>

	* tramp.texi (History): Add IMAP support.
	(External methods): Add `imap' and `imaps' methods.
	(GVFS based methods): Add indices for `davs'.
	(Password handling): Rename anchors.  Add IMAP entries for
	~/.authinfo.gpg.

	* trampver.texi: Set default value of `emacsimap'.

2009-09-22  Daiki Ueno  <ueno@unixuser.org>

	* gnus.texi (Security): Document mm-sign-option and mm-encrypt-option.

2009-09-13  Chong Yidong  <cyd@stupidchicken.com>

	* dired-x.texi (Technical Details):
	Delete dired-up-directory (Bug#4292).

2009-09-03  Michael Albinus  <michael.albinus@gmx.de>

	* tramp.texi (Frequently Asked Questions): New item for emacsclient.

2009-09-02  Carsten Dominik  <carsten.dominik@gmail.com>

	* org.texi (Effort estimates): Document new effort setting commands.
	(Agenda commands): Document the new keys fro agenda time motion.
	Document entry text mode.  Improve documentation of the keys to include
	inactive time stamps into the agenda view.
	(Feedback): Document the new bug report command.
	(Structure editing): Add an index entry for the sorting of subtrees.

2009-09-02  Teodor Zlatanov  <tzz@lifelogs.com>

	* auth.texi (Help for users): Corrected markup.

2009-09-02  Glenn Morris  <rgm@gnu.org>

	* emacs-mime.texi (time-date): Mention float-time.

2009-08-30  Jay Belanger  <jay.p.belanger@gmail.com>

	* calc.texi (Simplifying Formulas): Improve the wording.

2009-08-29  Teodor Zlatanov  <tzz@lifelogs.com>

	* auth.texi: Rewritten for coverage and clarity.

2009-08-29  Katsumi Yamaoka  <yamaoka@jpl.org>

	* gnus.texi (Expiring Mail):
	Mention gnus-mark-copied-or-moved-articles-as-expirable.
	(Various Various): Mention gnus-safe-html-newsgroups.

	* gnus-news.texi: Mention
	gnus-mark-copied-or-moved-articles-as-expirable.

	* emacs-mime.texi (Display Customization): Add xref to
	gnus-safe-html-newsgroups.

2009-08-28  Michael Albinus  <michael.albinus@gmx.de>

	* tramp.texi (Version Control): Remove.
	(Obtaining Tramp): Update cvs checkout command.  Remove nightly tarballs
	reference.
	(External methods): Correct `scpc' concept index entries.  New method
	`rsyncc'.
	(External packages): New subsections "Filename completion" and "File
	attributes cache".

2009-08-27  Jay Belanger  <jay.p.belanger@gmail.com>

	* calc.texi (Rewrite Rules): Improve the example.
	(Simplifying Formulas): Explain use of the I and H flags for
	simplification.

2009-08-25  Michael Albinus  <michael.albinus@gmx.de>

	* dbus.texi (Bus names): Add optional parameter TIMEOUT to dbus-ping.
	Describe autostart behavior of dbus-ping.
	(Synchronous Methods, Asynchronous Methods): Use English numeric format
	for timeout values.
	(Top): Remove footnote saying D-Bus is not enabled by
	default.  (Bug#4256)

2009-08-23  Daiki Ueno  <ueno@unixuser.org>

	* epa.texi (Quick start): Don't refer to nonexistent epa-mode.
	Reported by Jari Aalto (Bug#4211).
	(Mail-mode integration): Mention epa-mail-mode and
	epa-global-mail-mode.
	(Encrypting/decrypting *.gpg files): Don't refer to nonexistent
	epa-setup.

2009-08-16  Michael Albinus  <michael.albinus@gmx.de>

	* dbus.texi (Asynchronous Methods): Allow nil handler.

2009-08-15  Michael Kifer  <kifer@cs.stonybrook.edu>

	* ediff.texi (ediff-current-file): Add information about this new function.

	* viper.texi: Add information about C-s in viper's search command.

2009-08-09  Colin Williams  <lackita@gmail.com>  (tiny change)

	* calc.texi (Date Forms): Fix typos.

2009-08-08  Glenn Morris  <rgm@gnu.org>

	* org.texi (Agenda commands): Restore clobbered change.

2009-08-07  Eli Zaretskii  <eliz@gnu.org>

	* calc.texi (Graphics, Devices): Update with the peculiarities of
	operation on MS-Windows.

2009-08-06  Carsten Dominik  <carsten.dominik@gmail.com>

	* org.texi (Publishing action): Improve documentation of file
	names when publishing to the source directory.
	(Clean view): Document `org-indent-mode'.
	(Clocking work time): Add documentation for the
	new :timetamp option when creating a clock report.
	(Paragraphs): Fix many typos.
	(Plain lists): Remove duplicate explanation about the
	`C-c *' command.
	(Literal examples): Update to reflect the new behavior
	of the -n -r -k switches when exporting source code examples.
	(Structure editing): Add information about `C-c *',
	converting a plain list into a list of Org items.
	(Remember): Small rephrasing of the paragraph
	describing remember.el.  Also mentioned that remember.el is part
	of Emacs 23, not Emacs 22.
	(Clocking work time): Add documentation about
	displaying the current clocking time against the effort estimate.
	Also add a footnote about using `org-clock-in-prepare-hook' to add
	an effort estimate on the fly, just before clocking it.
	(Footnotes): Document automatic renumbering and
	sorting.
	(Agenda commands): Document new bulk commands.
	(Plain lists): Document new behavior of
	`org-cycle-include-plain-lists'.
	Hyphenation only in TeX.
	(Clocking work time): Document the key to update effort
	estimates.
	(Clocking work time): Document the clock time display.
	(Structure editing, TODO basics): Document new
	variables.
	(Column attributes): Document new colciew operators.
	(Publishing options): Document :xml-declaration.
	(Tracking TODO state changes): Document the
	LOG_INTO_DRAWER property.
	(Literal examples): Document the new implementation for
	editing source code.
	(Publishing action): Mention the new publishing
	function, to publish an Org source file.
	(Publishing links): Mention how to link to an Org source file.
	(Macro replacement): Document new macros.
	(Handling links): Document type-specific completion
	when inserting links.
	(Structure editing, Plain lists): Improve documentation
	on sorting.
	(Internal links): Document custom ids for links.
	(Handling links): Document custom ids for links.
	(CSS support): Document new class.
	(Refiling notes): Document the possibility to create new nodes
	during refiling.
	(Agenda commands): Document the "?" operator to find
	tasks without effort setting.
	(Exporting agenda information): Section moved.
	(RSS Feeds): New section.
	(Built-in table editor): Document M-e and M-a navigate
	inside table field.
	(Stuck projects): Docment that projects identified as
	un-stuck will still be searchd for stuck sub-projects.
	(Paragraphs): Document centering.
	(Creating timestamps, Agenda commands): Document new
	behavior when changing time stamps.
	(Structure editing): Document the new command
	`org-clone-subtree-with-time-shift'.
	(Publishing): Refresh this chapter.
	(Export options, Export options, In-buffer settings):
	Document the new keywords.
	(Matching tags and properties): Collect all
	documentation about tags/property matches here.
	(Setting tags): Document `org-tag-persistent-alist'.
	(Weekly/daily agenda): New section.
	(Orgstruct mode): Describe `orgstruct++-mode'.
	(Drawers): Mention the LOGBOOK drawer.
	(Export options, Sectioning structure): Document the
	#+LEATEX_HEADER in-buffer setting.
	(Bugs): Section removed.
	(Hooks): New section.
	(Add-on packages): Move here from old location.
	(Context-sensitive commands): New section.
	(Setting tags): Document newline option.
	(Global TODO list, Matching tags and properties):
	Mention more variables.
	(Checkboxes): Update to changed command behavior.

2009-08-02  Eric Yu  <sucode@gmail.com>  (tiny change)

	* speedbar.texi (Basic Key Bindings): Fix typo.

2009-07-30  Jay Belanger  <jay.p.belanger@gmail.com>

	* calc.texi (Vector/Matrix Functions): Add index entries for both
	"v" and "V" key bindings.  Mention that `calc-matrix-brackets' only
	affects matrices with more than one row.
	(Help Commands): Add index entries for "prefix ?" key bindings.

2009-07-29  Jay Belanger  <jay.p.belanger@gmail.com>

	* calc.texi (Stack Manipulation Commands): Add documentation for
	`calc-transpose-lines'.

2009-07-27  Michael Albinus  <michael.albinus@gmx.de>

	* dbus.texi (Receiving Method Calls): Describe special return value
	`:ignore'.

2009-07-24  Alan Mackenzie  <acm@muc.de>

	* cc-mode.texi (Config Basics, File Styles): Document that at mode
	initialization, any individual variable setting now takes precedence
	over one done via c-file-style/c-file-offsets.

2009-07-21  Jay Belanger  <jay.p.belanger@gmail.com>

	* calc.texi (Undoing Mistakes): Mention that the undo list will be
	truncated when Calc is quit.
	(Customizing Calc): Document `calc-undo-length'.

2009-07-20  Chong Yidong  <cyd@stupidchicken.com>

	* calc.texi (About This Manual): Don't mention chapter numbers in text.

2009-07-11  Kevin Ryde  <user42@zip.com.au>

	* pcl-cvs.texi (About PCL-CVS):
	* widget.texi (Basic Types):
	Fix cross-references.

2009-07-01  Andreas Schwab  <aschwab@redhat.com>

	* dbus.texi (Type Conversion): Don't use literal control character.

2009-07-01  Michael Albinus  <michael.albinus@gmx.de>

	* tramp.texi (GVFS based methods): New section.
	(Remote processes): Processes for GVFS based methods run locally.

2009-06-30  Michael Albinus  <michael.albinus@gmx.de>

	* tramp.texi (Inline methods, External methods, Gateway methods):
	Avoid the words "kludge" and hack".
	(External methods): Add `synce' method.

	* trampver.texi: Update release number.

2009-06-22  Michael Albinus  <michael.albinus@gmx.de>

	Sync with Tramp 2.1.16.

	* tramp.texi (History): Add GVFS support.
	(External methods): Precise `rsync' description.  Add `dav', `davs' and
	`obex' methods.  Add 'tramp-gvfs-methods' option.
	(Multi-hops): Cells of `tramp-default-proxies-alist' can also be Lisp
	forms.
	(Remote Programs): Introduce `tramp-own-remote-path'.
	(Remote processes): New subsection "Running remote programs that create
	local X11 windows".
	(Frequently Asked Questions): Improve code for disabling vc.

	* trampver.texi: Update release number.  Set default value of
	`emacsgvfs'.

2009-06-21  Chong Yidong  <cyd@stupidchicken.com>

	* Branch for 23.1.

2009-06-17  Glenn Morris  <rgm@gnu.org>

	* faq.texi (Obtaining the FAQ): Add reference to Savannah.
	(Latest version of Emacs): Mention source code repository.

2009-06-16  Glenn Morris  <rgm@gnu.org>

	* faq.texi (Top): Language tweak.
	(Extended commands): Most people have arrow keys.
	(Emacs manual): Say how to follow info links.
	(File-name conventions): Change title a bit.  Explain about source
	versus installed.  Condense etc description.
	(Guidelines for newsgroup postings): Mention Savannah list page.
	(Newsgroup archives): Simplify.
	(Contacting the FSF): Add contact URL.
	(Emacs Lisp documentation): Printed version not always available.
	(Installing Texinfo documentation): Explain how by hand installation is
	not normally needed.  Use add-to-list.  Remove duplicate reference.
	(Informational files for Emacs): Move info on Help menu here from
	"File-name conventions".
	(Help installing Emacs): Tweak uref.
	(Obtaining the FAQ): Mention repository.
	(Origin of the term Emacs): Explain "ITS".
	(Changing load-path): Use add-to-list.
	(Automatic indentation): Clarify this is for Text mode.
	Don't mention Indented Text mode.
	(Finding Emacs on the Internet): The FSF does not seem to offer a
	deluxe distribution on CD anymore.

2009-06-16  Glenn Morris  <rgm@gnu.org>

	* faq.texi (Top): Mention which Emacs version this FAQ is about.
	Recommend the latest release.  Mention how to get older FAQs.
	Recommend the Emacs manual.
	(Guidelines for newsgroup postings): Discourage cross-posts.
	(Underlining paragraphs): Remove.
	(Editing MS-DOS files): Remove pre-Emacs 20 information.
	(Bugs and problems): Update key-binding.
	(Problems with very large files): Mention 64-bit.
	(Shell process exits abnormally): Remove.
	(Problems with Shell Mode): Rename and update.
	(Spontaneous entry into isearch-mode)
	(Problems talking to certain hosts): Remove.  This is old information,
	in etc/PROBLEMS if needed.
	(Emacs takes a long time to visit files, Updating Emacs): Remove.
	(Dired claims that no file is on this line): Update.
	(Installing Emacs, Problems building Emacs): Simplify.
	(Emacs for MS-DOS): Refer to msdos/INSTALL rather than duplicating
	information.
	(Emacs for MS-Windows): Rename from "Emacs for Windows".  Simplify.
	(Emacs for Mac OS X): Rename from "Emacs for Apple computers".
	(JDEE): "JDEE", not "JDE".
	(Handling C-s and C-q with flow control, Binding C-s and C-q):
	Remove.  This is old information, in etc/PROBLEMS if needed.
	(stty and Backspace key, Kanji and Chinese characters): Remove.
	(Right-to-left alphabets): Update section.
	(Changing the included text prefix): Gnus uses message-yank-prefix.
	Add cross-reference to Supercite manual.
	(Saving a copy of outgoing mail): Simplify output file description.
	(Expanding aliases when sending mail): Refer to Emacs manual.
	Remove old info about RFC822.
	Correct description of how to rebuild aliases.
	(Rmail writes to /var/spool/mail): Update location from /usr/spool/mail.
	(MIME with Emacs mail packages)
	(Viewing articles with embedded underlining)
	(Saving a multi-part Gnus posting, Gnus hangs for a long time):
	Remove old sections.
	(Killing based on nonstandard headers): Remove.  Scoring is preferable,
	and is well-documented in the Gnus manual.
	(Reading news with Emacs): Merge "Learning more about Gnus" into here.
	(Making Gnus faster): Rename from "Starting Gnus faster".
	Merge "Catch-up is slow in Gnus" into here.

2009-06-14  Glenn Morris  <rgm@gnu.org>

	* faq.texi (Status of Emacs): Re-order with most recent releases first.
	(New in Emacs 23): New section.
	(Handling C-s and C-q with flow control): Add xref.

2009-06-13  Glenn Morris  <rgm@gnu.org>

	* faq.texi (Setting up a customization file): Grammar fix.
	Customize is no longer "new".
	(Displaying the current line or column): Line-number mode is on by
	default.  Don't mention `column' package.  Mention linum.el.
	(Turning on abbrevs by default): Explain how to do it for buffers,
	modes, and everywhere.
	(Associating modes with files): Use add-to-list.  Don't mention Emacs
	19.
	(Highlighting a region): On by default since 23.1.
	(Replacing highlighted text): Update doc quote.
	(Working with unprintable characters): Don't mention search-quote-char.
	(Using an already running Emacs process): Gnuclient is probably not an
	enhancement these days.
	(Indenting switch statements): Remove mention of pre-Emacs 20.
	(Horizontal scrolling): Abbreviate Emacs 20 description.
	(Replacing text across multiple files): Fix name of dired command.
	(Disabling backups): Use require not load.
	(Learning more about Gnus): Add cross-refs to Gnus manual and FAQ.

2009-06-13  Bill Wohler  <wohler@newt.com>

	Release MH-E manual version 8.2.

	* mh-e.texi (VERSION, EDITION, UPDATED, UPDATE-MONTH): Update for
	release 8.2.

2009-06-13  Glenn Morris  <rgm@gnu.org>

	* faq.texi: Remove the term "on-line" (meaning "Info") throughout, since
	in this day and age the common meaning is "on the web".
	(copying): Use @copyright in all cases.
	(Basic keys): Remove reference to deleted manual node "Text Characters".
	(File-name conventions): Use GNU as an example rather than SERVICE.
	default.el lives in site-lisp.  Update Info directory location.
	(Real meaning of copyleft): GPL actions have been brought, but all
	settled out of court.
	(Guidelines for newsgroup postings): Shorten section title.
	Simplify comp.emacs description.
	(Newsgroup archives): Change Google URL.  Describe Gmane.
	(Unsubscribing from Emacs lists): Remove discussion of "distribution
	points".  Mention List-Unsubscribe header.
	(Contacting the FSF): Update email and URLs.
	(Basic editing): Mention F1 for help.
	(Installing Texinfo documentation): Refer to Texinfo website rather
	than ftp server.
	(Printing a Texinfo file): Mention texi2pdf.
	(Informational files for Emacs): Don't describe FTP or SERVICE, they
	are just stubs nowadays.
	(Latest version of Emacs): Explain version numbers.
	(Spell-checkers, Checking TeX and *roff documents): Remove sections.
	(Turning on syntax highlighting): No need to mention hilit19 any more.
	(Finding Emacs on the Internet): Refer to URLs rather than DISTRIB, FTP.
	(Modes for various languages): Remove section.
	(Major packages and programs): Remove most version and maintainer
	information - it's hard to keep up-to-date, and adds nothing.
	Similarly with direct links to mailing lists.
	(Spell-checkers): Rename node from Ispell.  Mention Aspell and Hunspell.
	(Mailcrypt): Remove section - mailcrypt has not been updated in mnay
	years, and Emacs comes with tools for this now.
	(Patch): Remove section - this is a standard tool.
	(Using function keys under X): Remove section.

2009-06-12  Glenn Morris  <rgm@gnu.org>

	* faq.texi (Viewing Info files outside of Emacs): Xinfo is no more.
	(Help installing Emacs): Remove reference to deleted X11 node.
	(Associating modes with files): Interpreter-mode-alist is no longer
	subservient to auto-mode-alist.
	(Installing Emacs): Change future Emacs version.
	(Linking with -lX11 fails): Remove old section.
	(Packages that do not come with Emacs): Update ELL location.
	Emacs Lisp archive is dead.
	(Emacs for Windows): Remove reference to old CE port.
	(Emacs for OS/2, Emacs for Atari ST, Emacs for the Amiga)
	(Emacs for VMS and DECwindows): Remove old ports.
	(Emacs for GNUstep): Rename from "Emacs for NeXTSTEP" and update.
	(Removing flashing messages): Remove section about non-existent Gnus
	option.

	* faq.texi (Top): Add @top command.
	Remove the optional arguments from all @node commands: makeinfo can
	generate these automatically, and it is easier to edit and rearrange
	nodes without them.

2009-06-11  Glenn Morris  <rgm@gnu.org>

	* faq.texi (Common acronyms): Remove no-longer-existing OSF.
	(The LPF): Make the updated URL the sole reference point.
	(Learning how to do something): Update refcard price and format.
	(Getting a printed manual): Sources in doc/emacs/, not man/.
	Also available in PDF format.  Since the page count varies, be less
	precise.
	(Informational files for Emacs): Remove references to deleted files
	LPF and SUN-SUPPORT, and to UUCP.
	(Obtaining the FAQ): Refer to the service web-page rather than SERVICE.
	Remove many obsolete ways to get the FAQ, which now seems only to be
	distributed with Emacs.
	(Mail and news): Remove sections about Rmail Babyl that no longer apply.

2009-06-09  Chong Yidong  <cyd@stupidchicken.com>

	* org.texi (Org Plot): Fix tags (Bug#3507).
	(Workflow states, Agenda commands): Fix tags (Bug#3508).

	* ada-mode.texi (Installation, Compile commands)
	(Project File Overview, No project files, Set compiler options)
	(Use GNAT project file, Use multiple GNAT project files)
	(Identifier completion): Use @samp for menu items, and @kbd for key
	sequences (Bug#3504).

2009-06-04  Daiki Ueno  <ueno@unixuser.org>

	* gnus.texi (Security): Fix wording; add a link to epa.info.

2009-06-04  Ryan Yeske  <rcyeske@gmail.com>

	* message.texi (Header Commands): Fix descriptions to match
	keybindings.

2009-04-22  Daiki Ueno  <ueno@unixuser.org>

	* gnus.texi (Security): Mention that EasyPG is the current default.

2009-04-13  Chong Yidong  <cyd@stupidchicken.com>

	* ediff.texi (Session Commands): Fix typo.

2009-04-05  Reiner Steib  <Reiner.Steib@gmx.de>

	* gnus-faq.texi (FAQ 8-4): Fix wrong group name of
	news.software.readers.  Reported by Florian Rehnisch.

2009-04-02  Glenn Morris  <rgm@gnu.org>

	* auth.texi: Capitalize direntry.

	* mairix-el.texi: Copy the direntry from ../../info/dir, and avoid
	using a period in the entry name.  (Bug#2797)

2009-03-03  Juanma Barranquero  <lekktu@gmail.com>

	* makefile.w32-in (INFO_TARGETS, DVI_TARGETS, clean): Add auth.
	($(infodir)/auth, auth.dvi): New targets.

2009-03-03  Glenn Morris  <rgm@gnu.org>

	* auth.texi: Fix @setfilename.

	* Makefile.in (INFO_TARGETS, DVI_TARGETS): Add auth.
	(auth, $(infodir)/auth, auth.dvi): New rules.

2009-02-25  Glenn Morris  <rgm@gnu.org>

	* faq.texi (Emacs for minimalists): New node.  (Bug#2452)

2009-02-23  Katsumi Yamaoka  <yamaoka@jpl.org>

	* gnus.texi (NoCeM): Fix description of gnus-use-nocem.

2009-02-23  Katsumi Yamaoka  <yamaoka@jpl.org>

	* gnus.texi (NoCeM): Update default values for gnus-nocem-groups,
	gnus-nocem-issuers, and gnus-nocem-verifyer.

2009-02-20  Juanma Barranquero  <lekktu@gmail.com>

	* ada-mode.texi (Project files, Automatic Casing):
	* dbus.texi (Signals):
	* gnus.texi (Selecting a Group, Filtering Incoming Mail):
	* mh-e.texi (HTML):
	* nxml-mode.texi (Locating a schema)
	(Using the document's URI to locate a schema):
	* org.texi (Footnotes, Using the mapping API):
	* rcirc.texi (Channels): Remove duplicate words.

2009-02-20  Glenn Morris  <rgm@gnu.org>

	* dired-x.texi (Miscellaneous Commands):
	* gnus.texi: Minor updates for mbox Rmail.

2009-02-16  Karl Berry  <karl@gnu.org>

	* ada-mode.texi, auth.texi, autotype.texi, calc.texi, cc-mode.texi:
	* cl.texi, dbus.texi, dired-x.texi, ebrowse.texi, ediff.texi:
	* emacs-mime.texi, epa.texi, erc.texi, eshell.texi, eudc.texi:
	* faq.texi, flymake.texi, forms.texi, gnus-coding.texi, gnus.texi:
	* idlwave.texi, info.texi, mairix-el.texi, message.texi, mh-e.texi:
	* newsticker.texi, nxml-mode.texi, org.texi, pcl-cvs.texi:
	* pgg.texi, rcirc.texi, reftex.texi, remember.texi, sasl.texi:
	* sc.texi, ses.texi, sieve.texi, smtpmail.texi, speedbar.texi:
	* tramp.texi, url.texi, vip.texi, viper.texi, widget.texi, woman.texi:
	Consistently use @insertcopying in the Top node,
	@contents at the front (after @end titlepage),
	and @direntry after @copying.  (Bug#1988)

2009-02-13  Teodor Zlatanov  <tzz@lifelogs.com>

	* auth.texi: New file documenting auth-source.

2009-02-13  Carsten Dominik  <dominik@science.uva.nl>

	* org.texi (Org Plot): Fix link.

2009-02-09  Daiki Ueno  <ueno@unixuser.org>

	* epa.texi (Mail-mode integration): Mention the way to do
	"encrypt-to-self".  (Bug#1807)

2009-02-05  Arni Magnusson  <arnima@hafro.is>  (tiny change)

	* ada-mode.texi (No project files): Fix typo.  (Bug#2214)

2009-02-04  Reiner Steib  <Reiner.Steib@gmx.de>

	* gnus-news.texi: Print version about Incoming*.

2009-02-02  Carsten Dominik  <dominik@science.uva.nl>

	* org.texi (Structure editing, Handling links)
	(Fast access to TODO states, Javascript support): Make standard docs
	correctly reflect default variable settings.

2009-02-02  Glenn Morris  <rgm@gnu.org>

	* org.texi: Fix typos.

2009-02-01  Michael Albinus  <michael.albinus@gmx.de>

	Sync with Tramp 2.1.15.

	* trampver.texi: Update release number.

2009-01-31  Carsten Dominik  <carsten.dominik@gmail.com>

	* org.texi (TODO dependencies): Document TODO dependencies on
	checkboxes.

2009-01-30  Carsten Dominik  <dominik@science.uva.nl>

	* org.texi (TODO dependencies): Document key binding for toggling
	ORDERED property.

2009-01-28  Michael Albinus  <michael.albinus@gmx.de>

	* dbus.texi (Errors and Events): Fix typos.  Describe second parameter
	of hook functions.

2009-01-28  Carsten Dominik  <dominik@science.uva.nl>

	* org.texi (TODO dependencies): New section.

2009-01-27  Carsten Dominik  <dominik@science.uva.nl>

	* org.texi (Plain lists, TODO basics, Priorities)
	(Multiple sets in one file, Conflicts): Document interaction with
	`shift-selection-mode'.

2009-01-27  Jay Belanger  <jay.p.belanger@gmail.com>

	* calc.texi (Embedded Mode, Algebraic-Style Calculations):
	Make Calc the subject of sentences.
	(Rearranging Formulas using Selections): Discuss new options
	for `j *'.

2009-01-26  Michael Albinus  <michael.albinus@gmx.de>

	* dbus.texi (Errors and Events): New variable dbus-event-error-hooks.

2009-01-26  Glenn Morris  <rgm@gnu.org>

	* org.texi: Fix typos.

2009-01-26  Bill Wohler  <wohler@newt.com>

	* mh-e.texi (EDITION, UPDATED): Update.

2009-01-25  Carsten Dominik  <dominik@science.uva.nl>

	* org.texi (References): Add information about remote references.
	(Built-in table editor): Document `C-c RET' in tables.
	(Math symbols, Quoting LaTeX code): Mention that simple
	LaTeX macros survive LaTeX export.
	(Images in LaTeX export): Show how to create a reference to a
	figure.
	(Sectioning structure): Document that the LaTeX class can be
	specified in a property.
	(Text areas in HTML export): New section.
	(External links): Add examples for text search and ID links.
	(Built-in table editor): Remove the descriptio of `C-c
	C-q', it not longer works.
	(Literal examples): Document that a space must follow
	the colon in short examples.
	(Relative timer): Document `org-timer-stop'.
	(Footnotes): New section.
	(Footnote markup): Shorten section and refer to new Footnote
	section.
	(Literal examples): Add documentation for line
	numbering in and references to code examples.
	(CSS support): Fix the description of default CSS styles.
	(Capturing column view): Document
	"file:path/to/file.org" as an allowed value for the ID property of
	a dynamic block copying column view.

2009-01-23  Stephen Eglen  <stephen@gnu.org>

	* mh-e.texi (Getting Started): Describe $MH.

2009-01-21  Michael Albinus  <michael.albinus@gmx.de>

	* tramp.texi (all): Harmonize usage of "external method",
	"external transfer method" and "out-of-band method".
	(Connection types): Precise the differences of inline and external
	methods.  Written by Adrian Phillips <a.phillips@met.no>.

2009-01-19  Reiner Steib  <Reiner.Steib@gmx.de>

	* gnus.texi (Limiting): `/ N' and `/ o' are not really limiting
	commands as described at the top.  Reported by Allan Gottlieb
	<gottlieb@nyu.edu>.

2009-01-19  Katsumi Yamaoka  <yamaoka@jpl.org>

	* gnus.texi (Non-ASCII Group Names, RSS): Update description of
	nnmail-pathname-coding-system.

2009-01-17  Peter Tury  <tury.peter@gmail.com>  (tiny change)

	* org.texi (Relative timer): Fix typo.

2009-01-15  Juanma Barranquero  <lekktu@gmail.com>

	* org.texi (Clocking work time): Fix typo.
	Reported by Peter Tury <tury.peter@gmail.com>.  (Bug#1925)

2009-01-13  Glenn Morris  <rgm@gnu.org>

	* org.texi: Fix some more typos.

2009-01-13  Peter Tury  <tury.peter@gmail.com>  (tiny change)

	* org.texi: Fix some typos.

2009-01-09  Katsumi Yamaoka  <yamaoka@jpl.org>

	* gnus.texi (Group Parameters): Add note for local variables.

2009-01-09  Reiner Steib  <Reiner.Steib@gmx.de>

	* gnus.texi (Converting Kill Files): Fix URL.
	Include gnus-kill-to-score.el in contrib directory.

2009-01-09  Reiner Steib  <Reiner.Steib@gmx.de>

	* gnus.texi (Startup Variables): Fix gnus-before-startup-hook.
	Reported by Leo <sdl.web@gmail.com>.  (Bug#1660)
	(Paging the Article): Add index entry.

2009-01-03  Stephen Leake  <stephen_leake@member.fsf.org>

	* ada-mode.texi (Examples): Delete redundant text.

2009-01-03  Michael Albinus  <michael.albinus@gmx.de>

	* trampver.texi (top): Declare ipv6prefix and ipv6postfix.

	* tramp.texi (Filename Syntax, Filename completion): Handle IPv6
	addresses.

2009-01-03  Bill Wohler  <wohler@newt.com>

	* mh-e.texi (Scan Line Formats): Indicate that first column should be
	kept empty.

2008-12-20  Carsten Dominik  <dominik@science.uva.nl>

	* org.texi (Activation, Exporting, ASCII export, HTML export)
	(HTML Export commands, LaTeX/PDF export commands):
	Improve documentation about transient-mark-mode.
	(References): Document the use of special names like $LR1 to reference
	to fields in the last table row.

2008-12-19  Juri Linkov  <juri@jurta.org>

	* info.texi (Search Text): Remove mention of removed key binding M-s.

2008-12-18  Carsten Dominik  <dominik@science.uva.nl>

	* org.texi (References): Remove mentioning of @0 as reference for the
	last line, this has been reverted in the Lisp sources.

2008-12-17  Juanma Barranquero  <lekktu@gmail.com>

	* makefile.w32-in (INFO_TARGETS, clean): Add sasl.
	(DVI_TARGETS): Remove duplicates.  Add sasl.
	($(infodir)/sasl, sasl.dvi): New targets.

2008-12-17  Carsten Dominik  <dominik@science.uva.nl>

	* org.texi: Version number pushed to 6.15d.

2008-12-16  Carsten Dominik  <dominik@science.uva.nl>

	* org.texi (Tables in LaTeX export): New section.
	(Images in LaTeX export): New section.
	(Inlined images, Images in HTML export): Sections renamed.

2008-12-08  Reiner Steib  <Reiner.Steib@gmx.de>

	* message.texi (Insertion Variables): Don't advertise sc-cite-original.

2008-12-04  David Engster  <dengste@eml.cc>

	* gnus.texi (nnmairix): Mention mairix.el.  Point out the importance
	of nnml-get-new-mail.  Change URL for mairix patch.

2008-12-02  Carsten Dominik  <carsten.dominik@gmail.com>

	* org.texi (Using the mapping API): Fix bug in mapping example.
	(Publishing options): Make the list of properties complete again, in
	correspondence to the variable `org-export-plist-vars'.
	(Property searches): Document new special values for time comparisons.
	(Tag inheritance): Refine the description of tag inheritance.
	(Project alist): Add info about the publishing sequence of components.
	(Effort estimates): Document the new relative timer.

2008-12-01  Jay Belanger  <jay.p.belanger@gmail.com>

	* calc.texi (About This Manual): Clarify behavior of `C-x * t'.
	(Using Calc): Clarify use of `C-x * o'.
	(Embedded Mode (Overview)): Clarify use of `C-x * e'.

2008-11-28  Richard M Stallman  <rms@gnu.org>

	* dbus.texi (Receiving Method Calls): Clean up previous change.

2008-11-26  Michael Albinus  <michael.albinus@gmx.de>

	* dbus.texi (Type Conversion): New defuns `dbus-string-to-byte-array',
	`dbus-escape-as-identifier', `dbus-byte-array-to-string' and
	`dbus-unescape-from-identifier'.
	(Receiving Method Calls): New constants `dbus-service-emacs' and
	`dbus-path-emacs'.  Precise return values of `dbus-register-method'.
	(Signals): Use the constants in the example.

2008-11-24  Carsten Dominik  <dominik@science.uva.nl>

	* org.texi: Re-apply change to FDL 1.3.

2008-11-23  Carsten Dominik  <dominik@science.uva.nl>

	* org.texi (Setting up Remember): Document `org-remember-mode'.
	(External links): Document that bbdb links can use a regular
	expression.
	(External links): Document that elisp links can contain interactive
	commands.

2008-11-22  Michael Kifer  <kifer@cs.stonybrook.edu>

	* viper.texi (viper-translate-all-ESC-keysequences):
	Description removed.

2008-11-19  Glenn Morris  <rgm@gnu.org>

	* doclicense.texi: Change to FDL 1.3.
	Relicense all texi files under FDL 1.3 or later.

2008-11-17  Jay Belanger  <jay.p.belanger@gmail.com>

	* calc.texi (Tutorial): Clarify how to set up the on-line tutorial.

2008-11-16  Michael Kifer  <kifer@cs.stonybrook.edu>

	* viper.texi (viper-ESC-keyseq-timeout, viper-ESC-key): Remove.

	* ediff.texi: Version/date change.

2008-11-14  Chong Yidong  <cyd@stupidchicken.com>

	* ns-emacs.texi: Moved into macos.texi in the main Emacs manual.

2008-11-14  Jay Belanger  <jay.p.belanger@gmail.com>

	* calc.texi (About This Manual): Comment out a mention of
	marginal notes.

2008-11-12  Carsten Dominik  <dominik@science.uva.nl>

	* org.texi (Clocking work time): Document the :formula property of
	clock tables.
	(Structure editing, Refiling notes): Document refiling regions.
	(Agenda commands): Document the double-prefix version
	of the `l' command in the agenda.
	(Handling links): Explain the effect of a double prefix
	arg to `C-c C-o'.
	(TODO basics): Add documentation for tag triggers.

2008-10-23  Glenn Morris  <rgm@gnu.org>

	* cl.texi (Function Bindings): Mention `flet' fails to deal with
	byte-compiling things like `+'.

	* ns-emacs.texi: Merge copyright years of author now with assignment
	into FSF years.
	(VER): Use it for easier automatic updating.  Use Emacs version rather
	than standalone Emacs.app version.

2008-10-12  Carsten Dominik  <dominik@science.uva.nl>

	* org.texi: Lots of minor fixes.
	(Capture): New chapter.
	(Org Plot): New section.

2008-09-30  Magnus Henoch  <mange@freemail.hu>

	* cl.texi (Porting Common Lisp): Fix parenthesis order in example.

2008-09-30  Jay Belanger  <jay.p.belanger@gmail.com>

	* calc.texi (User Defined Units): Mention how to enter optional display
	string.

2008-09-25  Teodor Zlatanov  <tzz@lifelogs.com>

	* message.texi (Sending Variables): Fix variable documentation to
	avoid the "y/n" wording.

2008-09-24  Teodor Zlatanov  <tzz@lifelogs.com>

	* message.texi (Sending Variables): Add `message-confirm-send' doc.

2008-09-24  Katsumi Yamaoka  <yamaoka@jpl.org>

	* gnus.texi (The Gnus Registry): Don't give argument to @item used in
	@enumerate section so as to be able to be formatted with MAKEINFO=no.

2008-09-22  Bill Wohler  <wohler@newt.com>

	Release MH-E manual version 8.1.

	* mh-e.texi (VERSION, EDITION, UPDATED, UPDATE-MONTH): Update for
	release 8.1.

	* mh-e.texi: Retain dual license as agreed to by the FSF.
	However, bump GPL to Version 3.
	Use @include for license text.

2008-09-19  Katsumi Yamaoka  <yamaoka@jpl.org>

	* gnus.texi (Top, Setup, Fancy splitting to parent)
	(Store custom flags and keywords, Store arbitrary data):
	Clean up markup.

2008-09-16  Teodor Zlatanov  <tzz@lifelogs.com>

	* gnus.texi (The Gnus Registry): Document it.

2008-09-08  David Engster  <dengste@eml.cc>

	* gnus.texi (nnmairix): Point out that nnml uses MH format.
	Clarify section about choosing back end servers.

2008-08-23  Glenn Morris  <rgm@gnu.org>

	* dired-x.texi (Shell Command Guessing):
	Mention dired-guess-shell-case-fold-search.  (Bug#417)

2008-08-22  Michael Albinus  <michael.albinus@gmx.de>

	* trampver.texi: Update release number.

2008-08-18  Brian Cully  <bjc@kublai.com>  (tiny change)

	* ns-emacs.texi: Update version.
	(Introduction): Correct menu location for options save.
	(Customization): Note that defaults are stored under org.gnu.Emacs.

2008-08-11  Bill Wohler  <wohler@newt.com>

	* mh-e.texi (Getting Started): Rename variant mu-mh to gnu-mh and be
	explicit about GNU mailutils MH elsewhere (with thanks to Darel
	Henman) (closes SF #1768928).

2008-08-10  Glenn Morris  <rgm@gnu.org>

	* ns-emacs.texi: Use @copying.  Change copyright of authors with
	assignment to FSF.  Change license to GFDL.
	(Top): Remove outdated references.

2008-08-07  Reiner Steib  <Reiner.Steib@gmx.de>

	* gnus.texi (Sorting the Summary Buffer, Summary Sorting):
	Add gnus-summary-sort-by-most-recent-number and
	gnus-summary-sort-by-most-recent-date.
	(Summary Sorting): Explain prefix argument.

2008-08-07  Katsumi Yamaoka  <yamaoka@jpl.org>

	* gnus.texi (Saving Articles): Mention symbolic prefix `r' for
	gnus-summary-pipe-output.

2008-08-03  Michael Albinus  <michael.albinus@gmx.de>

	* dbus.texi (Receiving Method Calls): Document error handling of own
	D-Bus methods.

2008-08-01  Bill Wohler  <wohler@newt.com>

	* mh-e.texi (Reading Mail)
	(Viewing Attachments): Describe new function
	mh-show-preferred-alternative.
	(Sending Mail, Redistributing, Sending Message): Describe new hook
	mh-annotate-msg-hook.

2008-07-31  Michael Albinus  <michael.albinus@gmx.de>

	* dbus.texi (Arguments and Signatures): Fix example.
	(Synchronous Methods): New defun `dbus-call-method-non-blocking'.
	(Asynchronous Methods): New node.
	(Errors and Events): Describe extended layout of `dbus-event'.
	New defun `dbus-event-message-type'.

2008-07-31  Dan Nicolaescu  <dann@ics.uci.edu>

	* ediff.texi: Remove VMS support.

2008-07-29  Juanma Barranquero  <lekktu@gmail.com>

	* makefile.w32-in (INFO_TARGETS, DVI_TARGETS, clean): Add mairix-el.
	($(infodir)/mairix-el), mairix-el.dvi): New targets.

2008-07-29  Chong Yidong  <cyd@stupidchicken.com>

	* Makefile.in: Add mairix-el targets.

2008-07-29  David Engster  <deng@randomsample.de>

	* mairix-el.texi: New file.

2008-07-28  Stephen Leake  <stephen_leake@stephe-leake.org>

	* ada-mode.texi: Document using GNAT project files as Emacs Ada mode
	project files.  Delete 'main_unit' project variable; not needed.  Allow
	process environment variables wherever project variables are allowed.
	Add tutorial section on multiple GNAT project files.

2008-07-27  Michael Albinus  <michael.albinus@gmx.de>

	Sync with Tramp 2.1.14.

	* trampver.texi: Update release number.

2008-07-27  Dan Nicolaescu  <dann@ics.uci.edu>

	* ns-emacs.texi:
	* faq.texi: Remove mentions of Mac Carbon.

2008-07-24  Katsumi Yamaoka  <yamaoka@jpl.org>

	* gnus.texi (Saving Articles): Describe the 2nd argument of
	gnus-summary-save-in-pipe.
	(SpamAssassin): Use it.

2008-07-22  Katsumi Yamaoka  <yamaoka@jpl.org>

	* gnus.texi (SpamAssassin): Fix gnus-summary-save-in-pipe usage.

2008-07-25  Carsten Dominik  <dominik@science.uva.nl>

	* org.texi (Export options): Document the use of the creator flag.

2008-07-24  Carsten Dominik  <dominik@science.uva.nl>

	* org.texi: New version 6.06a.

2008-07-23  Juanma Barranquero  <lekktu@gmail.com>

	* makefile.w32-in (INFO_TARGETS, DVI_TARGETS, clean): Add ns-emacs.
	($(infodir)/ns-emacs, ns-emacs.dvi): New targets.

2008-07-23  Vincent Belaïche  <vincent.b.1@hotmail.fr>

	* calc.texi (Editing Stack Entries):
	(Algebraic Entry): Rewrite introductory sentences so it can be used by
	Calc's help functions.  Mention fixing typos.
	(Customizing Calc): Fix typo.

2008-07-23  Jay Belanger  <jay.p.belanger@gmail.com>

	* calc.texi (summarykey): New macro.  Use to correctly format keys in
	the summary.

2008-07-20  Adrian Robert  <adrian.b.robert@gmail.com>

	* ns-emacs.texi (Customization): Corrected documentation on color
	specification formats.

2008-07-19  Andreas Schwab  <schwab@suse.de>

	* ns-emacs.texi: Moved from ../emacs.  Add @direntry.

	* Makefile.in (INFO_TARGETS, DVI_TARGETS): Add ns-emacs.
	(ns-emacs, $(infodir)/ns-emacs, ns-emacs.dvi): New rules.

2008-07-18  Michael Albinus  <michael.albinus@gmx.de>

	* dbus.texi (Inspection): Rework, introduce submenus.
	(Bus names, Introspection, Nodes and Interfaces, Methods and Signal)
	(Properties and Annotations, Arguments and Signatures): New nodes.

2008-07-13  Michael Albinus  <michael.albinus@gmx.de>

	* dbus.texi (Receiving Method Calls): Fix description of
	`dbus-register-method'.
	(Signals): Allow also signal arguments for filtering in
	`dbus-register-signal'.

2008-07-13  Vincent Belaïche  <vincent.b.1@hotmail.fr>

	* calc.texi (Manipulating Vectors): Clarify definition of `rnorm' and
	`cnorm'.
	(Arithmetic Tutorial): Simplify the verification of prime factors.

2008-07-02  Katsumi Yamaoka  <yamaoka@jpl.org>

	* gnus.texi (Saving Articles): Mention
	gnus-summary-pipe-output-default-command and gnus-summary-save-in-pipe.

2008-06-29  Jay Belanger  <jay.p.belanger@gmail.com>

	* calc.texi: Adjust mode line throughout.

2008-06-28  Juanma Barranquero  <lekktu@gmail.com>

	* sasl.texi (Mechanisms): Fix typos.

2008-06-24  Jay Belanger  <jay.p.belanger@gmail.com>

	* calc.texi (Killing from the stack): Mention using normal Emacs
	copying.

2008-06-21  Michael Albinus  <michael.albinus@gmx.de>

	* tramp.texi (Password handling): Rename from "Password caching".
	Add `auth-source' mechanism.
	(Connection caching): Tramp reopens the connection automatically,
	when the operating system on the remote host has been changed.

2008-06-20  Eli Zaretskii  <eliz@gnu.org>

	* makefile.w32-in (distclean): Remove makefile.

2008-06-17  Carsten Dominik  <dominik@science.uva.nl>

	* org.texi (Using the mapping API): New section.
	(Agenda column view): New section.
	(Moving subtrees): Document archiving to the archive sibling.
	(Agenda commands): Document columns view in the agenda.
	(Using the property API): Document the API for multi-valued properties.

2008-06-17  Jason Riedy  <jason@acm.org>

	* org.texi (A LaTeX example): Note that fmt may be a one-argument
	function, and efmt may be a two-argument function.
	(Radio tables): Document multiple destinations.

2008-06-16  Glenn Morris  <rgm@gnu.org>

	* epa.texi, erc.texi, pgg.texi, remember.texi, sasl.texi, url.texi:
	Add Cover-Texts.

2008-06-15  Glenn Morris  <rgm@gnu.org>

	* faq.texi (VER): Update to 23.0.60.

	* mh-e.texi: Remove option of licensing under GPL.
	Add Cover-Texts to GFDL permissions notice.
	(GPL): Remove section.
	(GFDL): Include doclicense.texi rather than the actual text.

	* Makefile.in (INFO_TARGETS, DVI_TARGETS): Add sasl.
	(sasl, $(infodir)/sasl, sasl.dvi): New rules.

	* sasl.texi: Fix output file name.

	* epa.texi, sasl.texi: Refer to license in Emacs manual.

	* gnus-coding.texi: Refer to license in Gnus manual.

	* idlwave.texi, sasl.texi: Use @copying.

	* org.texi: Change to GFDL 1.2.  Refer to license in Emacs manual.

	* speedbar.texi: Update Back-Cover Text as per maintain.info.

	* url.texi: Use @copying, @title, @subtitle, @author.

	* ada-mode.texi, autotype.texi, cc-mode.texi, cl.texi, dbus.texi:
	* dired-x.texi, ebrowse.texi, ediff.texi, emacs-mime.texi:
	* erc.texi, eshell.texi, eudc.texi, flymake.texi, forms.texi, gnus.texi:
	* idlwave.texi, message.texi, newsticker.texi, pcl-cvs.texi:
	* rcirc.texi, reftex.texi, sc.texi, ses.texi, sieve.texi:
	* smtpmail.texi, speedbar.texi, tramp.texi, vip.texi, viper.texi:
	* widget.texi, woman.texi:
	Remove references to external license, since doclicense is included.

	* ada-mode.texi, autotype.texi, cc-mode.texi, dired-x.texi:
	* pcl-cvs.texi, speedbar.texi, url.texi, widget.texi:
	Remove references to non-existent Invariant Sections.

2008-06-14  Glenn Morris  <rgm@gnu.org>

	* faq.texi (Major packages and programs): Remove references to external
	Supercite, Calc, VIPER, since they have been included for some time.
	Update VM, AUCTeX, BBDB entries.

2008-06-14  Ulf Jasper  <ulf.jasper@web.de>

	* newsticker.texi: Updated to match latest newsticker changes.

2008-06-13  Glenn Morris  <rgm@gnu.org>

	* ada-mode.texi, autotype.texi, calc.texi, cc-mode.texi, cl.texi
	* dbus.texi, dired-x.texi, ebrowse.texi, ediff.texi, emacs-mime.texi
	* eshell.texi, eudc.texi, flymake.texi, forms.texi, gnus-coding.texi
	* gnus.texi, idlwave.texi, info.texi, message.texi, newsticker.texi
	* nxml-mode.texi, org.texi, pcl-cvs.texi, rcirc.texi, reftex.texi
	* sc.texi, sieve.texi, smtpmail.texi, vip.texi, viper.texi, widget.texi
	* woman.texi:
	Update Back-Cover Text as per maintain.info.

2008-06-15  Reiner Steib  <Reiner.Steib@gmx.de>

	* gnus-faq.texi: Generate.  Change node names to "FAQ N-M".

	* Makefile.in (gnus-faq-clean): Don't remove gnus-faq.texi.
	(gnus-faq.xml): Update repository host.

	* gnus-faq.texi: Generate from gnus-faq.xml (sourceforge.net).

2008-06-15  Frank Schmitt  <ich@frank-schmitt.net>

	* gnus-faq.texi ([5.12]): Add entry about message-kill-buffer-on-exit.
	Fix a typo.

2008-06-15  Reiner Steib  <Reiner.Steib@gmx.de>

	* gnus.texi (Mail Source Customization): Correct values of
	`mail-source-delete-incoming'.  Reported by Tassilo Horn.
	(Oort Gnus): Fix version comment for mml-dnd-protocol-alist.

2008-06-14  Reiner Steib  <Reiner.Steib@gmx.de>

	* gnus.texi (nnmairix): Eliminate wrong use of `path', cf. the GNU
	coding standards.

2008-06-14  David Engster  <dengste@eml.cc>

	* gnus.texi (nnmairix): Markup fixes.

2008-06-05  Reiner Steib  <Reiner.Steib@gmx.de>

	* gnus.texi (nnmairix): Markup and other minor fixes.

2008-06-05  David Engster  <dengste@eml.cc>

	* gnus.texi (nnmairix): New nodes describing nnmairix.el.

2008-06-05  Reiner Steib  <Reiner.Steib@gmx.de>

	* gnus.texi (Group Parameters): Change ~/.gnus to ~/.gnus.el.
	(Searching, nnir, nnmairix): New stub nodes.

2008-05-30  Felix Lee  <felix.1@canids.net>

	* cl.texi (Iteration Clauses): Fix incorrect "identical" examples.

2008-05-24  Reiner Steib  <Reiner.Steib@gmx.de>

	* gnus.texi (Filling In Threads): Additions to gnus-fetch-old-headers.

2008-05-15  Reiner Steib  <Reiner.Steib@gmx.de>

	* gnus.texi (Scoring On Other Headers): Fix typo.  Rearrange.

2008-05-15  Jonathan Yavner  <jyavner@member.fsf.org>

	* ses.texi (Acknowledgements): Add Shigeru Fukaya.

2008-05-06  Juanma Barranquero  <lekktu@gmail.com>

	* info.texi (Top): Fix typo in xref.

2008-05-05  Karl Berry  <karl@gnu.org>

	* info.texi (Top): @xref to stand-alone manual.

2008-05-01  Lars Magne Ingebrigtsen  <larsi@gnus.org>

	* gnus.texi (Various Summary Stuff): Add gnus-propagate-marks.
	(Various Summary Stuff): Fix typo in last xref.

2008-05-02  Juanma Barranquero  <lekktu@gmail.com>

	* org.texi (Moving subtrees): Fix typo.

2008-04-28  Michael Albinus  <michael.albinus@gmx.de>

	* tramp.texi (Frequently Asked Questions): Explain, how to disable
	Tramp via `tramp-mode'.

2008-04-27  Carsten Dominik  <dominik@sam.science.uva.nl>

	* org.texi: Massive changes, in many parts of the file.

2008-04-13  Reiner Steib  <Reiner.Steib@gmx.de>

	* gnus.texi (Oort Gnus): Add message-fill-column.

2008-04-12  Adrian Aichner  <adrian@xemacs.org>

	* gnus.texi (Mail Source Specifiers): Typo fix.

2008-04-12  Reiner Steib  <Reiner.Steib@gmx.de>

	* gnus.texi (Diary Headers Generation): Update key binding for
	`gnus-diary-check-message'.

2008-04-10  Reiner Steib  <Reiner.Steib@gmx.de>

	* gnus.texi (Emacsen): Addition.

2008-04-10  Reiner Steib  <Reiner.Steib@gmx.de>

	* gnus.texi (Emacsen): Give recommendations for Emacs 22 and Emacs 23.

2008-04-09  Reiner Steib  <Reiner.Steib@gmx.de>

	* gnus.texi (Oort Gnus): Mention customizing of tool bars.

2008-04-09  Reiner Steib  <Reiner.Steib@gmx.de>

	* gnus-news.texi: Update tool bar item.

2008-04-09  Sven Joachim  <svenjoac@gmx.de>

	* gnus-news.texi: Fix typos.

2008-04-11  Jay Belanger  <jay.p.belanger@gmail.com>

	* calc.texi (Vector and Matrix Arithmetic, Calc Summary):
	Add mention of `kron'.

2008-04-01  Daiki Ueno  <ueno@unixuser.org>

	* epa.texi (Encrypting/decrypting *.gpg files):
	Document epa-file-name-regexp.

2008-03-31  Katsumi Yamaoka  <yamaoka@jpl.org>

	* gnus.texi (Example Methods): Fix description about ssh-agent.
	(Indirect Functions): Fix the default value of nntp-telnet-command;
	remove link to connect.html.

2008-03-30  Michael Albinus  <michael.albinus@gmx.de>

	* dbus.texi (Synchronous Methods): New parameter TIMEOUT for
	dbus-call-method.
	(Receiving Method Calls): The timeout can be set by the calling client.

	* trampver.texi: Update release number.

2008-03-29  Reiner Steib  <Reiner.Steib@gmx.de>

	* gnus.texi (Top): Fix version.  Add SASL.

2008-03-29  Michael Albinus  <michael.albinus@gmx.de>

	Sync with Tramp 2.1.13.

	* trampver.texi: Update release number.

2008-03-29  Chong Yidong  <cyd@stupidchicken.com>

	* org.texi: Update to new org-mode website.

2008-03-29  Stefan Monnier  <monnier@iro.umontreal.ca>

	* cl.texi (For Clauses): Fix loop over key-seq to match code.

2008-03-22  Reiner Steib  <Reiner.Steib@gmx.de>

	* gnus.texi (Foreign Groups): Add gnus-read-ephemeral-gmane-group,
	gnus-read-ephemeral-gmane-group-url,
	gnus-read-ephemeral-emacs-bug-group,
	gnus-read-ephemeral-debian-bug-group.

2008-03-21  Reiner Steib  <Reiner.Steib@gmx.de>

	* gnus.texi (MIME Commands): Add gnus-article-browse-html-article.

	* gnus-news.texi: Add EasyPG.  Add gnus-article-browse-html-article.
	Add FIXMEs for Bookmarks and gnus-registry-marks.

2008-03-16  Reiner Steib  <Reiner.Steib@gmx.de>

	* gnus.texi (Smileys): Document `smiley-style'.

2008-03-21  Reiner Steib  <Reiner.Steib@gmx.de>

	* gnus.texi (Gnus Development): Clarify difference between ding and
	gnu.emacs.gnus.
	(MIME Commands, Using MIME, RSS): Fix markup.

	* gnus-faq.texi ([8.4]): Ditto.

2008-03-20  Reiner Steib  <Reiner.Steib@gmx.de>

	* gnus.texi (Emacsen): Remove obsolete stuff.

2008-03-19  Reiner Steib  <Reiner.Steib@gmx.de>

	* gnus.texi (Oort Gnus): Add version info WRT
	`mail-source-delete-incoming'.

2008-03-16  Reiner Steib  <Reiner.Steib@gmx.de>

	* gnus.texi (Top): Add "Other related manuals" and version info in
	`iftex' output.
	(Formatting Fonts): Add index entries for gnus-mouse-face, gnus-face-0,
	gnus-balloon-face-0 and the corresponding format specifiers.

2008-03-26  Michael Albinus  <michael.albinus@gmx.de>

	* tramp.texi (Filename completion): Remove footnote about let-bind
	of `partial-completion-mode'.  It doesn't work this way.

2008-03-26  Stefan Monnier  <monnier@iro.umontreal.ca>

	* pcl-cvs.texi (Contributors): Update my email.

2008-03-21  Michael Albinus  <michael.albinus@gmx.de>

	* dbus.texi (Receiving Method Calls): Mention default D-Bus timeout.

2008-03-17  Bill Wohler  <wohler@newt.com>

	* mh-e.texi (Viewing): Update URL for adding header fields to
	mh-invisible-header-fields-default.

2008-03-16  Bill Wohler  <wohler@newt.com>

	* mh-e.texi (Preface): Add Gnus to requirements.
	(Forwarding): Note that forwarded MIME messages are now inline.

2008-03-14  Stefan Monnier  <monnier@iro.umontreal.ca>

	* gnus.texi (Example Methods, Direct Functions, Indirect Functions)
	(Common Variables): Give precedence to the netcat methods over the
	telnet methods, and mention that they are more reliable.

2008-03-13  Carsten Dominik  <dominik@science.uva.nl>

	* org.texi (Exporting Agenda Views): Document agenda export to
	iCalendar.
	(Progress logging): Document the new progress logging stuff.

2008-03-10  Reiner Steib  <Reiner.Steib@gmx.de>

	* gnus.texi (Mail Source Customization, Gnus Development, Oort Gnus):
	Update for change of `mail-source-delete-incoming'.

	* gnus-news.texi: Ditto.

2008-03-10  Reiner Steib  <Reiner.Steib@gmx.de>

	* gnus-coding.texi (Gnus Maintainance Guide): Update conventions for
	custom versions.

2008-03-07  Alan Mackenzie  <acm@muc.de>

	* cc-mode.texi (Limitations and Known Bugs): State that the number of
	parens/brackets in a k&r region is limited.

2008-02-27  Reiner Steib  <Reiner.Steib@gmx.de>

	* gnus-news.texi: Mention problem with coding system `utf-8-emacs' when
	using different Emacs versions.

2008-02-27  Glenn Morris  <rgm@gnu.org>

	* sc.texi: Remove a lot of old and obsolete info.
	(titlepage): Simplify.
	(Emacs 19 MUAs, Emacs 18 MUAs, MH-E with any Emacsen)
	(VM with any Emacsen, GNEWS with any Emacsen)
	(Overloading for Non-conforming MUAs, Version 3 Changes)
	(The Supercite Mailing List): Delete nodes.
	(Introduction): Remove info about old packages.
	(Getting Connected): Simplify.  Remove info about old packages.
	(Citing Commands): Delete Emacs 19 info.
	(Hints to MUA Authors): Simplify.
	(Thanks and History): Merge in some info from the deleted node
	"Version 3 Changes".

2008-02-05  Juanma Barranquero  <lekktu@gmail.com>

	* org.texi (Setting tags, In-buffer settings):
	* rcirc.texi (rcirc commands): Replace `legal' with `valid'.

2008-02-24  Katsumi Yamaoka  <yamaoka@jpl.org>

	* gnus-news.texi: Mention that spaces and tabs are allowed in the
	installation directory name.

2008-02-12  Romain Francoise  <romain@orebokech.com>

	* epa.texi (Overview): Fix typo.

2008-02-11  Daiki Ueno  <ueno@unixuser.org>

	* epa.texi (Quick start): Remove the .emacs setting.

2008-02-10  Daiki Ueno  <ueno@unixuser.org>

	* epa.texi (Quick start): Use the command `epa-enable' instead of
	loading `epa-setup'.

2008-02-08  Juanma Barranquero  <lekktu@gmail.com>

	* makefile.w32-in (INFO_TARGETS, DVI_TARGETS, clean): Add epa.
	($(infodir)/epa, epa.dvi): New targets.

2008-02-08  Daiki Ueno  <ueno@unixuser.org>

	* Makefile.in: Add rules to build EasyPG Assistant User's Manual.

	* epa.texi: New manual documenting the EasyPG Assistant.

2008-02-06  Michael Albinus  <michael.albinus@gmx.de>

	* dbus.texi (all): Wrap Lisp code examples with @lisp ... @end lisp.
	(Inspection): New function dbus-ping.

2008-02-05  Michael Albinus  <michael.albinus@gmx.de>

	* tramp.texi (Remote processes): Add `shell-command'.

2008-01-28  Michael Sperber  <sperber@deinprogramm.de>

	* gnus.texi (Mail Source Specifiers): Document `group' specifier.
	(Group Parameters): Document `mail-source' parameter.

2008-01-27  Michael Albinus  <michael.albinus@gmx.de>

	* tramp.texi (Inline methods): The hostname of the su(do)? methods
	must be a local host.

2008-01-26  Michael Olson  <mwolson@gnu.org>

	* erc.texi: Update version for ERC 5.3 release.
	(Obtaining ERC): Update extras URLs for 5.3.
	(Development): Write instructions for git, and remove those for Arch.
	(History): Mention the switch to git.

2008-01-24  Karl Berry  <karl@gnu.org>

	* info.texi (Search Index, Search Text): Mention the command
	character in the section name, a la the (Go to node) node.

2008-01-21  Michael Albinus  <michael.albinus@gmx.de>

	* dbus.texi (Errors and Events): New macro dbus-ignore-errors.

2008-01-18  Katsumi Yamaoka  <yamaoka@jpl.org>

	* gnus-news.texi: Mention gnus-article-describe-bindings.

2008-01-18  Katsumi Yamaoka  <yamaoka@jpl.org>

	* gnus-news.texi: Mention gnus-article-wide-reply-with-original.

2008-01-18  Carsten Dominik  <dominik@science.uva.nl>

	* org.texi (Property inheritance): New section.
	(Conventions): New section.
	(Structure editing): Document C-RET, the prefix arg to the cut/copy
	commands, and the new bindings for refiling.
	(Sparse trees): Document the new special command for sparse trees.
	(References): Be more clear about the counting of hilines.
	(Handling links): Document M-p/n for accessing links.
	(Fast access to TODO states): New section.
	(Per file keywords): New section.
	(Property inheritance): New section.
	(Column attributes): New summary types.
	(Capturing Column View): New section.
	(The date/time prompt): Cover the new features in the date/time prompt.
	Compactify the table of keys for the calendar remote control.
	(Clocking work time): Document the new :scope parameter.
	(Remember): Promoted to chapter.
	(Quoted examples): New section.
	(Enhancing text): New verbatim environments.

2008-01-14  Michael Albinus  <michael.albinus@gmx.de>

	* trampver.texi: Update release number.

2008-01-09  Katsumi Yamaoka  <yamaoka@jpl.org>

	* gnus.texi (Article Keymap):
	Add gnus-article-wide-reply-with-original; fix descriptions of
	gnus-article-reply-with-original and
	gnus-article-followup-with-original.

2008-01-09  Glenn Morris  <rgm@gnu.org>

	* nxml-mode.texi: Add @copying section.

2008-01-05  Reiner Steib  <Reiner.Steib@gmx.de>

	* message.texi (Mail Variables): Add some text from "(gnus)Posting
	Server".  Add `message-send-mail-with-mailclient'.

	* gnus.texi (Posting Server): Move some text to "(message)Mail
	Variables" and add a reference here.

2008-01-04  Michael Albinus  <michael.albinus@gmx.de>

	* dbus.texi (Receiving Method Calls): New chapter.
	(Errors and Events): Add serial number to events.  Replace "signal" by
	"message".  Introduce dbus-event-serial-number.

2008-01-03  Michael Albinus  <michael.albinus@gmx.de>

	* dbus.texi (Type Conversion): Explain the type specification for empty
	arrays.  Use another example.

2007-12-30  Michael Albinus  <michael.albinus@gmx.de>

	* dbus.texi (all): Replace "..." by @dots{}.
	(Type Conversion): Precise the value range for :byte types.
	(Signals): Rename dbus-unregister-signal to dbus-unregister-object.
	Mention its return value.
	(Errors and Events): There is no D-Bus error propagation during event
	processing.

2007-12-29  Jay Belanger  <jay.p.belanger@gmail.com>

	* calc.tex (Yacas Language, Maxima Language, Giac Language):
	New sections.

2007-12-29  Reiner Steib  <Reiner.Steib@gmx.de>

	* gnus.texi (Group Parameters): Reorder the text and add a note about
	`gnus-parameters' near the beginning of the node.

2007-12-29  IRIE Tetsuya  <irie@t.email.ne.jp>  (tiny change)

	* gnus.texi (Score File Editing): Fix function name.

2007-12-23  Michael Albinus  <michael.albinus@gmx.de>

	Sync with Tramp 2.1.12.

	* trampver.texi: Update release number.

2007-12-22  Michael Albinus  <michael.albinus@gmx.de>

	* dbus.texi (Type Conversion): Correct input parameters mapping.

2007-12-21  Michael Albinus  <michael.albinus@gmx.de>

	* dbus.texi (Type Conversion): Extend for D-Bus compound types.
	(Errors and Events): Mention wrong-type-argument error.

2007-12-21  Alex Schroeder  <alex@gnu.org>

	* rcirc.texi: Changed single spaces after sentence end to double
	spaces.  Fixed some typos.
	(Internet Relay Chat): Explain relay.
	(Getting started with rcirc): Change items to reflect prompts.
	Add more explanation to rcirc-track-minor-mode and added a comment to
	warn future maintainers that this section is a copy.
	(People): Change /ignore example.
	(Keywords): Not keywords.

2007-12-20  Alex Schroeder  <alex@gnu.org>

	* rcirc.texi (Top): Fighting Information Overload chapter added.
	(Getting started with rcirc): Add notice of rcirc-track-minor-mode.
	(rcirc commands): Move /ignore command to the new chapter.
	(Fighting Information Overload): New chapter documenting /keyword,
	/bright, /dim, channel ignore, and low priority channels.
	(Configuration): Document rcirc-server-alist, remove
	rcirc-startup-channels-alist and rcirc-default-server.

2007-12-16  Michael Albinus  <michael.albinus@gmx.de>

	* dbus.texi (Signals): Fix example in dbus-register-signal.

2007-12-14  Sven Joachim  <svenjoac@gmx.de>

	* gnus.texi (Score Variables): Fix typo.

2007-12-07  Michael Albinus  <michael.albinus@gmx.de>

	* dbus.texi (Synchronous Methods): Adapt dbus-call-method.
	(Signals): Adapt dbus-send-signal and dbus-register-signal.
	(Errors and Events): Adapt dbus-event.

2007-12-03  Lars Magne Ingebrigtsen  <larsi@gnus.org>

	* gnus.texi (Other Files): Add the yenc command.

2007-11-30  Reiner Steib  <Reiner.Steib@gmx.de>

	* gnus.texi (MIME Commands): Default of gnus-article-loose-mime is t
	since 2004-08-06.

2007-11-28  Katsumi Yamaoka  <yamaoka@jpl.org>

	* gnus.texi (Fancy Mail Splitting): Fix description of splitting based
	on body.

2007-11-27  Katsumi Yamaoka  <yamaoka@jpl.org>

	* emacs-mime.texi (rfc2047): Mention rfc2047-encoded-word-regexp-loose
	and rfc2047-allow-irregular-q-encoded-words; fix description of
	rfc2047-encode-encoded-words.

2007-11-24  Reiner Steib  <Reiner.Steib@gmx.de>

	* gnus.texi (Fetching Mail): Remove obsoleted `nnmail-spool-file'.

2007-12-05  Michael Olson  <mwolson@gnu.org>

	* remember.texi (Diary): Remove "require" line for remember-diary.el.
	Update documentation for `remember-diary-file'.

2007-12-04  Michael Albinus  <michael.albinus@gmx.de>

	* dbus.texi (Signals): Precise `dbus-register-signal'.
	(Errors and Events): Rework events part, the internal structure of
	dbus-event has changed.

2007-12-03  Juanma Barranquero  <lekktu@gmail.com>

	* makefile.w32-in (INFO_TARGETS, DVI_TARGETS, clean): Add dbus.
	($(infodir)/dbus, dbus.dvi): New targets.

2007-12-03  Michael Albinus  <michael.albinus@gmx.de>

	* Makefile.in (INFO_TARGETS, DVI_TARGETS): Apply dbus and dbus.dvi
	unconditionally.

	* dbus.texi (Synchronous Methods): Show the result of the "lshal"
	emulation with @print{}.

2007-12-02  Richard Stallman  <rms@gnu.org>

	* dbus.texi (Overview): Minor cleanup.

2007-12-02  Michael Albinus  <michael.albinus@gmx.de>

	* Makefile.in (INFO_TARGETS): Add dbus.
	(DVI_TARGETS): Add dbus.dvi.
	(dbus, dbus.dvi): New targets.

	* dbus.texi: New file.

2007-11-24  Romain Francoise  <romain@orebokech.com>

	* nxml-mode.texi: Add description in @direntry.
	Fix file name to match @setfilename.

2007-11-23  Mark A. Hershberger  <mah@everybody.org>

	* Makefile.in (INFO_TARGETS, DVI_TARGETS): Add nxml-mode.
	($(infodir)/nxml-mode): New rule.

	* makefile.w32-in (INFO_TARGETS, DVI_TARGETS): Add nxml-mode.
	($(infodir)/nxml-mode): New rule.
	(clean): Add nxml-mode*.

	* nxml-mode.texi: New file with nxml manual.

2007-11-18  Richard Stallman  <rms@gnu.org>

	* flymake.texi (Example -- Configuring a tool called directly):
	Update example.

2007-11-18  Michael Albinus  <michael.albinus@gmx.de>

	* tramp.texi (Filename completion): Simplify explanation of
	double-slash behavior.  Explain directory contents flushing.

2007-11-16  Jay Belanger  <jay.p.belanger@gmail.com>

	* calc.texi (TeX and LaTeX Language Modes): Put in
	missing braces.

2007-11-15  Richard Stallman  <rms@gnu.org>

	* cl.texi (Equality Predicates): Delete `eql'.
	(Predicates, Naming Conventions, Top): Delete `eql'.
	(Common Lisp Compatibility): Delete `eql'.
	(Porting Common Lisp): Delete obsolete backquote info.
	Minor clarification about character constants.
	(Sequence Basics): Minor clarification.

2007-11-15  Juanma Barranquero  <lekktu@gmail.com>

	* cc-mode.texi (Electric Keys, Custom Macros):
	* tramp.texi (Filename completion): Fix typos.

2007-11-15  Jay Belanger  <jay.p.belanger@gmail.com>

	* calc.texi (Basic commands): Mention the menu.

2007-11-12  Michael Albinus  <michael.albinus@gmx.de>

	* tramp.texi (Connection caching): Tramp flushes connection
	properties when remote operating system has been changed.

2007-11-09  Reiner Steib  <Reiner.Steib@gmx.de>

	* gnus-news.texi: Fix spelling.
	`message-insert-formatted-citation-line', not
	`message-insert-formated-citation-line'.

	* gnus.texi, gnus-faq.texi, message.texi: Bump version to 5.10.9.

2007-11-07  Michael Albinus  <michael.albinus@gmx.de>

	* tramp.texi (Overview): Mention also the PuTTY integration under
	w32.  Remove paragraphs about Tramp's experimental status.
	(Frequently Asked Questions): Add code example for highlighting the
	mode line.

2007-11-03  Michael Olson  <mwolson@gnu.org>

	* remember.texi: Change mentions of remember-buffer to
	remember-finalize throughout.

2007-10-30  Michael Olson  <mwolson@gnu.org>

	* remember.texi (Copying): Remove.
	(Mailbox): Update with non-BBDB instructions.
	(Diary, Org): Add.
	(Bibliography, Planner Page): Remove.

2007-10-30  Juanma Barranquero  <lekktu@gmail.com>

	* makefile.w32-in (INFO_TARGETS): Add remember.
	(DVI_TARGETS): Add remember.dvi.
	($(infodir)/remember): New rule.
	(clean): Add remember*.

2007-10-30  Michael Olson  <mwolson@gnu.org>

	* Makefile.in (INFO_TARGETS, DVI_TARGETS): Add remember.
	($(infodir)/remember): New rule that builds the Remember Manual.

	* remember.texi: New file containing the Remember Mode Manual.
	Shuffle chapters around after initial import.
	(Function Reference): Split Keystrokes into separate chapter.
	(Keystrokes): Document C-c C-k.
	(Introduction): Fix typographical issue with "---".

2007-10-29  Richard Stallman  <rms@gnu.org>

	* widget.texi (Introduction): Delete discussion of implementation
	internals.

2007-10-29  Michael Albinus  <michael.albinus@gmx.de>

	* tramp.texi (Connection caching): Host names must be different
	when tunneling.

2007-10-28  Reiner Steib  <Reiner.Steib@gmx.de>

	* gnus.texi, gnus-faq.texi, message.texi: Bump version to
	Gnus v5.13.

2007-10-28  Miles Bader  <miles@gnu.org>

	* gnus-news.texi, gnus-coding.texi, sasl.texi: New files.

2007-10-28  Reiner Steib  <Reiner.Steib@gmx.de>

	* gnus.texi (Sorting the Summary Buffer):
	Remove gnus-article-sort-by-date-reverse.

2007-10-28  Katsumi Yamaoka  <yamaoka@jpl.org>

	* gnus.texi (Non-ASCII Group Names): New node.
	(Misc Group Stuff): Move gnus-group-name-charset-method-alist and
	gnus-group-name-charset-group-alist to Non-ASCII Group Names node.

2007-10-28  Michaël Cadilhac  <michael@cadilhac.name>

	* gnus.texi (Mail Source Specifiers, IMAP): Add a notice on the need to
	clean the output of the program `imap-shell-program'.

2007-10-28  Katsumi Yamaoka  <yamaoka@jpl.org>

	* gnus.texi (IMAP): Mention nnimap-logout-timeout.

2007-10-28  Tassilo Horn  <tassilo@member.fsf.org>

	* gnus.texi (Sticky Articles): Documentation for sticky article
	buffers.

2007-10-28  Michaël Cadilhac  <michael@cadilhac.name>

	* gnus.texi (RSS): Document nnrss-ignore-article-fields.

2007-10-28  Katsumi Yamaoka  <yamaoka@jpl.org>

	* gnus.texi (Various Various): Mention gnus-add-timestamp-to-message.

2007-10-28  Katsumi Yamaoka  <yamaoka@jpl.org>

	* gnus.texi (Archived Messages):
	Document gnus-update-message-archive-method.

2007-10-28  Katsumi Yamaoka  <yamaoka@jpl.org>

	* gnus.texi (Limiting): Document gnus-summary-limit-to-address.

2007-10-28  Michaël Cadilhac  <michael@cadilhac.name>

	* gnus.texi (Group Maneuvering):
	Document `gnus-summary-next-group-on-exit'.

2007-10-28  Katsumi Yamaoka  <yamaoka@jpl.org>

	* gnus.texi (Really Various Summary Commands):
	Mention gnus-auto-select-on-ephemeral-exit.

2007-10-28  Reiner Steib  <Reiner.Steib@gmx.de>

	* gnus.texi, message.texi: Bump version number.

2007-10-28  Katsumi Yamaoka  <yamaoka@jpl.org>

	* gnus.texi (Group Line Specification, Misc Group Stuff)
	(Server Commands): Parenthesize @pxref{Mail Spool}.

2007-10-28  Didier Verna  <didier@xemacs.org>

	New user option: message-signature-directory.
	* message.texi (Insertion Variables): Document it.
	* gnus.texi (Posting Styles): Ditto.

2007-10-28  Didier Verna  <didier@xemacs.org>

	* gnus.texi (Group Line Specification):
	* gnus.texi (Misc Group Stuff):
	* gnus.texi (Server Commands): Document the group compaction feature.

2007-10-28  Reiner Steib  <Reiner.Steib@gmx.de>

	* gnus-faq.texi ([5.2]): Adjust for message-fill-column.

	* message.texi (Various Message Variables): Add message-fill-column.

2007-10-28  Katsumi Yamaoka  <yamaoka@jpl.org>

	* gnus.texi: Untabify.

2007-10-28  Didier Verna  <didier@xemacs.org>

	* gnus.texi (Group Parameters): Document the posting-style merging
	process in topic-mode.

2007-10-28  Reiner Steib  <Reiner.Steib@gmx.de>

	* gnus.texi (Scoring On Other Headers): Add gnus-inhibit-slow-scoring.

2007-10-28  Romain Francoise  <romain@orebokech.com>

	* gnus.texi (Mail Spool): Fix typo.
	Update copyright.

2007-10-28  Lars Magne Ingebrigtsen  <larsi@gnus.org>

	* gnus.texi (Limiting): Add gnus-summary-limit-to-singletons.

2007-10-28  Andreas Seltenreich  <uwi7@rz.uni-karlsruhe.de>

	* gnus.texi (Summary Generation Commands):
	Add gnus-summary-insert-ticked-articles.

2007-10-28  Reiner Steib  <Reiner.Steib@gmx.de>

	* gnus.texi (SpamAssassin back end): Rename spam-spamassassin-path
	to spam-spamassassin-program.

2007-10-28  Reiner Steib  <Reiner.Steib@gmx.de>

	* gnus.texi (Mail and Post): Add gnus-message-highlight-citation.

2007-10-28  Lars Magne Ingebrigtsen  <larsi@gnus.org>

	* gnus.texi (Limiting): Add gnus-summary-limit-to-headers.

2007-10-28  Lars Magne Ingebrigtsen  <larsi@gnus.org>

	* message.texi (Mail Headers): Document `opportunistic'.

2007-10-28  Reiner Steib  <Reiner.Steib@gmx.de>

	* emacs-mime.texi (Encoding Customization): Explain how to set
	mm-coding-system-priorities per hierarchy.

2007-10-28  Reiner Steib  <Reiner.Steib@gmx.de>

	* gnus.texi (Washing Mail): Add nnmail-ignore-broken-references and
	nnmail-broken-references-mailers instead of nnmail-fix-eudora-headers.

2007-10-28  Didier Verna  <didier@xemacs.org>

	* message.texi (Wide Reply): Update documentation of
	message-dont-reply-to-names (now allowing a list of regexps).

2007-10-28  Lars Magne Ingebrigtsen  <larsi@gnus.org>

	* gnus.texi (Spam Package Introduction): Fix spam menu and links.

2007-10-28  Lars Magne Ingebrigtsen  <larsi@gnus.org>

	* gnus.texi (SpamAssassin back end): Fix typo.

	* sieve.texi (Examples): Fix grammar.

2007-10-28  Lars Magne Ingebrigtsen  <larsi@gnus.org>

	* gnus.texi (Searching for Articles): Document M-S and M-R.
	(Limiting): Document / b.

2007-10-28  Lars Magne Ingebrigtsen  <larsi@gnus.org>

	* gnus.texi (Thread Commands): T M-^.

2007-10-28  Lars Magne Ingebrigtsen  <larsi@gnus.org>

	* message.texi (Mail Aliases): Document ecomplete.
	(Mail Aliases): Fix typo.

2007-10-28  Katsumi Yamaoka  <yamaoka@jpl.org>

	* gnus.texi (Face): Restore xref to gnus-face-properties-alist;
	fix typo.

2007-10-28  Romain Francoise  <romain@orebokech.com>

	* gnus.texi (Mail Spool): Grammar fix.

2007-10-28  Reiner Steib  <Reiner.Steib@gmx.de>

	* gnus.texi (Mail Spool): nnml-use-compressed-files can be a
	string.

2007-10-28  Katsumi Yamaoka  <yamaoka@jpl.org>

	* gnus.texi (Group Parameters): Fix description.

2007-10-28  Reiner Steib  <Reiner.Steib@gmx.de>

	* gnus.texi (Gmane Spam Reporting):
	Fix spam-report-gmane-use-article-number.
	Add spam-report-user-mail-address.

2007-10-28  Katsumi Yamaoka  <yamaoka@jpl.org>

	* emacs-mime.texi (Non-MIME): x-gnus-verbatim -> x-verbatim.

2007-10-28  Reiner Steib  <Reiner.Steib@gmx.de>

	* gnus.texi (Group Parameters): Add simplified sorting example based on
	example for `Sorting the Summary Buffer' from Jari Aalto
	<jari.aalto@cante.net>.
	(Example Methods): Add example for an indirect connection.

2007-10-28  Kevin Greiner  <kevin.greiner@compsol.cc>

	* gnus.texi (nntp-open-via-telnet-and-telnet): Fix grammar.
	(Agent Parameters): Updated parameter names to match code.
	(Group Agent Commands): Corrected 'gnus-agent-fetch-series' as
	'gnus-agent-summary-fetch-series'.
	(Agent and flags): New section providing a generalized discussion
	of flag handling.
	(Agent and IMAP): Remove flag discussion.
	(Agent Variables): Add 'gnus-agent-synchronize-flags'.

2007-10-28  Romain Francoise  <romain@orebokech.com>

	* gnus.texi (Exiting the Summary Buffer): Add new function
	`gnus-summary-catchup-and-goto-prev-group', bound to `Z p'.

2007-10-28  Reiner Steib  <Reiner.Steib@gmx.de>

	* gnus.texi (Conformity): Fix typo.
	(Customizing Articles): Document `first'.

2007-10-28  Jari Aalto  <jari.aalto@cante.net>

	* gnus.texi (Sorting the Summary Buffer):
	Add `gnus-thread-sort-by-date-reverse'.  Add example
	host to different sorting in NNTP and RSS groups.

2007-10-28  Reiner Steib  <Reiner.Steib@gmx.de>

	* message.texi (Insertion): Describe prefix for
	message-mark-inserted-region and message-mark-insert-file.

2007-10-28  Reiner Steib  <Reiner.Steib@gmx.de>

	* emacs-mime.texi (Non-MIME): Add Slrn-style verbatim marks and
	LaTeX documents.  Describe "text/x-gnus-verbatim".

2007-10-28  Teodor Zlatanov  <tzz@lifelogs.com>

	* gnus.texi (Blacklists and Whitelists, BBDB Whitelists)
	(Gmane Spam Reporting, Bogofilter, spam-stat spam filtering)
	(spam-stat spam filtering, SpamOracle)
	(Extending the Spam ELisp package): Remove extra quote symbol for
	clarity.

2007-10-28  Reiner Steib  <Reiner.Steib@gmx.de>

	* gnus.texi (MIME Commands): Add gnus-article-save-part-and-strip,
	gnus-article-delete-part and gnus-article-replace-part.
	(Using MIME): Add gnus-mime-replace-part.

2007-10-28  Romain Francoise  <romain@orebokech.com>

	* gnus.texi (Mail Spool): Mention that `nnml-use-compressed-files'
	requires `auto-compression-mode' to be enabled.  Add new nnml
	variable `nnml-compressed-files-size-threshold'.

2007-10-28  Reiner Steib  <Reiner.Steib@gmx.de>

	* gnus.texi (Sorting the Summary Buffer):
	Add gnus-thread-sort-by-recipient.

2007-10-28  Romain Francoise  <romain@orebokech.com>

	* message.texi (Insertion Variables): Mention new variable
	`message-yank-empty-prefix'.  Change `message-yank-cited-prefix'
	documentation accordingly.

2007-10-28  Romain Francoise  <romain@orebokech.com>

	* gnus.texi (To From Newsgroups): Mention new variables
	`gnus-summary-to-prefix' and `gnus-summary-newsgroup-prefix'.

2007-10-28  Katsumi Yamaoka  <yamaoka@jpl.org>

	* gnus.texi (Using MIME): gnus-mime-copy-part supports the charset
	stuff; gnus-mime-inline-part does the automatic decompression.

2007-10-28  Teodor Zlatanov  <tzz@lifelogs.com>

	* gnus.texi (Spam ELisp Package Configuration Examples):
	"training.ham" should be "training.spam".

2007-10-28  Katsumi Yamaoka  <yamaoka@jpl.org>

	* message.texi (Mail Variables): Fix the default value for
	message-send-mail-function.

2007-10-28  Katsumi Yamaoka  <yamaoka@jpl.org>

	* gnus.texi (Optional Back End Functions): nntp-request-update-info
	always returns nil exceptionally.

2007-10-28  Simon Josefsson  <jas@extundo.com>

	* gnus.texi (Article Washing): Add libidn URL.
	Suggested by Michael Cook <michael@waxrat.com>.

2007-10-28  Lars Magne Ingebrigtsen  <larsi@gnus.org>

	* gnus.texi (Topic Commands): Fix next/previous.

2007-10-28  Simon Josefsson  <jas@extundo.com>

	* gnus.texi (Article Washing): Mention `W i'.

2007-10-28  Jochen Küpper  <jochen@fhi-berlin.mpg.de>

	* gnus.texi (Group Parameters): Slight extension of sieve
	parameter description.

2007-10-28  Reiner Steib  <Reiner.Steib@gmx.de>

	* gnus.texi (Score Decays): `gnus-decay-scores' can be a regexp
	matching score files as well.
	(Picons): Describe `gnus-picon-style'.

2007-10-28  Romain Francoise  <romain@orebokech.com>

	* message.texi (Message Headers): Mention that headers are hidden
	using narrowing, and how to expose them.
	Update copyright.

2007-10-28  Reiner Steib  <Reiner.Steib@gmx.de>

	* gnusref.tex: Mention `gnus-summary-limit-to-recipient' and
	`gnus-summary-sort-by-recipient'.

2007-10-28  Romain Francoise  <romain@orebokech.com>

	* gnus.texi (NNTP marks): New node.
	(NNTP): Move NNTP marks variables to the new node.

2007-10-28  Jesper Harder  <harder@ifa.au.dk>

	* gnus.texi, gnus-news.texi, pgg.texi, sasl.texi: backend -> back end.

	* gnus.texi (MIME Commands, Hashcash): Markup fix.

2007-10-28  Teodor Zlatanov  <tzz@lifelogs.com>

	* gnus.texi: Replaced @file{spam.el} with @code{spam.el}
	everywhere for consistency.
	(Filtering Spam Using The Spam ELisp Package): Admonish again.
	(Spam ELisp Package Sequence of Events): This is Gnus, say so.
	Say "regular expression" instead of "regex."  Admonish.
	Pick other words to sound better (s/so/thus/).
	(Spam ELisp Package Filtering of Incoming Mail):
	Mention statistical filters.  Remove old TODO.
	(Spam ELisp Package Sorting and Score Display in Summary Buffer):
	New section on sorting and displaying the spam score.
	(BBDB Whitelists): Mention spam-use-BBDB-exclusive is not a
	backend but an alias to spam-use-BBDB.
	(Extending the Spam ELisp package): Rewrite the example using the
	new backend functionality.

2007-10-28  Simon Josefsson  <jas@extundo.com>

	* gnus.texi (NNTP): Mention nntp-marks-is-evil and
	nntp-marks-directory, from Romain Francoise
	<romain@orebokech.com>.

2007-10-28  Magnus Henoch  <mange@freemail.hu>

	* gnus.texi (Hashcash): New default value of
	hashcash-default-payment.

2007-10-28  Simon Josefsson  <jas@extundo.com>

	* gnus.texi (Hashcash): Fix URL.  Add pref to spam section.
	(Anti-spam Hashcash Payments): No need to load hashcash.el now.

2007-10-28  Reiner Steib  <Reiner.Steib@gmx.de>

	* gnus.texi (Adaptive Scoring): Add gnus-adaptive-pretty-print.

2007-10-28  Simon Josefsson  <jas@extundo.com>

	* gnus.texi (documentencoding): Add, to avoid warnings.

2007-10-28  Simon Josefsson  <jas@extundo.com>

	* message.texi (Mail Headers): Add.

	* gnus.texi (Hashcash): Fix.

2007-10-28  Teodor Zlatanov  <tzz@lifelogs.com>

	* gnus.texi (Hashcash): Change location of library, also mention
	that payments can be verified and fix the name of the
	hashcash-path variable.

2007-10-28  Reiner Steib  <Reiner.Steib@gmx.de>

	* gnus.texi (Article Display): Add `gnus-picon-style'.

2007-10-28  Katsumi Yamaoka  <yamaoka@jpl.org>

	* gnus.texi (SpamAssassin backend): Add it to the detailmenu.

2007-10-28  Teodor Zlatanov  <tzz@lifelogs.com>

	* gnus.texi (Blacklists and Whitelists, BBDB Whitelists)
	(Bogofilter, spam-stat spam filtering, SpamOracle): Old incorrect
	warning about ham processors in spam groups removed.

2007-10-28  Teodor Zlatanov  <tzz@lifelogs.com>

	* gnus.texi (SpamAssassin backend): Add new node about SpamAssassin.
	From Hubert Chan <hubert@uhoreg.ca>.

2007-10-28  Jesper Harder  <harder@ifa.au.dk>

	* gnus.texi (Spam ELisp Package Sequence of Events): Index.
	(Mailing List): Typo.
	(Customizing Articles): Add gnus-treat-ansi-sequences.
	(Article Washing): Index.

	* message.texi: Use m-dash consistently.

2007-10-28  Jesper Harder  <harder@ifa.au.dk>

	* gnus.texi (GroupLens): Remove.

2007-10-28  Kevin Greiner  <kgreiner@xpediantsolutions.com>

	* gnus.texi (Outgoing Messages, Agent Variables):
	Add gnus-agent-queue-mail and gnus-agent-prompt-send-queue.
	Suggested by Gaute Strokkenes <gs234@srcf.ucam.org>

2007-10-28  Jesper Harder  <harder@ifa.au.dk>

	* gnus.texi (Limiting): Add gnus-summary-limit-to-replied.

2007-10-28  Reiner Steib  <Reiner.Steib@gmx.de>

	* gnus.texi (Article Washing): Add `gnus-article-treat-ansi-sequences'.

	* gnus.texi (No Gnus): New node.  Includes `gnus-news.texi'.

2007-10-28  Simon Josefsson  <jas@extundo.com>

	* gnus.texi (Top): Add SASL.

2007-10-27  Emanuele Giaquinta  <e.giaquinta@glauco.it>  (tiny change)

	* gnus-faq.texi ([5.12]): Remove reference to discontinued service.

2007-10-27  Reiner Steib  <Reiner.Steib@gmx.de>

	* gnus.texi (Troubleshooting): Adjust Gnus version number.

2007-10-27  Jay Belanger  <jay.p.belanger@gmail.com>

	* calc.texi (Formulas, Composition Basics): Lower the
	precedence of negation.

2007-10-25  Jonathan Yavner  <jyavner@member.fsf.org>

	* ses.texi (The Basics): Mention how to create a new spreadsheet.
	Mention the new three-letter column identifiers.
	(More on cell printing): Calculate-cell and truncate-cell are now `c'
	and `t' rather than `C-c C-c' and `C-c C-t'.  Mention the stupid error
	message when using `c' on an empty default with default printer.
	(Buffer-local variables in spreadsheets): `symbolic-formulas' was
	renamed to `ses--symbolic-formulas' some time ago.

2007-10-25  Jay Belanger  <jay.p.belanger@gmail.com>

	* calc.texi (Default Simplifications, Making Selections)
	(Customizing Calc): Clarify associativity of multiplication.

2007-10-23  Michael Albinus  <michael.albinus@gmx.de>

	* tramp.texi (Traces and Profiles): Simplify loop over
	`trace-function-background'.

2007-10-22  Juri Linkov  <juri@jurta.org>

	* dired-x.texi (Shell Command Guessing): Default values are now
	available by typing M-n instead of M-p.

2007-10-21  Michael Albinus  <michael.albinus@gmx.de>

	* tramp.texi (Cleanup remote connections): New section.
	(Password caching): Remove `tramp-clear-passwd'.
	It's not a command anymore.
	(Bug Reports): Add `tramp-bug' to function index.
	(Function Index, Variable Index): New nodes.
	(Remote shell setup): Describe `tramp-password-prompt-regexp'.

	* trampver.texi: Update release number.

2007-10-20  Jay Belanger  <jay.p.belanger@gmail.com>

	* calc.texi (History and Acknowledgements): Turn comment
	about integer size into past tense.
	(Time Zones): Remove pointer to Calc author's address.
	(Trigonometric and Hyperbolic Functions): Mention cotangent
	and hyperbolic cotangent.  Fix typo.

2007-10-10  Michael Albinus  <michael.albinus@gmx.de>

	Sync with Tramp 2.1.11.

	* trampver.texi: Update release number.

2007-10-06  Michael Albinus  <michael.albinus@gmx.de>

	* tramp.texi (External packages): New section.

2007-09-29  Juri Linkov  <juri@jurta.org>

	* info.texi (Help-Int): Document `L' (`Info-history').

2007-09-26  Carsten Dominik  <dominik@science.uva.nl>

	* org.texi: Change links to webpage and maintained email.
	(Remember): Promote to Chapter, significant changes.
	(Fast access to TODO states): New section.
	(Faces for TODO keywords): New section.
	(Export options): Example for #+DATE.
	(Progress logging): Section moved.

2007-09-26  Bill Wohler  <wohler@newt.com>

	* mh-e.texi (HTML): Mention binding of S-mouse-2 to
	browse-url-at-mouse.

2007-09-20  Eduard Wiebe  <usenet@pusto.de>  (tiny change)

	* flymake.texi (Customizable variables): Face names don't end in -face.
	Fix flymake-err-line-patterns template.
	(Example -- Configuring a tool called directly): Fix init-function.
	(Highlighting erroneous lines): Face names don't end in -face.

2007-09-18  Exal de Jesus Garcia Carrillo  <exal@gmx.de>  (tiny change)

	* erc.texi (Special-Features): Fix small typo.

2007-09-14  Michael Albinus  <michael.albinus@gmx.de>

	* tramp.texi (Filename Syntax): Provide links to "Inline methods"
	and "External transfer methods".

2007-09-13  Jay Belanger  <jay.p.belanger@gmail.com>

	* calc.texi (Predefined Units): Add some history.

2007-09-08  Michael Olson  <mwolson@gnu.org>

	* erc.texi (Copying): New section included from gpl.texi.
	This matches the look of the upstream ERC manual.

2007-09-07  Jay Belanger  <jay.p.belanger@gmail.com>

	* calc.texi (History and Acknowledgements): Adjust the "thanks".
	(Random Numbers): Clarify the distribution of `random'.

2007-09-06  Glenn Morris  <rgm@gnu.org>

	Move manual sources from man/ to subdirectories of doc/.
	Split into the Emacs manual in emacs/, and other manuals in misc/.
	Change all setfilename commands to use ../../info.
	* Makefile.in: Move the parts of the old man/Makefile.in that do not
	refer to the Emacs manual here.
	(infodir): New variable.
	(INFO_TARGETS, info): Use infodir.  Also used by all info targets.
	(cc-mode.texi, faq.texi): Update references to source file locations.
	* makefile.w32-in: Move the parts of the old man/makefile.w32-in that
	do not refer to the Emacs manual here.
	(infodir, MULTI_INSTALL_INFO, ENVADD): Go up one more level.

	* Makefile.in: Add `basename' versions of all info targets, for
	convenience when rebuilding just one manual.
	(../etc/GNU): Delete obsolete target.
	(.SUFFIXES): Use $(TEXI2DVI) rather than texi2dvi.
	(mostlyclean): Add *.op, *.ops.  Move *.aux *.cps *.fns *.kys *.pgs
	*.vrs *.toc here...
	(maintainer-clean): ...from here.

	* makefile.w32-in (../etc/GNU): Delete obsolete target.

2007-09-01  Jay Belanger  <jay.p.belanger@gmail.com>

	* calc.texi (Date Conversions): Clarify definition of
	Julian day numbering.
	(Date Forms): Clarify definition of Julian day numbering;
	add some history.

2007-08-30  Carsten Dominik  <dominik@science.uva.nl>

	* org.texi: Version 5.07.

2007-08-24  IRIE Tetsuya  <irie@t.email.ne.jp>  (tiny change)

	* message.texi (MIME): Replace mml-attach with mml-attach-file.

2007-08-22  Carsten Dominik  <dominik@science.uva.nl>

	* org.texi (Adding hyperlink types): New section.
	(Embedded LaTeX): Chapter updated because of LaTeX export.
	(LaTeX export): New section.
	(Using links out): New section.

2007-08-22  Glenn Morris  <rgm@gnu.org>

	* faq.texi (Learning how to do something): Refcards now in
	etc/refcards/ directory.

2007-08-22  Michael Albinus  <michael.albinus@gmx.de>

	* tramp.texi (Remote Programs): Persistency file must be cleared when
	changing `tramp-remote-path'.
	(Filename Syntax): Don't use @var{} constructs inside the @trampfn
	macro.

2007-08-17  Jay Belanger  <jay.p.belanger@gmail.com>

	* calc.texi: Move contents to beginning of file.
	(Algebraic Entry): Fix the formatting of an example.

2007-08-15  Jay Belanger  <jay.p.belanger@gmail.com>

	* calc.texi (Basic Operations on Units): Mention exact versus
	inexact conversions.

2007-08-14  Jay Belanger  <jay.p.belanger@gmail.com>

	* calc.texi (Basic Operations on Units): Mention default
	values for new units.
	(Quick Calculator Mode): Mention that binary format will
	be displayed.

2007-08-14  Katsumi Yamaoka  <yamaoka@jpl.org>

	* gnus.texi (Selecting a Group): Mention gnus-maximum-newsgroup.

2007-08-10  Katsumi Yamaoka  <yamaoka@jpl.org>

	* gnus.texi (NNTP): Mention nntp-xref-number-is-evil.

2007-08-08  Glenn Morris  <rgm@gnu.org>

	* gnus.texi, sieve.texi: Replace `iff'.

2007-08-03  Jay Belanger  <jay.p.belanger@gmail.com>

	* calc.texi (Basic Graphics): Mention the graphing of error
	forms.
	(Graphics Options): Mention how `g s' handles error forms.
	(Curve Fitting): Mention plotting the curves.
	(Standard Nonlinear Models): Add additional models.
	(Curve Fitting Details): Mention the Levenberg-Marquardt method.
	(Linear Fits): Correct result.

2007-08-01  Alan Mackenzie  <acm@muc.de>

	* cc-mode.texi (Mailing Lists and Bug Reports): Correct "-no-site-file"
	to "--no-site-file".

2007-07-29  Michael Albinus  <michael.albinus@gmx.de>

	* tramp.texi (Frequently Asked Questions): Point to mode line
	extension in Emacs 23.1.

	* trampver.texi: Update release number.

2007-07-27  Glenn Morris  <rgm@gnu.org>

	* calc.texi (Copying): Include license text from gpl.texi, rather than
	in-line.

2007-07-25  Glenn Morris  <rgm@gnu.org>

	* calc.texi (Copying): Replace license with GPLv3.

	* Relicense all FSF files to GPLv3 or later.

2007-07-22  Michael Albinus  <michael.albinus@gmx.de>

	Sync with Tramp 2.1.10.

	* tramp.texi (trampfn): Expand macro implementation in order to handle
	empty arguments.
	(trampfnmhl, trampfnuhl, trampfnhl): Remove macros.  Replace all
	occurrences by trampfn.
	(Frequently Asked Questions): Extend example code for host
	identification in the modeline.  Add bbdb to approaches shortening Tramp
	file names to be typed.

	* trampver.texi: Update release number.

2007-07-17  Michael Albinus  <michael.albinus@gmx.de>

	* tramp.texi: Move @setfilename ../info/tramp up, outside the header
	section.  Reported by <poti@potis.org>.
	(Remote processes): Arguments of the program to be debugged are taken
	literally.
	(Frequently Asked Questions): Simplify recentf example.

2007-07-14  Karl Berry  <karl@gnu.org>

	* info.texi (@copying): New Back-Cover Text.

	* info.texi (Quitting Info): Move to proper place in source.
	(Reported by Benno Schulenberg.)

2007-07-13  Eli Zaretskii  <eliz@gnu.org>

	* Makefile.in (../info/emacs-mime): Use --enable-encoding.

	* makefile.w32-in ($(infodir)/emacs-mime): Ditto.

	* emacs-mime.texi: Add @documentencoding directive.

2007-07-12  Nick Roberts  <nickrob@snap.net.nz>

	* tramp.texi (Remote processes): Add an anchor to the subsection
	"Running a debugger on a remote host".

2007-07-12  Michael Albinus  <michael.albinus@gmx.de>

	* tramp.texi (Remote processes): Don't call it "experimental" any
	longer.  Add subsection about running a debugger on a remote host.

2007-07-10  Carsten Dominik  <dominik@science.uva.nl>

	* org.texi (Properties and columns): Chapter rewritten.

2007-07-08  Michael Albinus  <michael.albinus@gmx.de>

	* tramp.texi:
	* trampver.texi: Migrate to Tramp 2.1.

2007-07-02  Carsten Dominik  <dominik@science.uva.nl>

	* org.texi (Properties): New chapter.

2007-07-02  Reiner Steib  <Reiner.Steib@gmx.de>

	* gnus-faq.texi ([3.2]): Fix locating of environment variables in the
	Control Panel.

	* gnus.texi (Misc Article): Add index entry for
	gnus-single-article-buffer.

2007-06-27  Andreas Seltenreich  <andreas@gate450.dyndns.org>

	* gnus.texi (Starting Up): Fix typo.

2007-06-25  Katsumi Yamaoka  <yamaoka@jpl.org>

	* gnus.texi (Asynchronous Fetching): Fix typo.

2007-06-20  Jay Belanger  <jay.p.belanger@gmail.com>

	* calc.texi:Change ifinfo to ifnottex (as appropriate) throughout.
	(About This Manual): Remove redundant information.
	(Getting Started): Mention author.
	(Basic Arithmetic, Customizing Calc): Make description of the
	variable `calc-multiplication-has-precedence' match its new effect.

2007-06-19  Jay Belanger  <jay.p.belanger@gmail.com>

	* calc.texi (Basic Arithmetic, Customizing Calc):
	Mention the variable `calc-multiplication-has-precedence'.

2007-06-19  Carsten Dominik  <dominik@science.uva.nl>

	* org.texi (Tag): Section swapped with node Timestamps.
	(Formula syntax for Lisp): Document new `L' flag.

2007-06-06  Andreas Seltenreich  <andreas@gate450.dyndns.org>

	* gnus.texi (Misc Group Stuff, Summary Buffer)
	(Server Commands, Article Keymap): Fix typo.  s/function/command/.

2007-06-06  Juanma Barranquero  <lekktu@gmail.com>

	* cc-mode.texi (Comment Commands, Getting Started, Style Variables):
	* gnus.texi (Article Buttons, Mail Source Customization)
	(Sending or Not Sending, Customizing NNDiary):
	* message.texi (Message Headers):
	* mh-e.texi (HTML): Fix typos.

2007-06-07  Michael Albinus  <michael.albinus@gmx.de>

	Sync with Tramp 2.0.56.

	* tramp.texi (Frequently Asked Questions): Improve ~/.zshrc
	settings.  Reported by Ted Zlatanov <tzz@lifelogs.com>.

2007-06-02  Chong Yidong  <cyd@stupidchicken.com>

	* Version 22.1 released.

2007-05-26  Michael Olson  <mwolson@gnu.org>

	* erc.texi (Modules): Fix references to completion modules.

2007-05-09  Reiner Steib  <Reiner.Steib@gmx.de>

	* gnus.texi (Running NNDiary): Use ~/.gnus.el instead of gnusrc.

2007-05-09  Didier Verna  <didier@xemacs.org>

	* gnus.texi (Email Based Diary): New.  Proper documentation for the
	nndiary back end and the gnus-diary library.

2007-05-03  Karl Berry  <karl@gnu.org>

	* .cvsignore (*.pdf): New entry.

	* texinfo.tex: Update from current version for better pdf generation.

2007-04-30  Reiner Steib  <Reiner.Steib@gmx.de>

	* gnus.texi (Article Highlighting): Clarify gnus-cite-parse-max-size.

2007-04-28  Glenn Morris  <rgm@gnu.org>

	* faq.texi (New in Emacs 22): Restore mention of python.el pending
	consideration of legal status.

2007-04-27  J.D. Smith  <jdsmith@as.arizona.edu>

	* idlwave.texi: Minor updates for IDLWAVE 6.1.

2007-04-24  Chong Yidong  <cyd@stupidchicken.com>

	* faq.texi (New in Emacs 22): python.el removed.

2007-04-23  Jay Belanger  <jay.p.belanger@gmail.com>

	* calc.texi (Reporting bugs): Update maintainer's address.

2007-04-22  Chong Yidong  <cyd@stupidchicken.com>

	* faq.texi (New in Emacs 22): Rename "tumme" to "image-dired".

2007-04-15  Jay Belanger  <belanger@truman.edu>

	* calc.texi (Title page): Remove the date.
	(Basic Arithmetic): Emphasize that / binds less strongly than *.
	(The Standard Calc Interface): Change trail title.
	(Floats): Mention that when non-decimal floats are entered, only
	approximations are stored.
	(Copying): Move to the appendices.
	(GNU Free Documentation License): Add as an appendix.

2007-04-15  Chong Yidong  <cyd@stupidchicken.com>

	* ada-mode.texi, autotype.texi, cc-mode.texi, cl.texi:
	* dired-x.texi, ebrowse.texi, ediff.texi:
	* emacs-mime.texi, erc.texi, eshell.texi:
	* eudc.texi, flymake.texi, forms.texi, gnus.texi:
	* idlwave.texi, message.texi, newsticker.texi, org.texi:
	* pcl-cvs.texi, pgg.texi, rcirc.texi, reftex.texi, sc.texi:
	* ses.texi, sieve.texi, smtpmail.texi, speedbar.texi:
	* tramp.texi, url.texi, vip.texi, viper.texi, widget.texi:
	* woman.texi: Include GFDL.

	* doclicense.texi: Remove node heading, so that it can be included by
	other files.

	* dired-x.texi: Relicence under GFDL.  Remove date from title page.

	* calc.texi (Algebraic Tutorial): Emphasize that / binds less strongly
	than *.

2007-04-14  Carsten Dominik  <dominik@science.uva.nl>

	* org.texi (Formula syntax for Calc): Emphasize the operator precedence
	in Calc.

2007-04-09  Romain Francoise  <romain@orebokech.com>

	* faq.texi (New in Emacs 22): Mention improvements to the Windows and
	Mac OS ports.  Make it clear that mouse-1 complements and doesn't
	replace mouse-2.

2007-04-08  Chong Yidong  <cyd@stupidchicken.com>

	* woman.texi (Word at point, Interface Options): woman-topic-at-point
	renamed to woman-use-topic-at-point.  Document new behavior.

2007-04-08  Richard Stallman  <rms@gnu.org>

	* url.texi: Fix some indexing.
	(Disk Caching): Drop discussion of old/other Emacs versions.

2007-04-07  Chong Yidong  <cyd@stupidchicken.com>

	* url.texi (Disk Caching): Say Emacs 21 "and later".

	* cc-mode.texi (Font Locking Preliminaries): Link to Emacs manual node
	on Font locking which now mentions JIT lock.

2007-04-01  Michael Olson  <mwolson@gnu.org>

	* erc.texi: Update for the ERC 5.2 release.

2007-03-31  David Kastrup  <dak@gnu.org>

	* woman.texi (Topic, Interface Options): Explain changes semantics of
	woman-manpath in order to consider MANPATH_MAP entries.

2007-03-31  Eli Zaretskii  <eliz@gnu.org>

	* emacs-mime.texi (Non-MIME): Postscript -> PostScript.

2007-03-26  Richard Stallman  <rms@gnu.org>

	* pgg.texi (Caching passphrase): Clean up previous change.

2007-03-25  Thien-Thi Nguyen  <ttn@gnu.org>

	* gnus.texi (Setting Process Marks): Fix typo.

2007-03-25  Romain Francoise  <romain@orebokech.com>

	* faq.texi (New in Emacs 22): Reorganize using an itemized list for
	readability, and include various fixes by Daniel Brockman, Nick Roberts
	and Dieter Wilhelm.

2007-03-24  Thien-Thi Nguyen  <ttn@gnu.org>

	* gnus.texi (Splitting Mail): Reword "splitting"-as-adj to be -as-noun.

	* gnus.texi (Mail Source Specifiers): Fix typo.

2007-03-22  Ralf Angeli  <angeli@caeruleus.net>

	* reftex.texi (Imprint): Update maintainer information.

2007-03-15  Katsumi Yamaoka  <yamaoka@jpl.org>

	* message.texi (Message Buffers): Update documentation for
	message-generate-new-buffers.

2007-03-15  Daiki Ueno  <ueno@unixuser.org>

	* pgg.texi (Caching passphrase): Describe pgg-passphrase-coding-system.

2007-03-21  Glenn Morris  <rgm@gnu.org>

	* eshell.texi (Known problems): Emacs 22 comes with eshell 2.4.2.

2007-03-19  Chong Yidong  <cyd@stupidchicken.com>

	* eshell.texi (Known problems): Emacs 21 -> 22.

	* cc-mode.texi (Performance Issues): Update note about 21.3 to 22.1.

2007-03-18  Jay Belanger  <belanger@truman.edu>

	* calc.texi (Time Zones): Mention that the DST rules changed in 2007.

2007-03-12  Glenn Morris  <rgm@gnu.org>

	* calc.texi (Time Zones): Switch to new North America DST rule.

	* calc.texi: Replace "daylight savings" with "daylight
	saving" in text throughout.

2007-03-11  Andreas Seltenreich  <uwi7@rz.uni-karlsruhe.de>

	* gnus.texi (Mail and Post): Update documentation for gnus-user-agent.
	The variable now uses a list of symbols instead of just a symbol.
	Reported by Christoph Conrad <christoph.conrad@gmx.de>.

2007-03-06  Romain Francoise  <romain@orebokech.com>

	* faq.texi (New in Emacs 22): Don't say "now" too much.  Add MH-E to
	new packages, and mention Gnus update.

2007-02-27  Katsumi Yamaoka  <yamaoka@jpl.org>

	* gnus.texi (NNTP): Mention nntp-never-echoes-commands and
	nntp-open-connection-functions-never-echo-commands.

2007-02-27  Chong Yidong  <cyd@stupidchicken.com>

	* pgg.texi (Caching passphrase): Document gpg-agent usage, gpg-agent
	problems on the console, and security risk in not using gpg-agent.

2007-02-25  Carsten Dominik  <dominik@science.uva.nl>

	* org.texi (The spreadsheet): Rename from "Table calculations".
	Completely reorganized and rewritten.
	(CamelCase links): Section removed.
	(Repeating items): New section.
	(Tracking TODO state changes): New section.
	(Agenda views): Chapter reorganized and rewritten.
	(HTML export): Section rewritten.
	(Tables in arbitrary syntax): New section.
	(Summary): Better feature summary.
	(Activation): Document problem with cut-and-paste of Lisp code
	from PDF files.
	(Visibility cycling): Document indirect buffer use.
	(Structure editing): Document sorting.
	(Remember): Section rewritten.
	(Time stamps): Better description of time stamp types.
	(Tag searches): Document regular expression search for tags.
	(Stuck projects): New section.
	(In-buffer settings): New keywords.
	(History and Acknowledgments): Updated description.

2007-02-24  Alan Mackenzie  <acm@muc.de>

	* cc-mode.texi (Movement Commands): Insert two missing command names.
	(Getting Started): Slight wording correction (use conditional).

2007-02-22  Kim F. Storm  <storm@cua.dk>

	* widget.texi (User Interface, Basic Types): Document need to put some
	text before the %v escape in :format string in editable-field widget.

2007-02-18  Romain Francoise  <romain@orebokech.com>

	* pcl-cvs.texi (Miscellaneous commands): q runs `cvs-bury-buffer', not
	`cvs-mode-quit'.

2007-02-10  Markus Triska  <markus.triska@gmx.at>

	* widget.texi (Programming Example): Put constant strings in :format.

2007-02-07  Juanma Barranquero  <lekktu@gmail.com>

	* faq.texi (Fullscreen mode on MS-Windows): New node.

2007-02-04  David Kastrup  <dak@gnu.org>

	* faq.texi (AUCTeX): Update version number.  Should probably be done
	for other packages as well.

2007-01-28  Andreas Seltenreich  <uwi7@rz.uni-karlsruhe.de>

	* gnus.texi (Batching Agents): Fix example.  Reported by Tassilo Horn
	<tassilo@member.fsf.org>.

2007-01-27  Eli Zaretskii  <eliz@gnu.org>

	* msdog.texi (ls in Lisp): Document ls-lisp-format-time-list and
	ls-lisp-use-localized-time-format.

2007-01-20  Markus Triska  <markus.triska@gmx.at>

	* flymake.texi (Flymake mode): find-file-hook instead of ...-hooks.

2007-01-13  Michael Olson  <mwolson@gnu.org>

	* erc.texi (Modules): Mention capab-identify module.

2007-01-05  Michael Olson  <mwolson@gnu.org>

	* erc.texi (Getting Started): Update for /RECONNECT command.

2007-01-04  Richard Stallman  <rms@gnu.org>

	* ebrowse.texi: Change C-c b to C-c C-m.

2007-01-03  Reiner Steib  <Reiner.Steib@gmx.de>

	* gnus.texi (Customizing Articles): Use index entries for gnus-treat-*
	variables only in info to avoid redundant entries in the printed
	manual.

2007-01-02  Daiki Ueno  <ueno@unixuser.org>

	* message.texi (Using PGP/MIME): Document gpg-agent usage.

2007-01-02  Reiner Steib  <Reiner.Steib@gmx.de>

	* message.texi (Security): Split into sub-nodes.

2007-01-01  Alan Mackenzie  <acm@muc.de>

	* cc-mode.texi ("Limitations and Known Bugs"): Document problems with
	eval-after-load in Emacs <=21 and a workaround.  Document that
	trigraphs are not supported.

2007-01-01  Alan Mackenzie  <acm@muc.de>

	* cc-mode.texi ("Filling and Breaking"): Amend the doc for
	c-context-line-break.  When invoked within a string, preserve
	whitespace.  Add a backslash only when also in a macro.

2007-01-01  Alan Mackenzie  <acm@muc.de>

	* cc-mode.texi ("Choosing a Style"): Mention c-file-style.

2007-01-01  Alan Mackenzie  <acm@muc.de>

	* cc-mode.texi ("Movement Commands", "Sample .emacs File"): C-M-[ae]
	are now bound by default to c-\(beginning\|end\)-of-defun by default.

2007-01-01  Alan Mackenzie  <acm@muc.de>

	* cc-mode.texi ("Other Commands"): Move c-set-style (C-c .) here from
	"Choosing a Style".

	* cc-mode.texi ("Styles"): Add @dfn{style}.

2006-12-30  Michael Albinus  <michael.albinus@gmx.de>

	Sync with Tramp 2.0.55.

	* trampver.texi: Update release number.

2006-12-29  Reiner Steib  <Reiner.Steib@gmx.de>

	* gnus.texi (Customizing Articles): Add index entries for all
	gnus-treat-* variables.

2006-12-29  Jouni K. Seppänen  <jks@iki.fi>

	* gnus.texi (IMAP): Fix incorrect explanation of
	nnimap-search-uids-not-since-is-evil in documentation for
	nnimap-expunge-search-string.

2006-12-27  Reiner Steib  <Reiner.Steib@gmx.de>

	* gnus.texi (ifile spam filtering): Rename spam-ifile-database-path to
	spam-ifile-database.

2006-12-26  Reiner Steib  <Reiner.Steib@gmx.de>

	* gnus.texi (Spam Package Configuration Examples): Don't encourage to
	rebind C-s.

2006-12-26  Jouni K. Seppänen  <jks@iki.fi>

	* gnus.texi (Group Parameters, Group Maintenance, Topic Commands)
	(Mail Group Commands, Expiring Mail, IMAP): Add index entries for
	"expiring mail".
	(IMAP): Document nnimap-search-uids-not-since-is-evil and
	nnimap-nov-is-evil.

2006-12-25  Kevin Ryde  <user42@zip.com.au>

	* cl.texi (Sorting Sequences): In sort*, add a little cautionary note
	about the key procedure being used heavily.

2006-12-24  Chong Yidong  <cyd@stupidchicken.com>

	* pgg.texi (Caching passphrase): Default for pgg-gpg-use-agent changed
	to t.
	(Prerequisites): Add explanation about gpg-agent.

2006-12-22  Kevin Ryde  <user42@zip.com.au>

	* cl.texi (Sorting Sequences): Typo in sort*, example showed plain
	"sort" instead of "sort*".

2006-12-19  Richard Stallman  <rms@gnu.org>

	* calc.texi (History and Acknowledgements): Recognize that Emacs
	now does have floating point.

2006-12-19  Michael Albinus  <michael.albinus@gmx.de>

	* tramp.texi (External transfer methods): Describe new method `scpc'.

2006-12-17  Sascha Wilde  <wilde@sha-bang.de>

	* pgg.texi: Added short note on gpg-agent to the introduction.

2006-12-13  Reiner Steib  <Reiner.Steib@gmx.de>

	* gnus.texi (Hiding Headers): Document that `long-to' and `many-to'
	also applies to Cc.

2006-12-12  Reiner Steib  <Reiner.Steib@gmx.de>

	* gnus.texi (X-Face): Clarify.  Say which programs are required
	on Windows.

2006-12-08  Michael Olson  <mwolson@gnu.org>

	* erc.texi (Modules): Remove documentation for list module.

2006-12-05  Michaël Cadilhac  <michael.cadilhac@lrde.org>

	* faq.texi (^M in the shell buffer): Ditto.

2006-11-20  Michael Olson  <mwolson@gnu.org>

	* erc.texi: Call this the 5.2 stable pre-release of ERC.

2006-11-17  Carsten Dominik  <dominik@science.uva.nl>

	* org.texi: Fix typos.
	(Agenda commands): Document `C-k'.

2006-11-16  Eli Zaretskii  <eliz@gnu.org>

	* url.texi (http/https): Fix a typo in the HTTP URL.

2006-11-14  Stephen Leake  <stephen_leake@stephe-leake.org>

	* ada-mode.texi: Total rewrite.

2006-11-13  Carsten Dominik  <dominik@science.uva.nl>

	* org.texi: Minor typo fixes.

2006-11-13  Bill Wohler  <wohler@newt.com>

	Release MH-E manual version 8.0.3.

	* mh-e.texi (VERSION, EDITION, UPDATED, UPDATE-MONTH): Update for
	release 8.0.3.

	* mh-e.texi (Incorporating Mail): Use output of "mhparam Path"
	to set MAILDIR.
	(Reading Mail): Document the customization of read-mail-command
	for MH-E.
	(Viewing Attachments): Document mm-discouraged-alternatives.
	(Tool Bar): Fix Texinfo for mh-xemacs-use-tool-bar-flag.
	(Junk): Add more information about the settings of mh-junk-background
	in a program.  Add /usr/bin/mh to PATH in examples.

2006-11-12  Richard Stallman  <rms@gnu.org>

	* woman.texi: Update author address but say he no longer maintains it.

2006-11-10  Carsten Dominik  <carsten.dominik@gmail.com>

	* org.texi (ARCHIVE tag): Document C-TAB for forcing cycling of
	archived trees.
	(Checkboxes): Section moved to chapter 5, and extended.
	(The date/time prompt): New section.
	(Link abbreviations): New section.
	(Presentation and sorting): New section.
	(Custom agenda views): Section completely rewritten.
	(Summary): Compare with Planner.
	(Feedback): More info about creating backtraces.
	(Plain lists): Modified example.
	(Breaking down tasks): New section.
	(Custom time format): New section.
	(Time stamps): Document inactive timestamps.
	(Setting tags): More details about fast tag selection.
	(Block agenda): New section.
	(Custom agenda views): Section rewritten.
	(Block agenda): New section.

2006-11-07  Michael Albinus  <michael.albinus@gmx.de>

	* tramp.texi (Configuration): scp is the default method.
	(Default Method): Use ssh as example for another method.

2006-10-27  Richard Stallman  <rms@gnu.org>

	* woman.texi: Downcase nroff/troff/roff.
	(Installation): Chapter deleted.  Some xrefs deleted.
	(Background): woman doesn't advise man ;-).

2006-10-26  Roberto Rodríguez  <lanubeblanca@googlemail.com>  (tiny change)

	* ada-mode.texi (Project files, Identifier completion)
	(Automatic Casing, Debugging, Using non-standard file names)
	(Working Remotely): Fix typos.

2006-10-20  Masatake YAMATO  <jet@gyve.org>

	* cc-mode.texi (Sample .emacs File): Add missing `)' in
	sample code `my-c-initialization-hook'.

2006-10-19  Stuart D. Herring  <herring@lanl.gov>

	* widget.texi: Fix typos.

2006-10-19  Michael Albinus  <michael.albinus@gmx.de>

	* tramp.texi (Frequently Asked Questions): Remove questions marked with
	"???".  There have been no complaints for years, so the information
	must be appropriate.

2006-10-16  Richard Stallman  <rms@gnu.org>

	* widget.texi: Use @var instead of capitalization.
	Clarify many widget type descriptions.

2006-10-13  Andreas Seltenreich  <uwi7@rz.uni-karlsruhe.de>

	* gnus.texi (Other modes): Fix typo.  Add alternative index entry for
	gnus-dired-attach.
	(Selecting a Group): Fix typo.

2006-10-12  Roberto Rodríguez  <lanubeblanca@googlemail.com>  (tiny change)

	* widget.texi: Fix typos.

2006-10-06  Reiner Steib  <Reiner.Steib@gmx.de>

	* gnus.texi (Image Enhancements): Update for Emacs 22.

	* gnus-faq.texi ([1.3]): Update.

2006-10-06  Richard Stallman  <rms@gnu.org>

	* faq.texi (Displaying the current line or column):
	Delete "As of Emacs 20".

2006-10-06  Romain Francoise  <romain@orebokech.com>

	* faq.texi (VM): VM works with Emacs 22 too.

2006-10-06  Richard Stallman  <rms@gnu.org>

	* ebrowse.texi: Remove Emacs version "21" from title.

2006-10-02  Reiner Steib  <Reiner.Steib@gmx.de>

	* gnus.texi (Foreign Groups): Say where change of editing commands are
	stored.  Add reference to `gnus-parameters'.

2006-09-15  Jay Belanger  <belanger@truman.edu>

	* calc.texi, mh-e.texi (GNU GENERAL PUBLIC LICENSE):
	Change "Library Public License" to "Lesser Public License"
	throughout.  Use "yyyy" to represent year.

2006-09-15  Carsten Dominik  <dominik@science.uva.nl>

	* org.texi (Setting tags): Typo fix.

2006-09-14  Reiner Steib  <Reiner.Steib@gmx.de>

	* gnus.texi (Oort Gnus): Add @xref for `mm-fill-flowed'.

2006-09-12  Reiner Steib  <Reiner.Steib@gmx.de>

	* reftex.texi (Citations Outside LaTeX): Simplify lisp example.

2006-09-12  Paul Eggert  <eggert@cs.ucla.edu>

	* faq.texi (Escape sequences in shell output): EMACS is now set
	to Emacs's absolute file name, not to "t".
	(^M in the shell buffer): Likewise.
	* misc.texi (Interactive Shell): Likewise.

2006-09-11  Reiner Steib  <Reiner.Steib@gmx.de>

	* gnus.texi (Mail Source Specifiers): Mention problem of duplicate
	mails with pop3-leave-mail-on-server.  Fix wording.
	(Limiting): Improve gnus-summary-limit-to-articles.
	(X-Face): Fix typo.

2006-09-11  Simon Josefsson  <jas@extundo.com>

	* smtpmail.texi (Authentication): Explain TLS and SSL better, based on
	suggested by Phillip Lord <phillip.lord@newcastle.ac.uk>.

2006-09-06  Simon Josefsson  <jas@extundo.com>

	* smtpmail.texi (Authentication): Mention SSL.

2006-09-01  Eli Zaretskii  <eliz@gnu.org>

	* rcirc.texi (Internet Relay Chat, Useful IRC commands):
	Don't use @indicateurl.

	* cc-mode.texi (Subword Movement): Don't use @headitem.
	(Custom Braces, Clean-ups): Don't use @tie.

2006-08-29  Michael Albinus  <michael.albinus@gmx.de>

	Sync with Tramp 2.0.54.

	* tramp.texi (Bug Reports): The Tramp mailing list is moderated now.
	Suggested by Adrian Phillips <a.phillips@met.no>.

2006-08-15  Carsten Dominik  <dominik@science.uva.nl>

	* org.texi (Installation, Activation): Split from Installation and
	Activation.
	(Clocking work time): Documented new features.

2006-08-13  Alex Schroeder  <alex@gnu.org>

	* rcirc.texi (Configuration): Use correct variable in rcirc-authinfo
	example.

2006-08-12  Eli Zaretskii  <eliz@gnu.org>

	* faq.texi (How to add fonts): New node.

2006-08-05  Romain Francoise  <romain@orebokech.com>

	* faq.texi (New in Emacs 22): Expand.

2006-08-03  Michael Olson  <mwolson@gnu.org>

	* erc.texi: Update for ERC 5.1.4.

2006-07-28  Katsumi Yamaoka  <yamaoka@jpl.org>

	* gnus.texi (Oort Gnus): Mention that the Lisp files are now installed
	in .../site-lisp/gnus/ by default.
	[ From gnus-news.texi in the trunk. ]

2006-07-27  Reiner Steib  <Reiner.Steib@gmx.de>

	* gnus.texi (MIME Commands): Additions for yEnc.

2006-07-24  Richard Stallman  <rms@gnu.org>

	* pgg.texi, org.texi, info.texi, forms.texi, flymake.texi:
	* faq.texi: Move periods and commas inside quotes.

2006-07-20  Jay Belanger  <belanger@truman.edu>

	* calc.texi (Error forms): Mention M-+ keybinding for `calc-plus-minus'.

2006-07-18  Chong Yidong  <cyd@stupidchicken.com>

	* faq.texi (Security risks with Emacs): Document Emacs 22
	file-local-variable mechanism.

2006-07-12  Michael Olson  <mwolson@gnu.org>

	* erc.texi: Update for ERC 5.1.3.

2006-07-12  Alex Schroeder  <alex@gnu.org>

	* rcirc.texi: Fix typos.
	(Getting started with rcirc): New calling convention for M-x irc.
	Mention #rcirc.  Removed channel tracking.
	(Configuration): Change the names of all variables that got changed
	recently, eg. rcirc-server to rcirc-default-server.  Added
	documentation for rcirc-authinfo, some background for Bitlbee, and
	rcirc-track-minor-mode.
	(Scrolling conservatively): Fix the xref from Auto Scrolling to just
	Scrolling.
	(Reconnecting after you have lost the connection): Fix example code
	to match code changes.

2006-07-10  Nick Roberts  <nickrob@snap.net.nz>

	* gnus.texi, message.texi: Fix typos.

2006-07-07  Carsten Dominik  <dominik@science.uva.nl>

	* org.texi (Exporting): Document `C-c C-e' as the prefix for exporting
	commands.
	(Global TODO list): Document the use of the variables
	`org-agenda-todo-ignore-scheduled' and
	`org-agenda-todo-list-sublevels'.

2006-07-05  Richard Stallman  <rms@gnu.org>

	* faq.texi (Scrolling only one line): Fix xref.

2006-07-05  Thien-Thi Nguyen  <ttn@gnu.org>

	* faq.texi (Evaluating Emacs Lisp code):
	Throughout, replace eval-current-buffer with eval-buffer.

2006-07-03  Richard Stallman  <rms@gnu.org>

	* rcirc.texi (Scrolling conservatively): Fix xref.

	* pcl-cvs.texi (Viewing differences): Usage fix.

2006-07-03  Carsten Dominik  <dominik@science.uva.nl>

	* org.texi (Agenda commands): Document `s' key to save all org-mode
	buffers.

2006-06-30  Ralf Angeli  <angeli@caeruleus.net>

	* pcl-cvs.texi (Customizing Faces): Remove -face suffix from face
	names.  Mention `cvs-msg' face.

2006-06-29  Carsten Dominik  <dominik@science.uva.nl>

	* org.texi (Checkboxes): New section.

2006-06-28  Carsten Dominik  <dominik@science.uva.nl>

	* org.texi (Embedded LaTeX): Fix typos and implement small improvements
	throughout this chapter.

2006-06-27  Chong Yidong  <cyd@stupidchicken.com>

	* info.texi (Help-Small-Screen): Clarify placement of "All" and "Top"
	text for standalone vs Emacs info.
	(Help): Clarify header line description.  Use mouse-1 for clicks.
	(Help-P): Use mouse-1 for clicks.
	(Help-^L): "Top" and "All" not displayed with dashes in Emacs.
	(Help-^L, Help-M, Help-Int, Search Index, Go to node)
	(Choose menu subtopic): Remove gratuitous Emacs command names.
	(Help-FOO): Put usual behavior first.
	(Help-Xref): Clicking on xrefs works in Emacs.
	(Search Text): Clarify what the default behavior is.
	(Create Info buffer): Fix Emacs window/X window confusion.
	(Emacs Info Variables): Fix for new Emacs init file behavior.

2006-06-24  Andreas Seltenreich  <uwi7@rz.uni-karlsruhe.de>

	* gnus.texi (Summary Buffer Lines): Fix typo.

2006-06-23  Carsten Dominik  <dominik@science.uva.nl>

	* org.texi (Embedded LaTeX): New chapter.
	(Archiving): Section rewritten.
	(Enhancing text): Some parts moved to the new chapter about LaTeX.

2006-06-20  Bill Wohler  <wohler@newt.com>

	Release MH-E manual version 8.0.1.

	* mh-e.texi (VERSION, EDITION, UPDATED, UPDATE-MONTH): Update for
	release 8.0.1.
	(Preface): Depend on GNU mailutils 1.0 and higher.

2006-06-19  Katsumi Yamaoka  <yamaoka@jpl.org>

	* message.texi (News Headers): Update message-syntax-checks section.

2006-06-19  Karl Berry  <karl@gnu.org>

	* info.texi (Advanced): Mention C-q, especially with ?.

2006-06-19  Carsten Dominik  <dominik@science.uva.nl>

	* org.texi (Publishing links): Document the `:link-validation-function'
	property.
	(Extensions and Hacking): New chapter, includes some sections of the
	"Miscellaneous" chapter.

2006-06-10  Carsten Dominik  <dominik@science.uva.nl>

	* org.texi (Progress logging): New section.

2006-06-06  Carsten Dominik  <dominik@science.uva.nl>

	* org.texi (ASCII export): Document indentation adaptation.
	(Setting tags): Document mutually-exclusive tags.

2006-06-05  Romain Francoise  <romain@orebokech.com>

	* url.texi (irc): Mention new funs `url-irc-rcirc' and `url-irc-erc'.
	Fix typo.

	* gnus-faq.texi (Question 8.6): Update reference to the Gnus
	channel (#gnus@irc.freenode.net).
	Fix typos.  Update copyright notice.

	* cc-mode.texi (Getting Started, Indentation Commands, Config Basics)
	(Custom Filling and Breaking, Custom Braces, Syntactic Symbols)
	(Line-Up Functions, Custom Macros):
	* ediff.texi (Window and Frame Configuration)
	(Highlighting Difference Regions):
	* emacs-mime.texi (Display Customization):
	* erc.texi (History):
	* eshell.texi (Known problems):
	* eudc.texi (Overview, BBDB):
	* gnus.texi (NNTP, IMAP, Advanced Scoring Examples)
	(The problem of spam, SpamOracle, Extending the Spam package)
	(Conformity, Terminology):
	* idlwave.texi (Routine Info)
	(Class and Keyword Inheritance, Padding Operators)
	(Breakpoints and Stepping, Electric Debug Mode)
	(Examining Variables, Troubleshooting):
	* org.texi (Creating timestamps):
	* reftex.texi (Commands, Options, Changes):
	* tramp.texi (Inline methods, Password caching)
	(Auto-save and Backup, Issues):
	* vip.texi (Files, Commands in Insert Mode):
	* viper.texi (Emacs Preliminaries, States in Viper)
	(Packages that Change Keymaps, Viper Specials, Groundwork):
	Fix various typos.

2006-05-31  Michael Ernst  <mernst@alum.mit.edu>

	* ediff.texi: Fix typos.

2006-05-30  Carsten Dominik  <dominik@science.uva.nl>

	* org.texi: Small typo fixes.

2006-05-29  Stefan Monnier  <monnier@iro.umontreal.ca>

	* viper.texi (Viper Specials):
	* gnus.texi (Example Setup):
	* faq.texi (Backspace invokes help):
	* dired-x.texi (Optional Installation Dired Jump):
	* calc.texi (Defining Simple Commands): Use ;; instead of ;;; to better
	follow coding conventions.

2006-05-29  Michael Albinus  <michael.albinus@gmx.de>

	* tramp.texi (Frequently Asked Questions): Disable zsh zle.

2006-05-27  Thien-Thi Nguyen  <ttn@gnu.org>

	* pcl-cvs.texi: Fix typos.
	(Customization): Say "us".

2006-05-26  Eli Zaretskii  <eliz@gnu.org>

	* org.texi: Remove bogus @setfilename.

2006-05-26  Carsten Dominik  <dominik@science.uva.nl>

	* org.texi (ASCII export): Omit command name.
	(HTML export): Add prefix to all lines in Local Variable example.
	(Acknowledgments): Typeset names in italics.

2006-05-24  Carsten Dominik  <dominik@science.uva.nl>

	* org.texi (Plain lists): Add new item navigation commands.
	(External links): Document elisp and info links.
	(Custom searches): New section.
	(Publishing): New chapter.
	(HTML export): Include a list of supported CSS classes.
	(Setting tags): Describe the fast-tag-setting interface.

2006-05-20  Luc Teirlinck  <teirllm@auburn.edu>

	* dired-x.texi: ifinfo -> ifnottex.

2006-05-18  Reiner Steib  <Reiner.Steib@gmx.de>

	* gnus.texi (Saving Articles): Clarify gnus-summary-save-article-mail.

2006-05-12  Reiner Steib  <Reiner.Steib@gmx.de>

	* message.texi (Interface): Add tool bar customization.
	(MIME): Index and text additions for mml-attach.
	(MIME): Describe mml-dnd-protocol-alist and
	mml-dnd-attach-options.

	* gnus.texi (Oort Gnus): Reorder entries in sections.
	Fix some entries.
	(Starting Up): Add references to "Emacs for Heathens" and to
	"Finding the News".  Add user-full-name and user-mail-address.
	(Group Buffer Format): Add tool bar customization and update.
	(Summary Buffer): Add tool bar customization.
	(Posting Styles): Add message-alternative-emails.

2006-05-09  Michael Albinus  <michael.albinus@gmx.de>

	* tramp.texi (Filename completion): Improve wording.

2006-05-07  Romain Francoise  <romain@orebokech.com>

	* faq.texi (Using regular expressions): Fix typo.
	(Packages that do not come with Emacs): Fix capitalization.
	(Replacing text across multiple files): Expand node to explain how
	to use `dired-do-query-replace-regexp' in more detail, based on
	suggestion by Eric Hanchrow <offby1@blarg.net>.

2006-05-06  Michael Albinus  <michael.albinus@gmx.de>

	* tramp.texi (Filename completion): Completion of remote files'
	method, user name and host name is active only in partial
	completion mode.

2006-05-06  Bill Wohler  <wohler@newt.com>

	Release MH-E manual version 8.0.

	* mh-e.texi (VERSION, EDITION, UPDATED, UPDATE-MONTH): Update for
	release 8.0.

2006-05-06  Bill Wohler  <wohler@newt.com>

	* mh-e.texi (MH-BOOK-HOME): Change from
	http://www.ics.uci.edu/~mh/book/mh to
	http://rand-mh.sourceforge.net/book/mh.
	Replace .htm suffix with .html for MH book files.
	(Using This Manual): Update key binding for getting relevant
	chapter in Info from command key.
	(Ranges): Fix itemx.

2006-05-05  Karl Berry  <karl@gnu.org>

	* texinfo.tex (\definetextfonsizexi, \definetextfonsizex): New cmds.
	(\fonttextsize): New user-level command to change text font size.

2006-04-26  Reiner Steib  <Reiner.Steib@gmx.de>

	* pgg.texi (Caching passphrase): Fix markup and typos.  Simplify.

2006-04-26  Sascha Wilde  <wilde@sha-bang.de>  (tiny change)

	* pgg.texi (Caching passphrase): Add pgg-gpg-use-agent.

2006-04-24  Bill Wohler  <wohler@newt.com>

	* mh-e.texi (Getting Started): Make it more explicit that you need
	to install MH.  Add pointers to current MH implementations.

2006-04-21  Bill Wohler  <wohler@newt.com>

	Release MH-E manual version 7.94.

	* mh-e.texi (VERSION, EDITION, UPDATED, UPDATE-MONTH): Update for
	release 7.94.

2006-04-21  Carsten Dominik  <dominik@science.uva.nl>

	* org.texi: Many small fixes.
	(Handling links): Rename from "Managing links".

2006-04-20  Reiner Steib  <Reiner.Steib@gmx.de>

	* gnus.texi (Spam Statistics Package): Fix typo in @pxref.
	(Splitting mail using spam-stat): Fix @xref.

2006-04-20  Chong Yidong  <cyd@stupidchicken.com>

	* gnus.texi (Spam Package): Major revision of the text.
	Previously this node was "Filtering Spam Using The Spam ELisp Package".

2006-04-20  Carsten Dominik  <dominik@science.uva.nl>

	* org.texi (Time stamps): Better explanation of the purpose of
	different time stamps.
	(Structure editing, Plain lists): More details on how new items
	and headings are inserted.

2006-04-18  Carsten Dominik  <dominik@science.uva.nl>

	* org.texi (Formula syntax): Fix link to Calc Manual.

2006-04-17  Reiner Steib  <Reiner.Steib@gmx.de>

	* gnus.texi (Emacsen): Don't support Emacs 20.7 and XEmacs 21.1.

2006-04-17  Bill Wohler  <wohler@newt.com>

	* mh-e.texi (Folders): Update mh-before-quit-hook and
	mh-quit-hook example with code that removes the buffers rather
	than just bury them.

2006-04-17  Michael Albinus  <michael.albinus@gmx.de>

	Sync with Tramp 2.0.53.

2006-04-13  Carsten Dominik  <dominik@science.uva.nl>

	* org.texi (Updating settings): New section.
	(Visibility cycling): Better names for the startup folding
	options.
	(Exporting): Completely restructured.
	(The very busy C-c C-c key): New section.
	(Summary of in-buffer settings): New section.

2006-04-11  Reiner Steib  <Reiner.Steib@gmx.de>

	* gnus.texi, gnus-faq.texi, message.texi: Gnus v5.10.8 is released.

2006-04-10  Reiner Steib  <Reiner.Steib@gmx.de>

	* gnus.texi (Misc Group Stuff, Summary Buffer, Article Keymap)
	(Server Commands): Key `v' is reserved for users.

2006-04-11  Carsten Dominik  <dominik@science.uva.nl>

	* org.texi (Link format): New section, emphasis on bracket links.
	(External links): Document bracket links.
	(FAQ): Expand to cover shell links and the new link format.

2006-04-09  Kevin Ryde  <user42@zip.com.au>

	* org.texi (Formula syntax): Typo in node name of calc-eval xref.

2006-04-07  Reiner Steib  <Reiner.Steib@gmx.de>

	* gnus.texi (Summary Buffer Lines): Add `*'.

2006-04-07  Jochen Küpper  <jochen@fhi-berlin.mpg.de>

	* gnus.texi (Group Parameters):
	Mention gnus-permanently-visible-groups.

2006-04-06  Katsumi Yamaoka  <yamaoka@jpl.org>

	* gnus.texi (Face): Fix typo.

2006-04-05  Reiner Steib  <Reiner.Steib@gmx.de>

	* gnus.texi (X-Face): Clarify.
	(Face): Need Emacs with PNG support.

2006-04-06  Richard Stallman  <rms@gnu.org>

	* idlwave.texi: Delete the blocks "not suitable for inclusion with
	Emacs".

2006-04-06  J.D. Smith  <jdsmith@as.arizona.edu>

	* idlwave.texi: Updated for IDLWAVE version 6.0, factoring out
	blocks not suitable for inclusion with Emacs using variable
	PARTOFEMACS.

2006-04-04  Simon Josefsson  <jas@extundo.com>

	* gnus.texi (Security): Improve.

2006-04-02  Bill Wohler  <wohler@newt.com>

	* mh-e.texi (Getting Started, Junk, Bug Reports)
	(MH FAQ and Support): Fix URLs.

2006-03-31  Romain Francoise  <romain@orebokech.com>

	* gnus.texi (Virtual Groups): `nnvirtual-always-rescan' defaults
	to t, not nil (and has for the past eight years).

2006-03-31  Reiner Steib  <Reiner.Steib@gmx.de>

	* message.texi, gnus.texi: Bump version to 5.11.

2006-03-29  Reiner Steib  <Reiner.Steib@gmx.de>

	* gnus.texi (Top): Add comment about version line.

	* message.texi (Top): Ditto.  Change to take named versions into
	account.

2006-03-28  Reiner Steib  <Reiner.Steib@gmx.de>

	* gnus.texi (Posting Styles): Add x-face-file to example.
	(X-Face): Refer to posting styles.

	* gnus-faq.texi ([5.8]): Add x-face-file.
	([8.4]): Add links to gmane.emacs.gnus.user and
	gmane.emacs.gnus.general.

2006-03-27  Reiner Steib  <Reiner.Steib@gmx.de>

	* gnus-faq.texi: Use .invalid.
	([5.4]): Fix gnus-posting-styles example.

2006-03-27  Romain Francoise  <romain@orebokech.com>

	* faq.texi (Emacs/W3): Rename from `w3-mode'.  Mention that
	Emacs/W3 needs a new maintainer.
	(Ispell): Update author and version info.
	(Mailcrypt): Mention PGG.
	(New in Emacs 22): Add PGG to the list of new packages.
	Include minor changes from "Ramprasad B" <ramprasad_i82@yahoo.com>
	updating dead URLs.

2006-03-25  Karl Berry  <karl@gnu.org>

	* ada-mode.texi, autotype.texi, calc.texi, cc-mode.texi, cl.texi,
	* dired-x.texi, ebrowse.texi, ediff.texi, emacs-mime.texi, erc.texi,
	* eshell.texi, eudc.texi, faq.texi, forms.texi, gnus.texi, idlwave.texi,
	* info.texi, message.texi, mh-e.texi, pcl-cvs.texi, pgg.texi,
	* rcirc.texi, reftex.texi, sc.texi, ses.texi, sieve.texi,
	* speedbar.texi, url.texi, vip.texi, viper.texi, widget.texi,
	* woman.texi: (1) use @copyright{} instead of (C) in typeset text;
	(2) do not indent copyright year list (or anything else).

2006-03-21  Bill Wohler  <wohler@newt.com>

	* mh-e.texi (Folders): Various edits.

2006-03-20  Romain Francoise  <romain@orebokech.com>

	* gnus.texi (Mail Folders): Grammar fix.

2006-03-19  Bill Wohler  <wohler@newt.com>

	* mh-e.texi (Replying): Document Mail-Followup-To.
	Change manually-formatted table to multitable.  Add debugging info.
	Move description of mh-reply-default-reply-to into paragraph
	that describes its values.

2006-03-17  Bill Wohler  <wohler@newt.com>

	* mh-e.texi: Use smallexample and smalllisp consistently.
	(Sending Mail Tour): Update method of entering
	addresses and subject.
	(Sending Mail Tour, Reading Mail Tour, Processing Mail Tour)
	(Adding Attachments, Searching): Update screenshots for Emacs 22.

2006-03-15  Carsten Dominik  <dominik@science.uva.nl>

	* org.texi: Version number change only.

2006-03-14  Bill Wohler  <wohler@newt.com>

	* mh-e.texi: Add index entries around each paragraph rather than
	depend on entries from beginning of node.  Doing so ensures that
	index entries are less likely to be forgotten if text is cut and
	pasted, and are necessary anyway if the references are on a
	separate page.  It seems that makeinfo is now (v. 4.8) only
	producing one index entry per node, so there is no longer any
	excuse not to.  Use subheading instead of heading.  The incorrect
	use of heading produced very large fonts in Info--as large as the
	main heading.
	(From Bill Wohler): MH-E never did appear in Emacs 21--MH-E
	versions 6 and 7 appeared *around* the time of these Emacs releases.

2006-03-13  Carsten Dominik  <dominik@science.uva.nl>

	* org.texi (Clean view): Document new startup options.

2006-03-11  Bill Wohler  <wohler@newt.com>

	* mh-e.texi (Preface, More About MH-E, Options, HTML, Folders)
	(Composing, Scan Line Formats): Fix @refs.
	(Getting Started): Define MH profile and MH profile components.
	(Incorporating Mail, Reading Mail, Viewing, Printing)
	(Sending Mail, Forwarding, Editing Drafts, Inserting Letter)
	(Signature, Aliases, Scan Line Formats): Use @code instead of @samp
	for string constants.
	(Tool Bar): Remove spurious quote.
	(Junk): Use ``...'' instead of "...".
	(Scan Line Formats): Replace @samp with @kbd.

2006-03-10  Katsumi Yamaoka  <yamaoka@jpl.org>

	* gnus.texi (NoCeM): Mention gnus-use-nocem can also be a number.

2006-03-10  Reiner Steib  <Reiner.Steib@gmx.de>

	* gnus.texi (Fancy Mail Splitting): Improve sentences so as to be
	easy to understand.

2006-03-09  Katsumi Yamaoka  <yamaoka@jpl.org>

	* gnus.texi: Markup fix.
	(Fancy Mail Splitting): Specify new feature.

2006-03-08  Katsumi Yamaoka  <yamaoka@jpl.org>

	* gnus.texi (Fancy Mail Splitting): Improve descriptions about
	partial-words matching.

2006-03-07  Reiner Steib  <Reiner.Steib@gmx.de>

	* emacs-mime.texi (Display Customization): Reword image/.* stuff.

	* gnus.texi (Oort Gnus): Add note about `gnus-load'.
	(MIME Commands): Fix mm-discouraged-alternatives.

2006-03-07  Carsten Dominik  <dominik@science.uva.nl>

	* org.texi: Version number change only.

2006-03-06  Bill Wohler  <wohler@newt.com>

	* mh-e.texi: Move from SourceForge repository to Savannah.
	This is version 7.93, which is a total rewrite from the previous
	edition 1.3 for MH-E version 5.0.2, and corresponds to MH-E
	version 7.93.

2006-03-03  Reiner Steib  <Reiner.Steib@gmx.de>

	* gnus.texi (Oort Gnus): Add `mm-fill-flowed'.

2006-03-01  Carsten Dominik  <dominik@science.uva.nl>

	* org.texi (Interaction): Add item about `org-mouse.el' by
	Piotr Zielinski.
	(Managing links): Document that also mouse-1 can be used to
	activate a link.
	(Headlines, FAQ): Add entry about hiding leading stars.
	(Miscellaneous): Resort the sections in this chapter to a more
	logical sequence.

2006-02-27  Simon Josefsson  <jas@extundo.com>

	* emacs-mime.texi (Flowed text): Add mm-fill-flowed.  (Sync
	2004-01-27 from the trunk).

2006-02-24  Alan Mackenzie  <bug-cc-mode@gnu.org>

	* cc-mode.texi: Rename c-hungry-backspace to
	c-hungry-delete-backwards, at the request of RMS.  Leave the old
	name as an alias.

2006-02-24  Alan Mackenzie  <bug-cc-mode@gnu.org>

	* cc-mode.texi: Correct the definition of c-beginning-of-defun, to
	include the function header within the defun.

2006-02-24  Alan Mackenzie  <bug-cc-mode@gnu.org>

	* cc-mode.texi: Correct two typos.

2006-02-24  Alan Mackenzie  <bug-cc-mode@gnu.org>

	* cc-mode.texi (Comment Commands): State that C-u M-; kills any
	existing comment.
	(Electric Keys): Add a justification for electric indentation.
	(Hungry WS Deletion): Clear up the names and complications of the
	BACKSPACE and DELETE keys.

2006-02-23  Juri Linkov  <juri@jurta.org>

	* faq.texi (Common requests): Move `Turning on auto-fill by
	default' after `Wrapping words automatically'.  Move `Working with
	unprintable characters' before `Searching for/replacing newlines'.
	Move `Replacing highlighted text' after `Highlighting a region'.
	Merge `Repeating commands' and `Repeating a command as many times
	as possible' into the former.
	(Packages that do not come with Emacs): Add refs to Gmane and
	etc/MORE.STUFF.

2006-02-23  Juri Linkov  <juri@jurta.org>

	* faq.texi (Newsgroup archives): Update URLs of GNU mail archives.
	(Reporting bugs): Suggest using `M-x report-emacs-bug'.
	Add xref to `(emacs)Reporting Bugs'.
	(Getting a printed manual): Add URL to other formats of the manual.
	(Common requests): Fix menu.
	(Highlighting a region): Remove ref to `Turning on syntax highlighting'.
	(Horizontal scrolling): Mention `truncate-partial-width-windows'.
	(Inserting text at the beginning of each line): Add pxref to
	`Changing the included text prefix'.
	(Forcing the cursor to remain in the same column): Mention `track-eol'
	and `set-goal-column'.  Add pxref to `(emacs)Moving Point'.
	(Replacing text across multiple files): Add keybinding `Q' for
	`dired-do-query-replace'.

2006-02-22  Carsten Dominik  <dominik@science.uva.nl>

	* reftex.texi: Version number and date change only.

	* org.texi (Internal Links): Rewrite to cover the modified
	linking system.

2006-02-17  Eli Zaretskii  <eliz@gnu.org>

	* faq.texi: Remove the coding cookie, it's not needed anymore.

2006-02-13  YAMAMOTO Mitsuharu  <mituharu@math.s.chiba-u.ac.jp>

	* faq.texi (Colors on a TTY): Mention Mac OS port.

2006-02-12  Karl Berry  <karl@gnu.org>

	* faq.texi (Emacs for Atari ST): Use Sch@"auble instead of the
	8-bit accented a.

2006-02-09  Reiner Steib  <Reiner.Steib@gmx.de>

	* gnus.texi (Gnus Versions): Add history beyond start of Oort.

2006-02-08  Romain Francoise  <romain@orebokech.com>

	* faq.texi (Top): Remove paragraph about the FAQ being a
	transitional document, etc.
	(Searching for/replacing newlines): New node.
	(Yanking text in isearch): New node.
	(Inserting text at the beginning of each line): Rename and make
	more general, mention `M-;' in Message mode.

2006-02-07  Luc Teirlinck  <teirllm@auburn.edu>

	* faq.texi (Meta key does not work in xterm)
	(Emacs does not display 8-bit characters)
	(Inputting eight-bit characters): Update xrefs.

2006-02-06  Romain Francoise  <romain@orebokech.com>

	* faq.texi (VM): VM now at version 7.19.
	Set myself as maintainer of this file.

2006-02-04  Michael Olson  <mwolson@gnu.org>

	* erc.texi (History): Note that ERC is now included with Emacs.

2006-01-31  Romain Francoise  <romain@orebokech.com>

	* message.texi (Message Headers): Explain what
	`message-alternative-emails' does in more detail.
	Update copyright year.

2006-01-30  Juanma Barranquero  <lekktu@gmail.com>

	* makefile.w32-in (clean): Add newsticker, sieve, pgg, erc and rcirc.

2006-01-29  Richard M. Stallman  <rms@gnu.org>

	* cc-mode.texi (Indentation Commands): Inserts newline, not "linefeed".

2006-01-29  Michael Olson  <mwolson@gnu.org>

	* makefile.w32-in ($(infodir)/erc, erc.dvi): New targets.

	* Makefile.in (INFO_TARGETS, DVI_TARGETS): Add ERC.

	* faq.texi (New in Emacs 22): Mention ERC.

2006-01-28  Luc Teirlinck  <teirllm@auburn.edu>

	* rcirc.texi: Capitalize dir entry for consistency with the entry
	in info/dir and other entries in the Emacs category.
	Fix typos.  Delete trailing whitespace.

2006-01-28  Björn Lindström  <bkhl@elektrubadur.se>

	* rcirc.texi: Some @cindex changes, some changes from @kbd to @key.

2006-01-27  Eli Zaretskii  <eliz@gnu.org>

	* makefile.w32-in ($(infodir)/rcirc, rcirc.dvi): New targets.
	(INFO_TARGETS, DVI_TARGETS): Add rcirc.

	* Makefile.in (../info/rcirc, rcirc.dvi): New targets.
	(INFO_TARGETS, DVI_TARGETS): Add rcirc.

2006-01-27  Alex Schroeder  <alex@gnu.org>

	* rcirc.texi: New file.

2006-01-23  Juri Linkov  <juri@jurta.org>

	* widget.texi (User Interface): Add S-TAB for widget-backward.

2006-01-22  Michael Albinus  <michael.albinus@gmx.de>

	Sync with Tramp 2.0.52.

	* tramp.texi (Frequently Asked Questions): Remove Ange-FTP item.
	Add Tramp disabling item.  New item for common connection problems.
	(various): Apply "ftp" as method for the download URL.
	(Bug Reports): Refer to FAQ for common problems.

2006-01-21  Eli Zaretskii  <eliz@gnu.org>

	* widget.texi (User Interface): Use @key for TAB.

	* ses.texi (Formulas, Printer functions): Use @key for TAB.

	* ebrowse.texi (Switching to Tree, Symbol Completion): Use @key
	for TAB.

	* cc-mode.texi (Indentation Calculation): Use @key for TAB.

2006-01-16  Katsumi Yamaoka  <yamaoka@jpl.org>

	* gnus.texi: Update copyright.

2006-01-13  Katsumi Yamaoka  <yamaoka@jpl.org>

	* gnus.texi (Article Washing): Additions.

2006-01-13  Carsten Dominik  <dominik@science.uva.nl>

	* org.texi (Agenda commands): Document tags command.

2006-01-10  Katsumi Yamaoka  <yamaoka@jpl.org>

	* gnus.texi (RSS): Document nnrss-wash-html-in-text-plain-parts.

2006-01-06  Katsumi Yamaoka  <yamaoka@jpl.org>

	* gnus.texi (RSS): Addition.

2005-12-22  Katsumi Yamaoka  <yamaoka@jpl.org>

	* gnus.texi (Summary Post Commands): Fix function bound to `S O p'.

2005-12-19  Katsumi Yamaoka  <yamaoka@jpl.org>

	* emacs-mime.texi (Display Customization): Add setting example to
	mm-discouraged-alternatives.

2006-01-09  Stefan Monnier  <monnier@iro.umontreal.ca>

	* flymake.texi (Obtaining Flymake): Remove chapter since Emacs's
	version is the canonical version.

2006-01-08  Alex Schroeder  <alex@gnu.org>

	* pgg.texi (Caching passphrase): Rewording.

2006-01-06  Eli Zaretskii  <eliz@gnu.org>

	* flymake.texi (Obtaining Flymake): Update Flymake's CVS
	repository URL.

2006-01-06  Carsten Dominik  <dominik@science.uva.nl>

	* org.texi: Removed the accidentally re-added empty line in the
	direntry.

2006-01-05  Carsten Dominik  <dominik@science.uva.nl>

	* org.texi (Agenda Views): Chapter reorganized.

2005-12-29  Romain Francoise  <romain@orebokech.com>

	* faq.texi (Using Customize): New node.

2005-12-28  Luc Teirlinck  <teirllm@auburn.edu>

	* org.texi: Remove blank line in @direntry.  It is non-standard
	and recursively produces blank lines all over the dir file (when
	using Texinfo 4.8).

2005-12-21  Luc Teirlinck  <teirllm@auburn.edu>

	* widget.texi (atoms): Delete obsolete remark about `file' widget.

2005-12-20  Carsten Dominik  <dominik@science.uva.nl>

	* org.texi (Tags): Boolean logic documented.
	(Agenda Views): Document custom commands.

2005-12-20  David Kastrup  <dak@gnu.org>

	* faq.texi (AUCTeX): Update version and mailing list info.

2005-12-17  Katsumi Yamaoka  <yamaoka@jpl.org>

	* gnus.texi (MIME Commands): Mention addition of
	multipart/alternative to gnus-buttonized-mime-types and add xref
	to mm-discouraged-alternatives.

	* emacs-mime.texi (Display Customization): Mention addition of
	"image/.*" and add xref to gnus-buttonized-mime-types in the
	mm-discouraged-alternatives section.

2005-12-16  Carsten Dominik  <dominik@science.uva.nl>

	* org.texi (Tags): New section.
	(Agenda Views): Chapter reorganized.

2005-12-16  Eli Zaretskii  <eliz@gnu.org>

	* org.texi (Internal Links): Add a missing comma after an @xref.

2005-12-14  Chong Yidong  <cyd@stupidchicken.com>

	* faq.texi (Filling paragraphs with a single space): No need to
	change sentence-end now.

2005-12-13  Romain Francoise  <romain@orebokech.com>

	* faq.texi (Scrolling only one line): Use `scroll-conservatively'.

2005-12-12  Jay Belanger  <belanger@truman.edu>

	* faq.texi (Calc): Update version number.

2005-12-12  Carsten Dominik  <dominik@science.uva.nl>

	* org.texi (Progress Logging): New section.

2005-12-10  Romain Francoise  <romain@orebokech.com>

	Update the Emacs FAQ for the 22.1 release.

	* faq.texi: Set VER to `22.1'.
	(Basic editing): Explain how to use localized versions of the
	Tutorial.  Mention that `C-h r' displays the manual.
	Delete obsolete WWW link to an Emacs 18 tutorial.
	(Getting a printed manual): Point to the new locations of the
	manuals on the GNU Web site.
	(Emacs Lisp documentation): Explain that the Emacs Lisp manual is
	available via Info (it was previously distributed separately).
	(Installing Texinfo documentation): The latest version of Texinfo
	is 4.8, not 4.0.
	(Informational files for Emacs): COPYING is the GNU General Public
	License, not the Emacs General Public License.
	(Informational files for Emacs): Delete obsolete link to the
	GNUinfo pages as they have been removed from the GNU Web site.
	(New in Emacs 22): New node.
	(Setting up a customization file): Say that most packages support
	Customize nowadays.
	(Colors on a TTY): Delete reference to instructions on how to
	enable syntax highlighting, it is now enabled by default.
	(Turning on abbrevs by default): Emacs now reads the abbrevs file
	at startup automatically.
	(Controlling case sensitivity): Mention `M-c' in isearch.
	(Using an already running Emacs process): Emacs now creates the
	socket in `/tmp/emacsUID'.  Fix typos.  Change default location of
	gnuserv.  As emacsclient can now run Lisp code as well, delete a
	sentence praising gnuserv for that.  Simplify description of how
	the client/server operation works.
	(Compiler error messages): Delete obsolete text (compile.el has
	been rewritten).
	(Indenting switch statements): Fix typo.
	(Matching parentheses): Simplify setup instructions, mention the
	menu bar item in the Options menu.
	(Repeating a command as many times as possible): Mention `C-x e'.
	(Going to a line by number): Mention new keymap and bindings
	`M-g M-g', `M-g M-p' and `M-g M-n'.
	(Turning on syntax highlighting): Now on by default.  Simplify.
	(Replacing highlighted text): Use `1', not `t'.
	(Problems with very large files): The maximum size is now 256MB on
	32-bit machines.
	(^M in the shell buffer): Mention `comint-process-echoes'.
	(Emacs for Apple computers): Emacs 22 has native support for Mac
	OS X.
	(Translating names to IP addresses): Delete node.
	(Binding keys to commands): Fix typo.
	(SPC no longer completes file names): New node.
	(MIME with Emacs mail packages): Delete section about the Emacs
	MIME FAQ (it's not reachable anymore).

2005-12-08  Alan Mackenzie  <bug-cc-mode@gnu.org>

	* cc-mode.texi: The manual has been extensively revised: the
	information about using CC Mode has been separated from the larger
	and more difficult chapters about configuration.  It has been
	updated for CC Mode 5.31.

2005-12-05  Katsumi Yamaoka  <yamaoka@jpl.org>

	* pgg.texi (User Commands): Fix description of pgg-verify-region.
	(Selecting an implementation): Fix descriptions.

2005-11-30  Katsumi Yamaoka  <yamaoka@jpl.org>

	* message.texi (Various Message Variables): Addition.

2005-11-29  Katsumi Yamaoka  <yamaoka@jpl.org>

	* message.texi: Fix default values.

2005-11-25  Katsumi Yamaoka  <yamaoka@jpl.org>

	* message.texi (Header Commands): Clarify descriptions of
	message-cross-post-followup-to, message-reduce-to-to-cc, and
	message-insert-wide-reply.
	(Various Commands): Fix kindex for message-kill-to-signature;
	clarify description of message-tab.

2005-11-22  Katsumi Yamaoka  <yamaoka@jpl.org>

	* message.texi (Mailing Lists): Fix description about MFT.

	* gnus.texi (Emacs Lisp): Use ~/.gnus.el instead of ~/.emacs.

2005-11-17  Katsumi Yamaoka  <yamaoka@jpl.org>

	* gnus.texi (Slow Terminal Connection): Replace old description
	with new one.

2005-11-16  Katsumi Yamaoka  <yamaoka@jpl.org>

	* gnus.texi (Oort Gnus): Use ~/.gnus.el instead of ~/.emacs;
	replace X-Draft-Headers with X-Draft-From.

2005-11-14  Katsumi Yamaoka  <yamaoka@jpl.org>

	* gnus.texi (Various Various): Fix the default value of
	nnheader-max-head-length.
	(Gnus Versions): Fix typo.

2005-12-08  Carsten Dominik  <dominik@science.uva.nl>

	* org.texi (Structure editing): Document new functionality of
	M-RET.

2005-12-06  Luc Teirlinck  <teirllm@auburn.edu>

	* org.texi (Internal Links): Fix Texinfo usage.

2005-12-06  Carsten Dominik  <dominik@science.uva.nl>

	* org.texi (TODO basics): Document the global todo list.
	(TODO items): Documents sparse tree for specific TODO
	keywords.

2005-11-30  Carsten Dominik  <dominik@science.uva.nl>

	* org.texi (Plain Lists): Typos fixed.

2005-11-28  Jay Belanger  <belanger@truman.edu>

	* calc.texi: Change references of `M-#' to `C-x *' prefix.

2005-11-24  Carsten Dominik  <dominik@science.uva.nl>

	* org.texi (Structure editing): New item moving commands added.
	(Plain Lists): New section.

2005-11-18  Carsten Dominik  <dominik@science.uva.nl>

	* org.texi (FAQ): Document `org-table-tab-jumps-over-hlines'.
	(Agenda): Document commands `org-cycle-agenda-files' and
	`org-agenda-file-to-front'.
	(Built-in table editor): Document `org-table-sort-lines'.
	(HTML formatting): Export of hand-formatted lists.

2005-11-10  Katsumi Yamaoka  <yamaoka@jpl.org>

	* gnus.texi (XVarious): Fix description of gnus-use-toolbar; add
	new variable gnus-toolbar-thickness.

2005-11-08  Katsumi Yamaoka  <yamaoka@jpl.org>

	* gnus.texi (XVarious): Revert description of gnus-use-toolbar.

2005-11-07  Katsumi Yamaoka  <yamaoka@jpl.org>

	* gnus.texi (X-Face): Fix description.
	(XVarious): Remove gnus-xmas-logo-color-alist and
	gnus-xmas-logo-color-style; fix description of gnus-use-toolbar.

2005-11-01  Katsumi Yamaoka  <yamaoka@jpl.org>

	* gnus.texi (Group Parameters): Mention new variable
	gnus-parameters-case-fold-search.
	(Home Score File): Addition.

2005-11-04  Ulf Jasper  <ulf.jasper@web.de>

	* newsticker.texi: VERSION changed to 1.9.  Updated UPDATED.
	(Overview): List supported feed types.
	(Installation): No installation necessary when using autoload.
	(Configuration): Rename "RSS" to "news".

2005-11-04  Ken Manheimer  <ken.manheimer@gmail.com>

	* pgg.texi (User Commands): Document additional passphrase
	argument for pgg-encrypt-*, pgg-decrypt-*, and pgg-sign-* functions.
	(Backend methods): Likewise for corresponding pgg-scheme-* functions.

2005-11-04  Carsten Dominik  <dominik@science.uva.nl>

	* org.texi: Version number changed to 3.19.

2005-10-29  Sascha Wilde  <wilde@sha-bang.de>

	* pgg.texi (How to use): Update the example to add autoload of
	pgg-encrypt-symmetric-region.
	(User Commands): Document pgg-encrypt-symmetric-region.
	(Backend methods): Document pgg-scheme-encrypt-symmetric-region.

2005-10-27  Jay Belanger  <belanger@truman.edu>

	* calc.texi (Predefined Units): Fix the symbol for a TeX points,
	mention other TeX-related units.

2005-10-23  Lars Hansen  <larsh@soem.dk>

	* dired-x.texi (Miscellaneous Commands):
	Replace dired-do-relative-symlink by dired-do-relsymlink and
	dired-do-relative-symlink-regexp by dired-do-relsymlink-regexp.

2005-10-23  Jay Belanger  <belanger@truman.edu>

	* calc.texi (Predefined Units): Use `alpha' for the fine structure
	constant.

2005-10-23  Michael Albinus  <michael.albinus@gmx.de>

	* faq.texi (Bugs and problems):
	Replace `dired-move-to-filename-regexp' by
	`directory-listing-before-filename-regexp'.

2005-10-22  Eli Zaretskii  <eliz@gnu.org>

	* newsticker.texi (UPDATED): Set value.

2005-10-17  Katsumi Yamaoka  <yamaoka@jpl.org>

	* gnus.texi (Document Groups): Remove duplicate item.

2005-10-21  Carsten Dominik  <dominik@science.uva.nl>

	* org.texi (Summary): Mention iCalendar support.
	(Exporting): Document iCalendar support.

2005-10-18  Romain Francoise  <romain@orebokech.com>

	* viper.texi (Viper Specials): Capitalize GNU.

2005-10-17  Juri Linkov  <juri@jurta.org>

	* info.texi (Getting Started, Search Index, Expert Info):
	Fix wording.
	(Search Text): Replace `echo area' with `mode line'.
	(Search Index): Both `i' and `,' find all index entries.
	Replace example `C-f' with `C-l' (which exists in index of Info
	manual) and delete spaces in its keyboard input sequence.
	Delete unnecessary explanations about literal characters.

2005-10-14  Katsumi Yamaoka  <yamaoka@jpl.org>

	* gnus.texi (Document Server Internals): Addition.

2005-10-13  Katsumi Yamaoka  <yamaoka@jpl.org>

	* gnus.texi (A note on namespaces): Fix RFC reference.

2005-10-12  Katsumi Yamaoka  <yamaoka@jpl.org>

	* gnus.texi (RSS): Fix key description.

2005-10-11  Katsumi Yamaoka  <yamaoka@jpl.org>

	* gnus.texi: Emacs/w3 -> Emacs/W3.
	(Browsing the Web): Fix description.
	(Web Searches): Ditto.
	(Customizing W3): Ditto.

2005-10-07  Katsumi Yamaoka  <yamaoka@jpl.org>

	* gnus.texi (Maildir): Clarify expire-age and expire-group.

2005-10-11  Jay Belanger  <belanger@truman.edu>

	* calc.texi (Integration): Mention using `a i' to compute definite
	integrals.

2005-10-11  Juri Linkov  <juri@jurta.org>

	* info.texi: Rearrange nodes.
	(Top): Update menu.  Change ref `Info for Experts' to
	`Advanced Info Commands'.
	(Getting Started): Fix description of manual's parts.
	(Help-Int): Change xref `Info Search' to `Search Index', and
	`Expert Info' to `Advanced'.
	(Advanced): Move node one level up.
	(Search Text, Search Index): New nodes split out from `Info Search'.
	(Go to node, Choose menu subtopic, Create Info buffer): New nodes
	split out from `Advanced'.
	(Advanced, Emacs Info Variables): De-document editing an Info file
	in Info.
	(Emacs Info Variables): Move node from `Expert Info' to `Advanced'.
	(Creating an Info File): Delete node and move its text to
	`Expert Info'.

2005-10-10  Carsten Dominik  <dominik@science.uva.nl>

	* org.texi (Workflow states): Documented that change in keywords
	becomes active only after restart of Emacs.

2005-10-08  Michael Albinus  <michael.albinus@gmx.de>

	Sync with Tramp 2.0.51.

2005-10-08  Nick Roberts  <nickrob@snap.net.nz>

	* speedbar.texi (Introduction): Describe new location of speedbar
	on menubar.
	(Basic Key Bindings): Remove descriptions of bindings that have
	been removed.

2005-10-05  Nick Roberts  <nickrob@snap.net.nz>

	* speedbar.texi (GDB): Describe use of watch expressions.

2005-09-28  Simon Josefsson  <jas@extundo.com>

	* message.texi (IDNA): Fix.

2005-09-28  Katsumi Yamaoka  <yamaoka@jpl.org>

	* gnus.texi (NNTP): Remove nntp-buggy-select, nntp-read-timeout,
	nntp-server-hook, and nntp-warn-about-losing-connection; fix
	description of nntp-open-connection-function.
	(Common Variables): Fix descriptions.

2005-09-26  Katsumi Yamaoka  <yamaoka@jpl.org>

	* gnus.texi (Server Buffer Format): Document the %a format spec.

2005-09-22  Katsumi Yamaoka  <yamaoka@jpl.org>

	* gnus.texi (Mail): Fix gnus-confirm-mail-reply-to-news entry.

2005-09-23  Carsten Dominik  <dominik@science.uva.nl>

	* org.texi Version 3.16.

2005-09-19  Miles Bader  <miles@gnu.org>

	* newsticker.texi: Get rid of CVS keywords.

2005-09-15  Katsumi Yamaoka  <yamaoka@jpl.org>

	* gnus.texi (Finding the Parent): Fix description of how Gnus
	finds article.

2005-09-14  Jari Aalto  <jari.aalto@cante.net>

	* gnus.texi (Advanced Scoring Examples): New examples to teach how
	to drop off non-answered articles.

2005-09-19  Juanma Barranquero  <lekktu@gmail.com>

	* makefile.w32-in (newsticker.dvi): Use parentheses instead of curly
	braces (which are unsupported by NMAKE) for macro `srcdir'.

2005-09-17  Eli Zaretskii  <eliz@gnu.org>

	* makefile.w32-in (INFO_TARGETS, DVI_TARGETS): Add newsticker targets.
	(../info/newsticker, newsticker.dvi): New targets.

2005-09-17  Ulf Jasper  <ulf.jasper@web.de>

	* newsticker.texi: Replace @command with @code.  Replace @example
	with @lisp.
	(Top): Add explanations to menu items.
	(GNU Free Documentation License): Remove.

2005-09-16  Romain Francoise  <romain@orebokech.com>

	Update all files to specify GFDL version 1.2.

	* doclicense.texi (GNU Free Documentation License): Update to
	version 1.2.

2005-09-15  Richard M. Stallman  <rms@gnu.org>

	* newsticker.texi: Fix @setfilename.

	* Makefile.in (INFO_TARGETS, DVI_TARGETS): Add newsticker targets.
	(../info/newsticker, newsticker.dvi): New targets.

2005-08-30  Carsten Dominik  <dominik@science.uva.nl>

	* org.texi: Version 3.15.

2005-08-29  Luc Teirlinck  <teirllm@auburn.edu>

	* ses.texi: Combine all three indices into one.
	Correct a few typos.

2005-08-19  Katsumi Yamaoka  <yamaoka@jpl.org>

	* emacs-mime.texi (time-date): Fix description of safe-date-to-time.

2005-08-18  Katsumi Yamaoka  <yamaoka@jpl.org>

	* emacs-mime.texi (Handles): Remove duplicate item.
	(Encoding Customization): Fix the default value for
	mm-coding-system-priorities.
	(Charset Translation): Emacs doesn't use mm-mime-mule-charset-alist.
	(Basic Functions): Fix reference.

2005-08-09  Katsumi Yamaoka  <yamaoka@jpl.org>

	* gnus.texi (Charsets): Fj hierarchy uses iso-2022-jp.

2005-08-18  Richard M. Stallman  <rms@gnu.org>

	* faq.texi (Obtaining the FAQ): Delete refs to Lerner's email
	and web site.

	* faq.texi (Swapping keys): Xref for normal-erase-is-backspace-mode,
	not keyboard-translate.

2005-08-11  Richard M. Stallman  <rms@gnu.org>

	* faq.texi (Using regular expressions): Fix xref.

2005-08-09  Juri Linkov  <juri@jurta.org>

	* info.texi (Help-P): Replace `Prev' with `Previous'.
	(Help-M, Help-Xref): Add S-TAB.
	(Help-FOO): Update `u' command.
	(Help-Xref): Move info about Mouse-2 from `Help-Int'.
	Update info about visibility of xref parts.
	(Help-Int): Fix `m' command.  Rename `Info-last' to
	`Info-history-back'.  Add `Info-history-forward'.
	(Advanced): Fix `g*' and `M-n' commands.
	(Info Search): Add `index-apropos' in stand-alone browser.
	Add isearch commands.
	(Emacs Info Variables): Remove `Info-fontify'.
	Add `Info-mode-hook'.  Update face names.
	Add `Info-fontify-maximum-menu-size',
	`Info-fontify-visited-nodes', `Info-isearch-search'.

2005-08-07  Michael Albinus  <michael.albinus@gmx.de>

	Sync with Tramp 2.0.50.

	* tramp.texi: Use @option{} consequently for method names.
	(Inline methods, External transfer methods): Remove references to
	Cygwin.
	(Issues with Cygwin ssh): Explain trouble with Cygwin's ssh
	implementation.

2005-07-27  Reiner Steib  <Reiner.Steib@gmx.de>

	* gnus.texi (Startup Files): Fix name of gnus-site-init-file.
	Mention that gnus-init-file is not read when Emacs is invoked with
	--no-init-file or -q.

2005-07-19  Carsten Dominik  <dominik@science.uva.nl>

	* org.texi: Version 3.14.

2005-07-04  Carsten Dominik  <dominik@science.uva.nl>

	* org.texi: Version 3.13.

2005-07-18  Juri Linkov  <juri@jurta.org>

	* calc.texi (Time Zones, Logical Operations):
	* cl.texi (Overview):
	* org.texi (TODO types):
	* sc.texi (Emacs 18 MUAs):
	* speedbar.texi (Top):
	* url.texi (History):
	Delete duplicate duplicate words.

2005-07-16  Johan Bockgård  <bojohan@users.sourceforge.net>  (tiny change)

	* cl.texi (Type Predicates): Document `atom' type.

2005-07-04  Lute Kamstra  <lute@gnu.org>

	Update FSF's address in GPL notices.

	* calc.texi (Copying):
	* doclicense.texi (GNU Free Documentation License):
	* faq.texi (Contacting the FSF):
	* mh-e.texi (Copying): Update FSF's address.

2005-07-03  Richard M. Stallman  <rms@gnu.org>

	* flymake.texi (Example -- Configuring a tool called directly):
	Update name of flymake-build-relative-filename.

2005-06-29  Katsumi Yamaoka  <yamaoka@jpl.org>

	* gnus.texi (NoCeM): gnus-nocem-verifyer defaults to pgg-verify.

2005-06-29  Carsten Dominik  <dominik@science.uva.nl>

	* org.texi: Version 3.12.

2005-06-24  Eli Zaretskii  <eliz@gnu.org>

	* makefile.w32-in (MAKEINFO): Use --force.
	(INFO_TARGETS, DVI_TARGETS): Make identical to the lists in
	Makefile.in.
	(gnus.dvi): Use "..." to quote Sed args, so that it works with
	more shells.

2005-06-23  Richard M. Stallman  <rms@gnu.org>

	* speedbar.texi (Creating a display): Texinfo usage fixes.

	* tramp.texi (Customizing Completion, Auto-save and Backup):
	Texinfo usage fixes.

2005-06-23  Juanma Barranquero  <lekktu@gmail.com>

	* dired-x.texi (Miscellaneous Commands):
	* ediff.texi (Miscellaneous):
	* gnus.texi (MIME Commands, Fancy Mail Splitting, Agent Visuals)
	(Agent Variables):
	* info.texi (Help-Xref):
	* message.texi (Message Headers):
	* org.texi (Remember):
	* reftex.texi (Options (Defining Label Environments)):
	(Options (Index Support)):
	(Options (Viewing Cross-References)):
	(Options (Misc)):
	(Changes):
	* speedbar.texi (Creating a display):
	* tramp.texi (Customizing Completion, Auto-save and Backup):
	Texinfo usage fix.

2005-06-13  Carsten Dominik  <dominik@science.uva.nl>

	* org.texi: Version 3.11.

2005-06-12  Jay Belanger  <belanger@truman.edu>

	* calc.texi (Getting Started): Remove extra menu item.

2005-05-31  Jay Belanger  <belanger@truman.edu>

	* calc.texi (Notations Used in This Manual): Use @kbd for key
	sequence.
	(Demonstration of Calc): Mention another way of starting Calc.
	(Starting Calc): Mention long name of M-#.
	(Embedded Mode Overview): Remove unnecessary instruction.
	(Other M-# commands): Rephrase `M-# 0' explanation.
	(Basic Embedded Mode): Rewrite discussion of prefix arguments to
	reflect current behavior.

2005-05-30  Jay Belanger  <belanger@truman.edu>

	* calc.texi (Hooks): Change description of calc-window-hook and
	calc-trail-window-hook to match usage.
	(Computational Functions): Add more constant-generating functions.
	(Customizable Variables): Use defvar.

2005-05-28  Jay Belanger  <belanger@truman.edu>

	* calc.texi (Assignments in Embedded Mode): Fix variable name.
	(Basic Embedded Mode): Explain behavior of arguments to
	calc-embedded-mode.

2005-05-27  Jay Belanger  <belanger@truman.edu>

	* calc.texi (Queries in Keyboard Macros): Rewrite to reflect
	current behavior.

2005-05-25  Jay Belanger  <belanger@truman.edu>

	* calc.texi: Change Calc version number throughout.
	(Keypad Mode): Change location in info output.
	(Keypad mode overview): Move picture of keypad.

2005-05-21  Jay Belanger  <belanger@truman.edu>

	* calc.texi (Storing variables): Mention that only most variables
	are void to begin with.

2005-05-21  Kevin Ryde  <user42@zip.com.au>

	* widget.texi (Basic Types): Update cross ref from "Enabling
	Mouse-1 to Follow Links" to "Links and Mouse-1" per recent
	lispref/text.texi change.

2005-05-20  Carsten Dominik  <dominik@science.uva.nl>

	* org.texi: Version 3.09.

2005-05-18  Carsten Dominik  <dominik@science.uva.nl>

	* reftex.texi: Version 4.28.

2005-05-16  Jay Belanger  <belanger@truman.edu>

	* calc.texi (Storing Variables): Mention `calc-copy-special-constant'.

2005-05-14  Jay Belanger  <belanger@truman.edu>

	* calc.texi (Default Simplifications): Insert missing ! (logical
	not operator).

2005-05-14  Michael Albinus  <michael.albinus@gmx.de>

	Sync with Tramp 2.0.49.

2005-05-10  Jay Belanger  <belanger@truman.edu>

	* calc.texi (Default Simplifications): Mention that 0^0 simplifies
	to 1.

2005-04-29  Carsten Dominik  <dominik@science.uva.nl>

	* org.texi: Version 3.08, structure reorganized.

2005-04-24  Richard M. Stallman  <rms@gnu.org>

	* faq.texi: Delete info about lazy-lock.el and fast-lock.el.

2005-04-15  Carsten Dominik  <dominik@science.uva.nl>

	* org.texi: Update to version 3.06.

2005-04-13  Lute Kamstra  <lute@gnu.org>

	* cc-mode.texi: Prevent creating an unnecessary empty cc-mode.ss file.

2005-04-10  Thien-Thi Nguyen  <ttn@gnu.org>

	* cl.texi (Porting Common Lisp): Fix typo.

2005-04-06  Katsumi Yamaoka  <yamaoka@jpl.org>

	* gnus.texi (RSS): Addition.

2005-04-04  Jay Belanger  <belanger@truman.edu>

	* calc.texi: Change Calc version number.
	(Customizable variables): Fix description of calc-language-alist.
	(Copying): Put in version 2 of GPL.

2005-04-01  Jay Belanger  <belanger@truman.edu>

	* calc.texi (Troubleshooting Commands): Remove comment about
	installation.
	(Installation): Remove section.
	(Customizable Variables): New section.
	(Basic Embedded Mode, Customizing Embedded Mode, Graphics)
	(Graphical Devices): Add references to Customizable Variables.

2005-03-25  Katsumi Yamaoka  <yamaoka@jpl.org>

	* emacs-mime.texi (Display Customization): Markup fixes.
	(rfc2047): Update.

2005-03-23  Reiner Steib  <Reiner.Steib@gmx.de>

	* gnus-faq.texi: Replaced with auto-generated version.

2005-03-26  Stephan Stahl  <stahl@eos.franken.de>  (tiny change)

	* dired-x.texi (Multiple Dired Directories): default-directory was
	renamed to dired-default-directory.

2005-03-26  Jay Belanger  <belanger@truman.edu>

	* calc.texi (Simplifying Formulas, Rewrite Rules):
	Change description of top and bottom of fraction.
	(Modulo Forms): Move description of how to create modulo forms to
	earlier in the section.
	(Fraction Mode): Suggest using : to get a fraction by dividing.
	(Basic Arithmetic): Adjust placement of command name.
	(Truncating the Stack): Emphasize that "hidden" entries are still
	visible.
	(Installation): Move discussion of printing manual to "About This
	Manual".
	(About This Manual): Mention how to print the manual.
	(Reporting Bugs): Remove first person.
	(Building Vectors): Add algebraic version of append.
	(Manipulating Vectors): Fix algebraic version of calc-reverse-vector.
	(Grouping Digits): Fix typo.

2005-03-25  Werner Lemberg  <wl@gnu.org>

	* calc.texi, cl.texi, gnus.texi, idlwave.texi, reftex.texi:
	Replace `legal' with `valid'.

2005-03-25  Werner Lemberg  <wl@gnu.org>

	* calc.texi, reftex.texi: Replace `illegal' with `invalid'.

2005-03-24  Jay Belanger  <belanger@truman.edu>

	* calc.texi (General Mode Commands)
	(Mode Settings in Embedded Mode): Add some explanation of
	recording mode settings.

2005-03-24  Richard M. Stallman  <rms@gnu.org>

	* calc.texi: Remove praise of non-free software.

	* idlwave.texi: Don't say where to get IDL or its non-free manual.
	(Installation): Node deleted.

2005-03-23  Richard M. Stallman  <rms@gnu.org>

	* url.texi (HTTP language/coding): Improve last change.

2005-03-22  Jay Belanger  <belanger@truman.edu>

	* calc.texi (Embedded Mode): Add new information on changing
	modes.

2005-03-20  Michael Albinus  <michael.albinus@gmx.de>

	Sync with Tramp 2.0.48.

	* trampver.texi.in: Replace "Emacs" by "GNU Emacs".

	* tramp.texi: Replace "Emacs" by "GNU Emacs".  Replace "Linux" by
	"GNU/Linux".  Change all addresses to .gnu.org.
	(Default Method): Offer shortened syntax for "su" and "sudo"
	methods.

2005-03-07  Richard M. Stallman  <rms@gnu.org>

	* url.texi: Fix usage of "e.g.".
	(HTTP language/coding): Explain the rules for these strings.

2005-03-06  Richard M. Stallman  <rms@gnu.org>

	* woman.texi (Introduction): Minor cleanups.

	* url.texi (HTTP language/coding): Get rid of "Emacs 21".

	* pcl-cvs.texi (About PCL-CVS): Get rid of "Emacs 21".
	(Installation): Node deleted.

	* mh-e.texi (Preface): Get rid of "Emacs 21".

	* eshell.texi (Installation): Delete node (for Emacs 20).

2005-03-05  Thien-Thi Nguyen  <ttn@gnu.org>

	* flymake.texi: Refill and tweak style in @lisp blocks.

2005-03-03  Reiner Steib  <Reiner.Steib@gmx.de>

	* gnus.texi (Slow/Expensive Connection): Don't abbreviate "very".

2005-03-01  Jay Belanger  <belanger@truman.edu>

	* calc.texi (Trigonometric and Hyperbolic Functions):
	Mention additional functions.
	(Algebraic Simplifications): Mention additional simplifications.

2005-02-18  Jonathan Yavner  <jyavner@member.fsf.org>

	* ses.texi: Add concept/function/variable indices (this work was
	donated by Brad Collins <brad@chenla.org>, copyright-assignment
	papers on file at FSF).

2005-02-10  Jay Belanger  <belanger@truman.edu>

	* calc.texi: Change @LaTeX to La@TeX throughout.
	Redefine @expr as @math for TeX output.
	Redefine @texline as a no-op for TeX output.
	Define @tfn, replace @t by @tfn throughout.

2005-02-09  Jay Belanger  <belanger@truman.edu>

	* calc.texi: Add macro for LaTeX for info output.

2005-02-08  Kim F. Storm  <storm@cua.dk>

	* texinfo.tex (LaTex): Add def.

2005-02-06  Jay Belanger  <belanger@truman.edu>

	* calc.texi (TeX Language Mode): Add mention of LaTeX mode, and
	change name to "TeX and LaTeX Language Modes."  Mention LaTeX mode
	throughout manual.

2005-01-28  Lars Magne Ingebrigtsen  <larsi@gnus.org>

	* gnus.texi: Some edits based on comments from David Abrahams.

2005-01-24  Katsumi Yamaoka  <yamaoka@jpl.org>

	* gnus.texi (RSS): Fix the keystroke.

2005-01-24  David Kastrup  <dak@gnu.org>

	* faq.texi: Update AUCTeX version info.

2005-01-16  Xavier Maillard  <zedek@gnu-rox.org>  (tiny change)

	* gnus-faq.texi ([4.1]): Typo.

2005-01-19  Jay Belanger  <belanger@truman.edu>

	* calc.texi (Keep Arguments): Mention that keeping arguments
	doesn't work with keyboard macros.

2005-01-16  Richard M. Stallman  <rms@gnu.org>

	* autotype.texi (Autoinserting): Fix small error.

2005-01-16  Michael Albinus  <michael.albinus@gmx.de>

	Sync with Tramp 2.0.47.

	* tramp.texi (Compilation): New section, describing compilation of
	remote files.

2005-01-11  Kim F. Storm  <storm@cua.dk>

	* widget.texi (Basic Types): Add :follow-link keyword.

2005-01-09  Jay Belanger  <belanger@truman.edu>

	* calc.texi (Basic Commands): Describe new behavior of calc-reset.

2005-01-08  Jay Belanger  <belanger@truman.edu>

	* calc.texi: Change throughout to reflect new default value of
	calc-settings-file.

2005-01-06  Katsumi Yamaoka  <yamaoka@jpl.org>

	* message.texi (Reply): `message-reply-to-function' should return
	a list.  Suggested by ARISAWA Akihiro <ari@mbf.ocn.co.jp>.

2005-01-06  Hiroshi Fujishima  <pooh@nature.tsukuba.ac.jp>  (tiny change)

	* faq.texi (Changing load-path): Fix typo.

2005-01-05  Jay Belanger  <belanger@truman.edu>

	* calc.texi (Programming Tutorial): Replace kbd command by
	appropriate characters for a keyboard macro.

2005-01-04  Jay Belanger  <belanger@truman.edu>

	* calc.texi (Basic Tutorial, Programming Tutorial): Remove caveats
	for Lucid Emacs.
	(Programming Tutorial): Mention that the user needs to be in the
	right mode to compute some functions.

2005-01-04  Jay Belanger  <belanger@truman.edu>

	* calc.texi (Rewrite rules): Remove an exercise (on 0^0) which is
	no longer applicable.

2005-01-01  Jay Belanger  <belanger@truman.edu>

	* calc.texi (Programming Tutorial): Change description of how to
	edit keyboard macros to match current behavior.

2004-12-31  Jay Belanger  <belanger@truman.edu>

	* calc.texi: Mention C-cC-c as the way to finish editing throughout.

2004-12-20  Jay Belanger  <belanger@truman.edu>

	* calc.texi (Types Tutorial): Emphasize that you can't divide by
	zero.

2004-12-17  Luc Teirlinck  <teirllm@auburn.edu>

	* cc-mode.texi (Text Filling and Line Breaking): Put period after
	@xref.
	(Font Locking): Avoid @strong{Note:}.

2004-12-17  Michael Albinus  <michael.albinus@gmx.de>

	Sync with Tramp 2.0.46.

	* tramp.texi (bottom): Add arch-tag.  It was lost, somehow.

2004-12-16  Luc Teirlinck  <teirllm@auburn.edu>

	* url.texi: Correct typos.
	(Retrieving URLs): @var{nil}->@code{nil}.
	(HTTP language/coding, mailto): Replace "GNU Emacs Manual" with
	the standard "The GNU Emacs Manual" in fifth argument of @xref's.
	(Dealing with HTTP documents): @inforef->@xref.

2004-12-15  Jay Belanger  <belanger@truman.edu>

	* calc.texi: Consistently capitalized all mode names.
	(Answers to Exercises): Mention that an answer can be a fraction
	when in Fraction mode.

2004-12-13  Jay Belanger  <belanger@truman.edu>

	* calc.texi: Fix some TeX definitions.

2004-12-09  Luc Teirlinck  <teirllm@auburn.edu>

	* reftex.texi (Imprint): Remove erroneous @value's.

2004-12-08  Luc Teirlinck  <teirllm@auburn.edu>

	* makefile.w32-in (INFO_TARGETS, DVI_TARGETS, $(infodir)/org)
	(org.dvi, $(infodir)/url, url.dvi, clean): Add org and url manuals.

2004-12-08  Jay Belanger  <belanger@truman.edu>

	* calc.texi (Starting Calc): Remove comment about installation.
	(Keypad Mode Overview): Remove comment about Emacs 19 support.

2004-12-08  Luc Teirlinck  <teirllm@auburn.edu>

	* url.texi: Update @setfilename.
	(Getting Started): No need to worry about Gnus versions.
	(Dealing with HTTP documents): Use @inforef.

	* org.texi: Fix @direntry file name.

2004-12-07  Stefan Monnier  <monnier@iro.umontreal.ca>

	* url.texi: New file.

	* Makefile.in (INFO_TARGETS, DVI_TARGETS, ../info/url, url.dvi): Add it.

2004-12-06  Jay Belanger  <belanger@truman.edu>

	* calc.texi (Using Calc): Remove paragraph about installation.

2004-12-06  Jay Belanger  <belanger@truman.edu>

	* calc.texi: Use more Texinfo macros and less TeX defs.
	Remove @refill's.

2004-12-06  Richard M. Stallman  <rms@gnu.org>

	* org.texi: New file.

2004-12-05  Richard M. Stallman  <rms@gnu.org>

	* Makefile.in (org.dvi, ../info/org): New targets.
	(INFO_TARGETS): Add ../info/org.
	(DVI_TARGETS): Add org.dvi.
	(maintainer-clean): Remove the info files in the info dir.

2004-11-26  Eli Zaretskii  <eliz@gnu.org>

	* idlwave.texi: Fix the setfilename directive to put the produced
	file in ../info.
	(Continued Statement Indentation): Resurrect Jan D.'s change from
	2004-11-03 that was lost when a newer version of idlwave.texi was
	imported.

2004-12-08  Reiner Steib  <Reiner.Steib@gmx.de>

	* gnus-faq.texi ([5.1]): Add missing bracket.

	* gnus.texi (Filtering Spam Using The Spam ELisp Package):
	Index `spam-initialize'.

2004-11-22  Reiner Steib  <Reiner.Steib@gmx.de>

	* message.texi (Various Message Variables): Mention that all mail
	file variables are derived from `message-directory'.

	* gnus.texi (Splitting Mail): Clarify bogus group.

2004-11-02  Katsumi Yamaoka  <yamaoka@jpl.org>

	* emacs-mime.texi (Encoding Customization):
	Fix mm-coding-system-priorities entry.

2004-11-03  Jan Djärv  <jan.h.d@swipnet.se>

	* idlwave.texi (Continued Statement Indentation):
	* reftex.texi (Options (Index Support)):
	(Displaying and Editing the Index, Table of Contents):
	* speedbar.texi (Creating a display, Major Display Modes):
	Replace non-nil with non-@code{nil}.

2004-10-21  Jay Belanger  <belanger@truman.edu>

	* calc.texi (Algebraic-Style Calculations): Remove a comment.

2004-10-18  Luc Teirlinck  <teirllm@auburn.edu>

	* calc.texi (Reporting Bugs): Double up `@'.

2004-10-18  Jay Belanger  <belanger@truman.edu>

	* calc.texi (Reporting Bugs): Change the address that bugs
	should be sent to.

2004-10-15  Reiner Steib  <Reiner.Steib@gmx.de>

	* gnus.texi (New Features): Add 5.11.

	* message.texi (Resending): Remove wrong default value.

	* gnus.texi (Mail Source Specifiers): Describe possible problems
	of `pop3-leave-mail-on-server'.  Add `pop3-movemail' and
	`pop3-leave-mail-on-server' to the index.

2004-10-15  Katsumi Yamaoka  <yamaoka@jpl.org>

	* message.texi (Canceling News): Add how to set a password.

2004-10-12  Jay Belanger  <belanger@truman.edu>

	* calc.texi (Help Commands): Change the descriptions of
	calc-describe-function and calc-describe-variable to match their
	current behavior.

2004-10-12  Reiner Steib  <Reiner.Steib@gmx.de>

	* gnus-faq.texi ([5.9]): Improve code for reply-in-news.

2004-10-12  Michael Albinus  <michael.albinus@gmx.de>

	Sync with Tramp 2.0.45.

	* tramp.texi (Frequently Asked Questions): Comment paragraph about
	plink link.  The URL is outdated.  Originator contacted for
	clarification.

2004-10-10  Juri Linkov  <juri@jurta.org>

	* gnus.texi (Top, Marking Articles): Join two menus in one node
	because a node can have only one menu.

2004-10-09  Juri Linkov  <juri@jurta.org>

	* gnus.texi (Fancy Mail Splitting): Remove backslash in the
	example of nnmail-split-fancy.

2004-10-06  Karl Berry  <karl@gnu.org>

	* info.texi (@kbd{1}--@kbd{9}): No space around --, for
	consistency with other uses of dashes.

2004-10-05  Karl Berry  <karl@gnu.org>

	* info.texi: Consistently use --- throughout, periods at end of
	menu descriptions, and a couple typos.

2004-09-26  Jesper Harder  <harder@ifa.au.dk>

	* sieve.texi (Manage Sieve API): nil -> @code{nil}.
	* pgg.texi (User Commands, Backend methods): Do.
	* gnus.texi: Markup fixes.
	(Setting Process Marks): Fix `M P a' entry.
	* emacs-mime.texi: Fixes.

2004-09-23  Reiner Steib  <Reiner.Steib@gmx.de>

	* gnus-faq.texi ([5.12]): Fix code example for FQDN in Message-Ids
	again.
	Use 5.10 instead of 5.10.0.

2004-09-20  Lars Magne Ingebrigtsen  <larsi@gnus.org>

	* gnus.texi (Summary Mail Commands): S D e.

2004-09-20  Raymond Scholz  <ray-2004@zonix.de>  (tiny change)

	* gnus.texi (Misc Article): Refer to `Summary Buffer Mode Line' in
	the gnus-article-mode-line-format section.

2004-09-20  Helmut Waitzmann  <Helmut.Waitzmann@web.de>  (tiny change)

	* gnus.texi (Various Summary Stuff): Fix the documentation for
	gnus-newsgroup-variables.

2004-09-20  Reiner Steib  <Reiner.Steib@gmx.de>

	* gnus.texi (MIME Commands):
	Add gnus-mime-display-multipart-as-mixed,
	gnus-mime-display-multipart-alternative-as-mixed,
	gnus-mime-display-multipart-related-as-mixed.
	(Mail Source Customization): Clarify `mail-source-directory'.
	(Splitting Mail): Mention gnus-group-find-new-groups.
	(SpamOracle): Fix typo.

	* gnus-faq.texi: Untabify.
	([6.3]): nnir.el is in contrib directory.

	* message.texi (News Headers): Clarify how a unique ID is created.

	* gnus.texi (Batching Agents): Fix typo in example.
	Reported by Hiroshi Fujishima <pooh@nature.tsukuba.ac.jp>.

2004-09-20  Andre Srinivasan  <andre@e2open.com>  (tiny change)

	* gnus.texi (Group Parameters): Add more on hooks.

2004-09-20  Florian Weimer  <fw@deneb.enyo.de>

	* gnus.texi (Charsets): Point to relevant section in emacs-mime.

2004-09-22  Jay Belanger  <belanger@truman.edu>

	* calc.texi (Vectors as Lists): Add a warning that the tutorial
	might be hidden during part of the session.

2004-09-20  Jay Belanger  <belanger@truman.edu>

	* calc.texi (Notations Used in This Manual): Put in an earlier
	mention that DEL could be called Backspace.

2004-09-10  Simon Josefsson  <jas@extundo.com>

	* gnus.texi (IMAP): Add example.  Suggested and partially written
	by Steinar Bang <sb@dod.no>.

2004-09-10  Teodor Zlatanov  <tzz@lifelogs.com>

	* gnus.texi (IMAP): Add comments about imaps synonym to imap in
	netrc syntax.

2004-09-10  Teodor Zlatanov  <tzz@lifelogs.com>

	* gnus.texi (Spam ELisp Package Sequence of Events):
	Some clarifications.
	(Spam ELisp Package Global Variables): More clarifications.

2004-09-10  Teodor Zlatanov  <tzz@lifelogs.com>

	* gnus.texi (Spam ELisp Package Filtering of Incoming Mail):
	Mention spam-split does not modify incoming mail.

2004-09-10  Teodor Zlatanov  <tzz@lifelogs.com>

	* gnus.texi (Spam ELisp Package Sequence of Events): Fix typo.

2004-09-10  Eli Zaretskii  <eliz@gnu.org>

	* Makefile.in (../info/gnus, gnus.dvi): Depend on gnus-faq.texi.

2004-09-09  Reiner Steib  <Reiner.Steib@gmx.de>

	* makefile.w32-in (sieve, pgg): Use $(infodir).

2004-09-08  Dhruva Krishnamurthy  <dhruva.krishnamurthy@gmail.com>  (tiny change)

	* makefile.w32-in: Fix PGG and Sieve entries.

2004-08-28  Eli Zaretskii  <eliz@gnu.org>

	* faq.texi (Emacs for MS-DOS): Update URLs for the MS-DOS port of
	Emacs and related programs.

2004-08-27  Richard M. Stallman  <rms@gnu.org>

	* faq.texi: Fix texinfo usage, esp. doublequotes.
	(Difference between Emacs and XEmacs): Some clarification.

	* faq.texi (Difference between Emacs and XEmacs):
	Explain not to contrast XEmacs with GNU Emacs.

2004-08-26  Richard M. Stallman  <rms@gnu.org>

	* faq.texi (Difference between Emacs and XEmacs): Rewrite.

2004-08-22  David Kastrup  <dak@gnu.org>

	* reftex.texi (AUCTeX): Update links, section name.

	* faq.texi (Calc): Update availability (included in 22.1).
	(AUCTeX): Update availability, information, versions, description.

2004-08-14  Eli Zaretskii  <eliz@gnu.org>

	* Makefile.in (../info/tramp, tramp.dvi): Depend on trampver.texi.

2004-08-11  Martin Stjernholm  <bug-cc-mode@gnu.org>

	* cc-mode.texi: Various updates for CC Mode 5.30.9.

2004-08-10  Michael Albinus  <michael.albinus@gmx.de>

	Sync with Tramp 2.0.44.

2004-08-05  Lars Hansen  <larsh@math.ku.dk>

	* widget.texi (User Interface): Update how to separate the
	editable field of an editable-field widget from other widgets.
	(Programming Example): Add text after field.

2004-08-31  Katsumi Yamaoka  <yamaoka@jpl.org>

	* emacs-mime.texi (Encoding Customization): Add a note to the
	mm-content-transfer-encoding-defaults entry.
	(rfc2047): Update.

	* gnus.texi (Article Highlighting):
	Add gnus-cite-ignore-quoted-from.
	(POP before SMTP): New node.
	(Posting Styles): Addition.
	(Splitting Mail): Add nnmail-split-lowercase-expanded.
	(Fancy Mail Splitting): Ditto.
	(X-Face): Add gnus-x-face.

2004-08-30  Reiner Steib  <Reiner.Steib@gmx.de>

	* emacs-mime.texi, gnus-faq.texi, gnus.texi, message.texi,
	* pgg.texi, sieve.texi: Use @copying and @insertcopying.

2004-08-22  Reiner Steib  <Reiner.Steib@gmx.de>

	* gnus.texi (Mail Source Specifiers):
	Describe `pop3-leave-mail-on-server'.

2004-08-02  Reiner Steib  <Reiner.Steib@gmx.de>

	* Makefile.in, makefile.w32-in: Added PGG and Sieve files.

	* pgg.texi, sieve.texi: Import from the v5_10 branch of the Gnus
	repository.  Change setfilename.

	* emacs-mime.texi, gnus-faq.texi, gnus.texi, message.texi: Ditto.

2004-07-02  Juri Linkov  <juri@jurta.org>

	* pcl-cvs.texi (Viewing differences): Add `d r'.

2004-06-29  Jesper Harder  <harder@ifa.au.dk>

	* ses.texi, viper.texi, flymake.texi, faq.texi:
	* eshell.texi, ediff.texi: Markup fixes.

2004-06-21  Karl Berry  <karl@gnu.org>

	* info.texi (Top): Mention that only Emacs has mouse support.
	(Getting Started): Mention this in a few other places.

2004-06-13  Luc Teirlinck  <teirllm@auburn.edu>

	* autotype.texi (Copyrights, Timestamps):
	Recommend `before-save-hook' instead of `write-file-functions'.

2004-06-13  Lars Hansen  <larsh@math.ku.dk>

	* dired-x.texi (dired-mark-omitted): Update keybinding.

2004-06-10  Kim F. Storm  <storm@cua.dk>

	* pcl-cvs.texi (Viewing differences): Add 'd y'.

2004-06-05  Lars Hansen  <larsh@math.ku.dk>

	* dired-x.texi (variable dired-omit-mode): Rename from
	dired-omit-files-p.
	(function dired-omit-mode): Rename from dired-omit-toggle.
	Call dired-omit-mode rather than set dired-omit-files-p.
	(dired-mark-omitted): Describe command.

2004-05-29  Michael Albinus  <michael.albinus@gmx.de>

	Version 2.0.41 of Tramp released.

2004-05-29  Juanma Barranquero  <lektu@terra.es>

	* makefile.w32-in (../info/flymake, flymake.dvi): New targets.
	(INFO_TARGETS, DVI_TARGETS): Add Flymake.

2004-05-29  Richard M. Stallman  <rms@gnu.org>

	* cl.texi (Top): Call this chapter `Introduction'.
	(Overview): In TeX, no section heading here.

	* cc-mode.texi: Put commas after i.e. and e.g.  Minor cleanups.

2004-05-29  Eli Zaretskii  <eliz@gnu.org>

	* Makefile.in (../info/flymake, flymake.dvi): New targets.
	(INFO_TARGETS, DVI_TARGETS): Add Flymake.

2004-05-29  Pavel Kobiakov  <pk_at_work@yahoo.com>

	* flymake.texi: New file.

2004-05-28  Simon Josefsson  <jas@extundo.com>

	* smtpmail.texi (Authentication): Improve STARTTLS discussion.

2004-05-07  Kai Großjohann  <kai@emptydomain.de>

	Version 2.0.40 of Tramp released.

2004-04-25  Michael Albinus  <Michael.Albinus@alcatel.de>

	Complete rework, based on review by Karl Berry <karl@gnu.org>.

	* tramp.texi (Auto-save and Backup): Explain exploitation of new
	variables `tramp-backup-directory-alist' and
	`tramp-bkup-backup-directory-info'.
	(Overview, Connection types)
	(External transfer methods, Default Method)
	(Windows setup hints): Remove restriction of password entering
	with external methods.
	(Auto-save and Backup): Make file name example
	(X)Emacs neutral.  In case of XEmacs, `bkup-backup-directory-info'
	and `auto-save-directory' must be used.
	(Frequently Asked Questions): Use "MS Windows NT/2000/XP" (not
	only "NT").  Remove doubled entry "What kinds of systems does
	@tramp{} work on".
	(tramp): Macro removed.
	(Obtaining Tramp): Flag removed from title.
	(all): "tramp-" and "-" removed from flag names.  Flags `tramp'
	and `trampver' used properly.  Flag `tramp-inst' replaced by
	`installchapter'.  Installation related text adapted.

2004-04-28  Masatake YAMATO  <jet@gyve.org>

	* widget.texi (Programming Example): Remove overlays.

2004-04-27  Jesper Harder  <harder@ifa.au.dk>

	* faq.texi, viper.texi, dired-x.texi, autotype.texi: lisp -> Lisp.

2004-04-23  Juanma Barranquero  <lektu@terra.es>

	* makefile.w32-in: Add "-*- makefile -*-" mode tag.

2004-04-05  Jesper Harder  <harder@ifa.au.dk>

	* info.texi (Info Search): Add info-apropos.

2004-03-22  Juri Linkov  <juri@jurta.org>

	* faq.texi: Fix help key bindings.

2004-03-17  Luc Teirlinck  <teirllm@auburn.edu>

	* info.texi (Advanced): Replace @unnumberedsubsec by @subheading
	(as suggested by Karl Berry).  Update information about colored
	stars in menus.  Add new subheading describing M-n.

2004-03-12  Richard M. Stallman  <rms@gnu.org>

	* cl.texi (Top): Rename top node's title.

2004-03-08  Karl Berry  <karl@gnu.org>

	* info.texi: \input texinfo.tex instead of just texinfo, to avoid
	problems making the texinfo distribution.

2004-02-29  Simon Josefsson  <jas@extundo.com>

	* smtpmail.texi (Authentication): Change the list of supported
	authentication mechanisms from CRAM-MD5, PLAIN and LOGIN-MD5 to
	CRAM-MD5 and LOGIN, tiny patch from Andreas Voegele
	<voegelas@gmx.net>.

2004-02-29  Juanma Barranquero  <lektu@terra.es>

	* makefile.w32-in (mostlyclean, clean, maintainer-clean):
	Use $(DEL) instead of rm, and ignore exit code.

2004-02-29  Kai Großjohann  <kgrossjo@eu.uu.net>

	Tramp version 2.0.39 released.

2004-02-29  Michael Albinus  <Michael.Albinus@alcatel.de>

	* tramp.texi (Customizing Completion): Explain new functions
	`tramp-parse-shostkeys' and `tramp-parse-sknownhosts'.
	(all): Savannah URLs unified to "http://savannah.nongnu.org".
	(Top): Refer to Savannah mailing list as the major one.
	Mention older mailing lists in HTML mode only.
	(Auto-save and Backup): Add auto-save.  Based on wording of Kai.
	(Frequently Asked Questions): Remote hosts must not be Unix-like
	for "smb" method.
	(Password caching): New node.
	(External transfer methods): Refer to password caching for "smb"
	method.

2004-02-17  Karl Berry  <karl@gnu.org>

	* info.texi (Help-Int): Mention the new line number feature.

2004-02-14  Jonathan Yavner  <jyavner@member.fsf.org>

	* ses.texi (Advanced Features): New functionality for
	ses-set-header-row (defaults to current row unless C-u used).
	(Acknowledgements): Add Stefan Monnier.

2003-12-29  Kevin Ryde  <user42@zip.com.au>

	* viper.texi (Vi Macros): Fix reference to the Emacs manual.

2003-11-30  Kai Großjohann  <kai.grossjohann@gmx.net>

	Tramp version 2.0.38 released.

	* tramp.texi (Remote shell setup): Warn of environment variables
	FRUMPLE if user frumple exists.  Suggested by Sven Gabriel
	<sven.gabriel@imk.fzk.de>.
	(Configuration): Tramp now chooses base64/uuencode
	automatically.  Update wording accordingly.
	(Top): More description for the `Default Method' menu entry.
	(Default Method): Use @code, not @var, for Lisp variables.
	(Default Method): New subsection `Which method is the right one
	for me?'  Suggested by Christian Kirsch.
	(Configuration): Pointer to new subsection added.
	(Default Method): Too many "use" in one sentence.
	Rephrase.  Reported by Christian Kirsch.
	(Filename Syntax): Old `su' example is probably a left-over from
	the sm/su method naming.  Replace with `ssh', instead.
	(External transfer methods, Auto-save and Backup):
	Typo fixes.

2003-11-02  Michael Albinus  <Michael.Albinus@alcatel.de>

	* tramp.texi (all): Harmonize all occurrences of @tramp{}.
	(Top): Mention japanese manual only if flag `jamanual' is set.
	Insert section `Japanese manual' in menu.

2003-11-26  Thien-Thi Nguyen  <ttn@gnu.org>

	* eshell.texi (Known Problems): Add doc item.

2003-11-22  Martin Stjernholm  <bug-cc-mode@gnu.org>

	* cc-mode.texi: Update for CC Mode 5.30.

	Note: Please refrain from doing purely cosmetic changes like
	removing trailing whitespace in this manual; it clobbers cvs
	merging for no good reason.

2003-11-02  Jesper Harder  <harder@ifa.au.dk>  (tiny change)

	* man/ediff.texi, man/tramp.texi, man/vip.texi, man/viper.texi:
	* man/widget.texi, man/woman.texi: Replace @sc{ascii} and ASCII with
	@acronym{ASCII}.

2003-10-26  Karl Berry  <karl@gnu.org>

	* info.texi (Info Search): Echo area, not echo are.  From Debian
	diff.

2003-10-26  Per Abrahamsen  <abraham@dina.kvl.dk>

	* widget.texi (Defining New Widgets): Document new behavior of
	:buttons and :children keywords.

2003-10-22  Miles Bader  <miles@gnu.org>

	* Makefile.in (info): Move before $(top_srcdir)/info.

2003-10-17  Thien-Thi Nguyen  <ttn@gnu.org>

	* tramp.texi (Inline methods): Small grammar fix.
	(External transfer methods): Likewise.

2003-10-08  Nick Roberts  <nick@nick.uklinux.net>

	* speedbar.texi: Remove paragraph for GUD that is no longer true.

2003-10-06  Luc Teirlinck  <teirllm@auburn.edu>

	* texinfo.tex: Replace `%' in arch tagline by @ignore.

2003-09-30  Richard M. Stallman  <rms@gnu.org>

	* dired-x.texi (Miscellaneous Commands): Delete M-g, w, T.

	* widget.texi (User Interface): Fix typos.

	* pcl-cvs.texi, cl.texi, woman.texi, ediff.texi: Fix @strong{Note:}.

2003-09-29  Thien-Thi Nguyen  <ttn@gnu.org>

	* pcl-cvs.texi (Selected Files): Fix typo.

2003-09-21  Karl Berry  <karl@gnu.org>

	* info.texi (] and [ commands): No period at end of section title.

2003-09-04  Miles Bader  <miles@gnu.org>

	* Makefile.in (top_srcdir): New variable.
	($(top_srcdir)/info): New rule.
	(info): Depend on it.

2003-09-03  Peter Runestig  <peter@runestig.com>

	* makefile.w32-in: New file.

2003-08-26  Per Abrahamsen  <abraham@dina.kvl.dk>

	* widget.texi (User Interface): Explain the need of static text
	around an editable field.

2003-08-19  Luc Teirlinck  <teirllm@mail.auburn.edu>

	* widget.texi (Basic Types): The argument to `:help-echo' can now
	be a form that evaluates to a string.

2003-08-18  Kim F. Storm  <storm@cua.dk>

	* calc.texi (Queries in Macros): Update xref to keyboard macro query.

2003-08-16  Richard M. Stallman  <rms@gnu.org>

	* dired-x.texi (Shell Command Guessing): Explain *.

2003-08-16  Chunyu Wang  <spr@db.cs.hit.edu.cn>  (tiny change)

	* pcl-cvs.texi (Log Edit Mode): Fix key binding for
	log-edit-insert-changelog.

2003-08-03  Karl Berry  <karl@gnu.org>

	* info.texi: Need @contents.

2003-07-20  Kai Großjohann  <kai.grossjohann@gmx.net>

	Tramp version 2.0.36 released.

	* tramp.texi (Remote shell setup): Explain about problems with
	non-Bourne commands in ~/.profile and ~/.shrc.

2003-07-07  Luc Teirlinck  <teirllm@mail.auburn.edu>

	* info.texi (Help-Inv, Help-M, Help-Xref): Update following
	renaming of `vis-mode' to `visible-mode'.

2003-07-04  Luc Teirlinck  <teirllm@mail.auburn.edu>

	* info.texi (Top, Help-Small-Screen): Remove accidentally added
	next, prev and up pointers.

2003-07-02  Luc Teirlinck  <teirllm@mail.auburn.edu>

	* info.texi (Help): Mention existence of Emacs and stand-alone
	Info at the very beginning of the tutorial.
	(Help-Inv): New node.
	(Help-]): New node.
	(Help-M): Systematically point out the differences between default
	Emacs and stand-alone versions.  Delete second menu.
	(Help-Xref): Systematically point out the differences between
	default Emacs and stand-alone versions.
	(Help-Int): Change `l' example.
	(Expert Info): Fix typos.
	(Emacs Info Variables): Mention `Info-hide-note-references' and
	new default for `Info-scroll-prefer-subnodes'.

2003-06-17  Kai Großjohann  <kai.grossjohann@gmx.net>

	Version 2.0.35 of Tramp released.

	* tramp.texi: From Michael Albinus <Michael.Albinus@alcatel.de>:
	(Inline methods): Add methods `remsh' and `plink1'.
	(External transfer methods): Add method `remcp'.
	(Multi-hop Methods): Add method `remsh'.
	Small patch from Adrian Aichner <adrian@xemacs.org>:
	Fix minor typos.
	(Concept Index): Add to make manual searchable via
	`Info-index'.
	(Version Control): Add cindex entry.

2003-05-24  Kai Großjohann  <kai.grossjohann@gmx.net>

	* trampver.texi: Version 2.0.34 released.

2003-05-03  Glenn Morris  <gmorris@ast.cam.ac.uk>

	* faq.texi: Improve previous changes.

2003-05-02  Glenn Morris  <gmorris@ast.cam.ac.uk>

	* faq.texi: Update copyright and maintenance details.
	Update some package URLs, versions, and maintainers.
	Remove many references to the Emacs Lisp Archive.

2003-04-23  Simon Josefsson  <jas@extundo.com>

	* smtpmail.texi: Fix license (the invariant sections mentioned has
	never been part of the smtp manual).  Align info dir entry with
	other emacs packages.

2003-04-08  Michael Albinus  <Michael.Albinus@alcatel.de>

	* tramp.texi: Version 2.0.33 released.
	Remove installation chapter.  Remove XEmacs specifics.

2003-03-29  Richard M. Stallman  <rms@gnu.org>

	* tramp.texi (Top): Undo the previous renaming.
	(emacs-other-name, emacs-other-dir, emacs-other-file-name): Delete.

2003-03-29  Kai Großjohann  <kai.grossjohann@gmx.net>

	* Makefile.in (../info/tramp): Compile Emacs, instead of XEmacs,
	version of manual.

	* tramp.texi (Auto-save and Backup): New node.

2003-03-29  Michael Albinus  <Michael.Albinus@alcatel.de>

	* tramp.texi (Top): Include trampver.texi.  Rename "Emacs" to "GNU
	Emacs" in order to have better differentiation to "XEmacs".
	`emacs-other-name', `emacs-other-dir' and `emacs-other-file-name'
	are new macros in order to point to the other Emacs flavor where
	appropriate.  In info case, point to node `Installation' in order
	to explain how to generate the other way.  In html case, make a
	link to the other html file.
	(Obtaining TRAMP): Add a paragraph saying to perform `autoconf'
	after CVS checkout/update.
	(Installation): Completely rewritten.
	(Installation parameters, Load paths): New sections under
	`Installation'.

2003-02-28  Kai Großjohann  <kai.grossjohann@uni-duisburg.de>

	* tramp.texi: Version 2.0.30 released.
	Replace word "path" with "localname" where used as a component of
	a Tramp file name.

2003-02-28  Michael Albinus  <Michael.Albinus@alcatel.de>

	* tramp.texi (Frequently Asked Questions): `tramp-chunksize'
	introduced.
	(Installation): Explain what to do if files from the tramp/contrib
	directory are needed.

2003-02-23  Alex Schroeder  <alex@emacswiki.org>

	* smtpmail.texi (How Mail Works): New.

2003-02-22  Alex Schroeder  <alex@emacswiki.org>

	* smtpmail.texi: New file.

	* Makefile.in: Build SMTP manual.

2003-02-05  Kai Großjohann  <kai.grossjohann@uni-duisburg.de>

	* tramp.texi: Version 2.0.29 released.
	(Installation): In Emacs, use M-x texinfo-format-buffer RET, not
	M-x makeinfo-buffer RET.  Reported by gebser@ameritech.net.

2003-02-01  Michael Albinus  <Michael.Albinus@alcatel.de>

	* tramp.texi (Frequently Asked Questions): Explain a workaround if
	another package loads accidentally Ange-FTP.

2003-01-24  Michael Albinus  <Michael.Albinus@alcatel.de>

	* tramp.texi (Customizing Completion): Add function
	`tramp-parse-sconfig'.  Change example of
	`tramp-set-completion-function', because parsing of ssh config
	files looks more natural.

2003-01-15  ShengHuo ZHU  <zsh@cs.rochester.edu>

	* gnus.texi: Do not use `path' in several locations.

2002-12-26  Kai Großjohann  <kai.grossjohann@uni-duisburg.de>

	* tramp.texi (External transfer methods): New method `smb'.
	From Michael Albinus.

2002-11-05  Karl Berry  <karl@gnu.org>

	* info.texi (Info-fontify): Reorder face list to avoid bad line
	breaks.

2002-10-06  Kai Großjohann  <Kai.Grossjohann@CS.Uni-Dortmund.DE>

	* tramp.texi: Move @copying to standard place.
	Use @insertcopying.

2002-10-02  Karl Berry  <karl@gnu.org>

	* (ada-mode.texi autotype.texi calc.texi cc-mode.texi cl.texi
	dired-x.texi ebrowse.texi ediff.texi emacs-mime.texi
	eshell.texi eudc.texi faq.texi forms.texi idlwave.texi info.texi
	message.texi mh-e.texi pcl-cvs.texi reftex.texi sc.texi ses.texi
	speedbar.texi vip.texi viper.texi widget.texi woman.texi):
	Per rms, update all manuals to use @copying instead of @ifinfo.
	Also use @ifnottex instead of @ifinfo around the top node, where
	needed for the sake of the HTML output.
	(The Gnus manual is not fixed since it's not clear to me how it
	works; and the Tramp manual already uses @copying, although in an
	unusual way.  All others were changed.)

2002-09-10  Jonathan Yavner  <jyavner@engineer.com>

	* Makefile.in (INFO_TARGETS, DVI_TARGETS): Add SES.
	(../info/ses, ses.dvi): New targets.
	* ses.texi: New file.

2002-09-06  Pavel Janík  <Pavel@Janik.cz>

	* texinfo.tex: Update to texinfo 4.2.

2002-08-27  Carsten Dominik  <dominik@sand.science.uva.nl>

	* reftex.texi: Update to RefTeX 4.19.

2002-06-17  Kai Großjohann  <Kai.Grossjohann@CS.Uni-Dortmund.DE>

	* Makefile.in (INFO_TARGETS, DVI_TARGETS): Add Tramp.
	(../info/tramp, tramp.dvi): New targets.

2002-01-04  Eli Zaretskii  <eliz@is.elta.co.il>

	* Makefile.in (DVI_TARGETS): Add calc.dvi.
	(calc.dvi): Uncomment.

2001-11-07  Eli Zaretskii  <eliz@is.elta.co.il>

	* Makefile.in (INFO_TARGETS): Add ../info/calc.
	(../info/calc): New target.

2001-10-20  Gerd Moellmann  <gerd@gnu.org>

	* (Version 21.1 released.)

2001-10-05  Gerd Moellmann  <gerd@gnu.org>

	* Branch for 21.1.

2001-04-14  Eli Zaretskii  <eliz@is.elta.co.il>

	* Makefile.in (../info/info): Use an explicit -o switch to
	makeinfo.

2001-03-05  Gerd Moellmann  <gerd@gnu.org>

	* Makefile.in (mostlyclean, maintainer-clean): Delete more files.

2000-12-20  Eli Zaretskii  <eliz@is.elta.co.il>

	* Makefile.in (../info/idlwave): Use --no-split.

2000-12-14  Dave Love  <fx@gnu.org>

	* Makefile.in (mostlyclean): Remove gnustmp.*.
	(gnus.dvi): Change rule to remove @latex stuff.

2000-10-19  Eric M. Ludlam  <zappo@ultranet.com>

	* Makefile.in (Speedbar): Add build targets for speedbar.texi.

2000-10-13  John Wiegley  <johnw@gnu.org>

	* Makefile.in: Add build targets for eshell.texi.

2000-09-25  Gerd Moellmann  <gerd@gnu.org>

	* Makefile.in: Remove/comment speedbar stuff.

2000-09-22  Dave Love  <fx@gnu.org>

	* Makefile.in: Add emacs-mime.

2000-08-08  Eli Zaretskii  <eliz@is.elta.co.il>

	* Makefile.in (INFO_TARGETS): Add ../info/woman.
	(DVI_TARGETS): Add woman.dvi.
	(../info/woman, woman.dvi): New targets.

2000-05-31  Stefan Monnier  <monnier@cs.yale.edu>

	* .cvsignore (*.tmp): New entry.  Seems to be used for @macro.

	* pcl-cvs.texi: New file.
	* Makefile.in (INFO_TARGETS, DVI_TARGETS: Add pcl-cvs.
	(../info/pcl-cvs, pcl-cvs.dvi): New targets.

2000-05-11  Gerd Moellmann  <gerd@gnu.org>

	* Makefile.in (INFO_TARGETS): Add info/ebrowse.
	(../info/ebrowse, ebrowse.dvi): New targets.

2000-01-13  Gerd Moellmann  <gerd@gnu.org>

	* Makefile.in (INFO_TARGETS): Add eudc.
	(DVI_TARGETS): Add eudc.dvi.
	(../info/eudc, eudc.dvi): New targets.

2000-01-05  Eli Zaretskii  <eliz@is.elta.co.il>

	* Makefile.in (INFO_TARGETS): Rename emacs-faq to efaq (for
	compatibility with 8+3 filesystems).
	(../info/efaq): Rename from emacs-faq.

2000-01-03  Eli Zaretskii  <eliz@is.elta.co.il>

	* Makefile.in (INFO_TARGETS, DVI_TARGETS): Add idlwave.
	(../info/idlwave, idlwave.dvi): New targets.

1999-10-23  Dave Love  <fx@gnu.org>

	* Makefile.in: Use autotype.texi.

1999-10-12  Stefan Monnier  <monnier@cs.yale.edu>

	* Makefile.in (faq): Use ../info/emacs-faq.info (as specified in the
	faq.texi file) rather than ../info/faq.

1999-10-07  Gerd Moellmann  <gerd@gnu.org>

	* Makefile.in (INFO_TARGETS, DVI_TARGETS): Add ada-mode.
	(../info/ada-mode, ada-mode.dvi): New targets.

1999-09-01  Dave Love  <fx@gnu.org>

	* Makefile.in: Add faq.

1999-07-12  Richard Stallman  <rms@gnu.org>

	* Version 20.4 released.

1998-08-19  Richard Stallman  <rms@psilocin.ai.mit.edu>

	* Version 20.3 released.

1998-04-06  Andreas Schwab  <schwab@gnu.org>

	* Makefile.in (ENVADD): Environment vars to pass to texi2dvi.
	Use it in dvi targets.
	(../etc/GNU): Change to $(srcdir) first.

1998-03-11  Carsten Dominik  <cd@delysid.gnu.org>

	* reftex.texi: Update for RefTeX version 3.22.

1998-02-08  Richard Stallman  <rms@psilocin.gnu.org>

	* Makefile.in (reftex.dvi, ../info/reftex): New targets.
	(INFO_TARGETS, DVI_TARGETS): Add the new targets.

1997-09-23  Paul Eggert  <eggert@twinsun.com>

	* Makefile.in: Merge changes mistakenly made to `Makefile'.
	(../info/viper, viper.dvi): Remove dependency on viper-cmd.texi.

1997-09-19  Richard Stallman  <rms@psilocin.gnu.ai.mit.edu>

	* Version 20.2 released.

1997-09-15  Richard Stallman  <rms@psilocin.gnu.ai.mit.edu>

	* Version 20.1 released.

1997-07-10  Richard Stallman  <rms@psilocin.gnu.ai.mit.edu>

	* Makefile (../info/viper, viper.dvi): Delete viper-cmd.texi dep.

1996-08-11  Richard Stallman  <rms@psilocin.gnu.ai.mit.edu>

	* Version 19.33 released.

1996-07-31  Richard Stallman  <rms@psilocin.gnu.ai.mit.edu>

	* Version 19.32 released.

1996-06-27  Lars Magne Ingebrigtsen  <larsi@ifi.uio.no>

	* Makefile.in: Add rules for the Message manual.

1996-06-26  Lars Magne Ingebrigtsen  <larsi@ifi.uio.no>

	* gnus.texi: New version.

	* message.texi: New manual.

1996-06-20  Richard Stallman  <rms@psilocin.gnu.ai.mit.edu>

	* Makefile.in (All info targets): cd $(srcdir) to do the work.

1996-06-19  Richard Stallman  <rms@psilocin.gnu.ai.mit.edu>

	* Makefile.in (All info targets): Specify $(srcdir) in input files.
	Specify -I option.
	(All dvi targets): Set the TEXINPUTS variable.

1996-05-25  Karl Heuer  <kwzh@gnu.ai.mit.edu>

	* Version 19.31 released.

1996-01-07  Richard Stallman  <rms@whiz-bang.gnu.ai.mit.edu>

	* Makefile.in (../info/ccmode): Rename from ../info/cc-mode.
	(INFO_TARGETS): Use new name.  This avoids name conflict on MSDOS.

1995-11-29  Richard Stallman  <rms@mole.gnu.ai.mit.edu>

	* Makefile.in (../info/cc-mode, cc-mode.dvi): New targets.
	(INFO_TARGETS): Add ../info/cc-mode.
	(DVI_TARGETS): Add cc-mode.dvi.

1995-11-24  Richard Stallman  <rms@mole.gnu.ai.mit.edu>

	* Version 19.30 released.

1995-11-04  Lars Magne Ingebrigtsen  <larsi@ifi.uio.no>

	* gnus.texi: New file.

1995-11-04  Erik Naggum  <erik@naggum.no>

	* gnus.texi: File deleted.

1995-11-02  Stephen Gildea  <gildea@stop.mail-abuse.org>

	* mh-e.texi: "Function Index" -> "Command Index" to work with
	Emacs 19.30 C-h C-k support of separately-documented commands.

1995-06-26  Richard Stallman  <rms@mole.gnu.ai.mit.edu>

	* Makefile.in (../info/ediff, ediff.dvi): New targets.
	(INFO_TARGETS, DVI_TARGETS): Add those new targets.

1995-04-24  Richard Stallman  <rms@mole.gnu.ai.mit.edu>

	* Makefile.in (INFO_TARGETS, DVI_TARGETS): Add viper targets.
	(../info/viper, viper.dvi): New targets.

1995-04-20  Kevin Rodgers  <kevinr@ihs.com>

	* dired-x.texi (Installation): Change the example to set
	buffer-local variables like dired-omit-files-p in
	dired-mode-hook.

1995-04-17  Richard Stallman  <rms@mole.gnu.ai.mit.edu>

	* Makefile.in (INFO_TARGETS, DVI_TARGETS): Add mh-e targets.
	(../info/mh-e, mh-e.dvi): New targets.

1995-02-07  Richard Stallman  <rms@pogo.gnu.ai.mit.edu>

	* Makefile.in (maintainer-clean): Rename from realclean.

1994-11-23  Richard Stallman  <rms@mole.gnu.ai.mit.edu>

	* Makefile.in: New file.
	* Makefile: File deleted.

1994-11-19  Richard Stallman  <rms@mole.gnu.ai.mit.edu>

	* Makefile (TEXINDEX_OBJS): Variable deleted.
	(texindex, texindex.o, getopt.o): Rules deleted.
	All deps on texindex deleted.
	(distclean): Don't delete texindex.
	(mostlyclean): Don't delete *.o.
	* texindex.c, getopt.c: Files deleted.

1994-09-07  Richard Stallman  <rms@mole.gnu.ai.mit.edu>

	* Version 19.26 released.

1994-05-30  Richard Stallman  (rms@mole.gnu.ai.mit.edu)

	* Version 19.25 released.

1994-05-23  Richard Stallman  (rms@mole.gnu.ai.mit.edu)

	* Version 19.24 released.

1994-05-16  Richard Stallman  (rms@mole.gnu.ai.mit.edu)

	* Version 19.23 released.

1994-04-17  Richard Stallman  (rms@mole.gnu.ai.mit.edu)

	* Makefile: Delete spurious tab.

1994-02-16  Richard Stallman  (rms@mole.gnu.ai.mit.edu)

	* Makefile (.SUFFIXES): New rule.

1994-01-15  Richard Stallman  (rms@mole.gnu.ai.mit.edu)

	* Makefile (dired-x.dvi, ../info/dired-x): New targets.
	(INFO_TARGETS, DVI_TARGETS): Add the new targets.

1994-01-08  Richard Stallman  (rms@mole.gnu.ai.mit.edu)

	* Makefile (../info/sc): Rename from sc.info.
	(../info/cl): Likewise.
	(INFO_TARGETS): Use new names.

1993-12-04  Richard Stallman  (rms@srarc2)

	* getopt.c: New file.
	* Makefile (TEXINDEX_OBJS): Use getopt.o in this dir, not ../lib-src.
	(getopt.o): New rule.
	(dvi): Don't depend on texindex.
	(cl.dvi, forms.dvi, vip.dvi, gnus.dvi, sc.dvi):
	Depend on texindex.

1993-12-03  Richard Stallman  (rms@srarc2)

	* Makefile (../info/sc.info): Rename from ../info/sc.
	(TEXI2DVI): New variable.
	(cl.dvi forms.dvi, sc.dvi, vip.dvi, gnus.dvi, info.dvi):
	Add explicit commands.
	(TEXINDEX_OBJS): Delete duplicate getopt.o.

1993-11-27  Richard Stallman  (rms@mole.gnu.ai.mit.edu)

	* Version 19.22 released.

1993-11-18  Richard Stallman  (rms@mole.gnu.ai.mit.edu)

	* Makefile (TEXINDEX_OBJS): Delete spurious period.

1993-11-16  Richard Stallman  (rms@mole.gnu.ai.mit.edu)

	* Version 19.21 released.

1993-11-15  Paul Eggert  (eggert@twinsun.com)

	* man/Makefile (../info/cl.info): Rename from ../info/cl.

1993-11-15  Richard Stallman  (rms@mole.gnu.ai.mit.edu)

	* Makefile (../etc/GNU): New target.
	(EMACSSOURCES): Add gnu1.texi.

1993-11-14  Richard Stallman  (rms@mole.gnu.ai.mit.edu)

	* Makefile (realclean): Don't delete the Info files.

1993-10-25  Brian J. Fox  (bfox@albert.gnu.ai.mit.edu)

	* forms.texi: Fix forms.texi so that it will format correctly.
	Add missing `@end iftex', fix bad reference.

	* info.texi, info-stn.texi: New files implement texinfo version of
	`info' file.

1993-10-20  Brian J. Fox  (bfox@ai.mit.edu)

	* Makefile: Fix targets for texindex, new info.texi files.
	* info-stnd.texi: New file implements info for standalone info
	reader.
	* info.texi: Update to include recent changes to "../info/info".
	New source file for ../info/info; includes info-stnd.texi.

	* texindex.c: Include "../src/config.h" if building in emacs.

	* Makefile: Change all files to FILENAME.texi, force all targets
	to be FILENAME, not FILENAME.info.  This changes sc.texinfo,
	vip.texinfo, forms.texinfo, cl.texinfo.
	Add target to build texindex.c, defining `emacs'.

	* forms.texi: Install new file to match version 2.3 of forms.el.

1993-08-14  Richard Stallman  (rms@mole.gnu.ai.mit.edu)

	* Version 19.19 released.

1993-08-10  Simon Leinen  (simon@lia.di.epfl.ch)

	* sc.texinfo: Fix info file name.

	* Makefile (info): Add gnus and sc.
	(dvi): Add gnus.dvi and sc.dvi.
	(../info/sc, sc.dvi): New targets.

1993-08-08  Richard Stallman  (rms@mole.gnu.ai.mit.edu)

	* Version 19.18 released.

1993-07-20  Richard Stallman  (rms@mole.gnu.ai.mit.edu)

	* Makefile: Fix source file names of the separate manuals.
	(gnus.dvi, ../info/gnus): New targets.

1993-07-18  Richard Stallman  (rms@mole.gnu.ai.mit.edu)

	* Version 19.17 released.

1993-07-10  Richard Stallman  (rms@mole.gnu.ai.mit.edu)

	* split-man: Fix typos in last change.

1993-07-06  Jim Blandy  (jimb@geech.gnu.ai.mit.edu)

	* Version 19.16 released.

1993-06-19  Jim Blandy  (jimb@wookumz.gnu.ai.mit.edu)

	* version 19.15 released.

1993-06-18  Jim Blandy  (jimb@geech.gnu.ai.mit.edu)

	* Makefile (distclean): It's rm, not rf.

1993-06-17  Jim Blandy  (jimb@wookumz.gnu.ai.mit.edu)

	* Version 19.14 released.

1993-06-16  Jim Blandy  (jimb@wookumz.gnu.ai.mit.edu)

	* Makefile: New file.

1993-06-08  Jim Blandy  (jimb@wookumz.gnu.ai.mit.edu)

	* Version 19.13 released.

1993-05-27  Jim Blandy  (jimb@geech.gnu.ai.mit.edu)

	* Version 19.9 released.

1993-05-25  Jim Blandy  (jimb@wookumz.gnu.ai.mit.edu)

	* Version 19.8 released.

1993-05-22  Jim Blandy  (jimb@geech.gnu.ai.mit.edu)

	* Version 19.7 released.

1990-08-30  David Lawrence  (tale@pogo.ai.mit.edu)

	* gnus.texinfo: New file.  Removed installation instructions.

1990-05-25  Richard Stallman  (rms@sugar-bombs.ai.mit.edu)

	* texindex.tex: If USG, include sys/types.h and sys/fcntl.h.

1989-01-17  Robert J. Chassell  (bob@rice-chex.ai.mit.edu)

	* texinfo.tex: Change spelling of `\sc' font to `\smallcaps' and
	then define `\sc' as the command for smallcaps in Texinfo.
	This means that the @sc command will produce small caps.  bfox has
	made the corresponding change to makeinfo and texinfm.el.

1988-08-16  Robert J. Chassell  (bob@frosted-flakes.ai.mit.edu)

	* vip.texinfo: Remove menu entry Adding Lisp Code in node
	Customization since the menu entry did not point to anything.
	Also add an @finalout command to remove overfull hboxes from the
	printed output.

	* cl.texinfo: Add @bye, \input line and @settitle to file.
	This file is clearly intended to be a chapter of some other work,
	but the other work does not yet exist.

1988-07-25  Robert J. Chassell  (bob@frosted-flakes.ai.mit.edu)

	* texinfo.texinfo: Three typos corrected.

;; Local Variables:
;; coding: utf-8
;; End:

  Copyright (C) 1993-1999, 2001-2013 Free Software Foundation, Inc.

  This file is part of GNU Emacs.

  GNU Emacs is free software: you can redistribute it and/or modify
  it under the terms of the GNU General Public License as published by
  the Free Software Foundation, either version 3 of the License, or
  (at your option) any later version.

  GNU Emacs is distributed in the hope that it will be useful,
  but WITHOUT ANY WARRANTY; without even the implied warranty of
  MERCHANTABILITY or FITNESS FOR A PARTICULAR PURPOSE.  See the
  GNU General Public License for more details.

  You should have received a copy of the GNU General Public License
  along with GNU Emacs.  If not, see <http://www.gnu.org/licenses/>.<|MERGE_RESOLUTION|>--- conflicted
+++ resolved
@@ -1,6 +1,3 @@
-<<<<<<< HEAD
-2013-02-07  Glenn Morris  <rgm@gnu.org>
-=======
 2013-02-07  Bastien Guerry  <bzg@gnu.org>
 
 	* org.texi (References): Clarify an example.
@@ -8,8 +5,7 @@
 	(Org-Plot): Fix link.
 	(Checkboxes, Radio lists): Fix typos.
 
-2013-02-06  Glenn Morris  <rgm@gnu.org>
->>>>>>> 4d34e0a7
+2013-02-07  Glenn Morris  <rgm@gnu.org>
 
 	* cl.texi (Equality Predicates): Mention memql.
 
