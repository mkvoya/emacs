Known Problems with GNU Emacs

Copyright (C) 1987-1989, 1993-1999, 2001-2016 Free Software Foundation,
Inc.
See the end of the file for license conditions.


This file describes various problems that have been encountered
in compiling, installing and running GNU Emacs.  Try doing C-c C-t
and browsing through the outline headers.  (See C-h m for help on
Outline mode.)  Information about systems that are no longer supported,
and old Emacs releases, has been removed.  Consult older versions of
this file if you are interested in that information.

* Mule-UCS doesn't work in Emacs 23 onwards

It's completely redundant now, as far as we know.

* Emacs startup failures

** Emacs fails to start, complaining about missing fonts.

A typical error message might be something like

  No fonts match ‘-*-fixed-medium-r-*--6-*-*-*-*-*-iso8859-1’

This happens because some X resource specifies a bad font family for
Emacs to use.  The possible places where this specification might be are:

  - in the X server resources database, often initialized from
    ~/.Xresources (use $ xrdb -query to find out the current state)

  - in your ~/.Xdefaults file

  - client-side X resource file, such as  ~/Emacs or
    /usr/share/X11/app-defaults/Emacs

One of these files might have bad or malformed specification of a
fontset that Emacs should use.  To fix the problem, you need to find
the problematic line(s) and correct them.

After correcting ~/.Xresources, the new data has to be merged into the
X server resources database.  Depending on the circumstances, the
following command may do the trick.  See xrdb(1) for more information.

  $ xrdb -merge ~/.Xresources

** Emacs aborts while starting up, only when run without X.

This problem often results from compiling Emacs with GCC when GCC was
installed incorrectly.  The usual error in installing GCC is to
specify --includedir=/usr/include.  Installation of GCC makes
corrected copies of the system header files.  GCC is supposed to use
the corrected copies in preference to the original system headers.
Specifying --includedir=/usr/include causes the original system header
files to be used.  On some systems, the definition of ioctl in the
original system header files is invalid for ANSI C and causes Emacs
not to work.

The fix is to reinstall GCC, and this time do not specify --includedir
when you configure it.  Then recompile Emacs.  Specifying --includedir
is appropriate only in very special cases and it should *never* be the
same directory where system header files are kept.

** Emacs does not start, complaining that it cannot open termcap database file.

If your system uses Terminfo rather than termcap (most modern
systems do), this could happen if the proper version of
ncurses is not visible to the Emacs configure script (i.e. it
cannot be found along the usual path the linker looks for
libraries).  It can happen because your version of ncurses is
obsolete, or is available only in form of binaries.

The solution is to install an up-to-date version of ncurses in
the developer's form (header files, static libraries and
symbolic links); in some GNU/Linux distributions (e.g. Debian)
it constitutes a separate package.

** Emacs 20 and later fails to load Lisp files at startup.

The typical error message might be like this:

  "Cannot open load file: fontset"

This could happen if you compress the file lisp/subdirs.el.  That file
tells Emacs what are the directories where it should look for Lisp
files.  Emacs cannot work with subdirs.el compressed, since the
Auto-compress mode it needs for this will not be loaded until later,
when your .emacs file is processed.  (The package 'fontset.el' is
required to set up fonts used to display text on window systems, and
it's loaded very early in the startup procedure.)

Similarly, any other .el file for which there's no corresponding .elc
file could fail to load if it is compressed.

The solution is to uncompress all .el files that don't have a .elc file.

Another possible reason for such failures is stale *.elc files
lurking somewhere on your load-path -- see the next section.

** Emacs prints an error at startup after upgrading from an earlier version.

An example of such an error is:

  x-complement-fontset-spec: "Wrong type argument: stringp, nil"

This can be another symptom of stale *.elc files in your load-path.
The following command will print any duplicate Lisp files that are
present in load-path:

    emacs -batch -f list-load-path-shadows

If this command prints any file names, some of these files are stale,
and should be deleted or their directories removed from your
load-path.

* Crash bugs

** Emacs crashes when running in a terminal, if compiled with GCC 4.5.0

This version of GCC is buggy: see

  http://debbugs.gnu.org/6031
  http://gcc.gnu.org/bugzilla/show_bug.cgi?id=43904

You can work around this error in gcc-4.5 by omitting sibling call
optimization.  To do this, configure Emacs with

 CFLAGS="-g -O2 -fno-optimize-sibling-calls" ./configure

** Emacs compiled with GCC 4.6.1 crashes on MS-Windows when C-g is pressed

This is known to happen when Emacs is compiled with MinGW GCC 4.6.1
with the -O2 option (which is the default in the Windows build).  The
reason is a bug in MinGW GCC 4.6.1; to work around, either add the
'-fno-omit-frame-pointer' switch to GCC or compile without
optimizations ('--no-opt' switch to the configure.bat script).

** Emacs crashes in x-popup-dialog.

This can happen if the dialog widget cannot find the font it wants to
use.  You can work around the problem by specifying another font with
an X resource--for example, 'Emacs.dialog*.font: 9x15' (or any font that
happens to exist on your X server).

** Emacs crashes when you use Bibtex mode.

This happens if your system puts a small limit on stack size.  You can
prevent the problem by using a suitable shell command (often 'ulimit')
to raise the stack size limit before you run Emacs.

Patches to raise the stack size limit automatically in 'main'
(src/emacs.c) on various systems would be greatly appreciated.

** Error message 'Symbol’s value as variable is void: x', followed by
a segmentation fault and core dump.

This has been tracked to a bug in tar!  People report that tar erroneously
added a line like this at the beginning of files of Lisp code:

   x FILENAME, N bytes, B tape blocks

If your tar has this problem, install GNU tar--if you can manage to
untar it :-).

** Emacs can crash when displaying PNG images with transparency.

This is due to a bug introduced in ImageMagick 6.8.2-3.  The bug should
be fixed in ImageMagick 6.8.3-10.  See <URL:http://debbugs.gnu.org/13867>.

** Crashes when displaying GIF images in Emacs built with version
libungif-4.1.0 are resolved by using version libungif-4.1.0b1.
Configure checks for the correct version, but this problem could occur
if a binary built against a shared libungif is run on a system with an
older version.

** Emacs aborts inside the function 'tparam1'.

This can happen if Emacs was built without terminfo support, but the
terminal's capabilities use format that is only supported by terminfo.
If your system has ncurses installed, this might happen if your
version of ncurses is broken; upgrading to a newer version of ncurses
and reconfiguring and rebuilding Emacs should solve this.

All modern systems support terminfo, so even if ncurses is not the
problem, you should look for a way to configure Emacs so that it uses
terminfo when built.

** Emacs crashes when using some version of the Exceed X server.

Upgrading to a newer version of Exceed has been reported to prevent
these crashes.  You should consider switching to a free X server, such
as Xming or Cygwin/X.

** Emacs crashes with SIGSEGV in XtInitializeWidgetClass.

It crashes on X, but runs fine when called with option "-nw".

This has been observed when Emacs is linked with GNU ld but without passing
the -z nocombreloc flag.  Emacs normally knows to pass the -z nocombreloc
flag when needed, so if you come across a situation where the flag is
necessary but missing, please report it via M-x report-emacs-bug.

On platforms such as Solaris, you can also work around this problem by
configuring your compiler to use the native linker instead of GNU ld.

** When Emacs is compiled with Gtk+, closing a display kills Emacs.

There is a long-standing bug in GTK that prevents it from recovering
from disconnects: http://bugzilla.gnome.org/show_bug.cgi?id=85715.

Thus, for instance, when Emacs is run as a server on a text terminal,
and an X frame is created, and the X server for that frame crashes or
exits unexpectedly, Emacs must exit to prevent a GTK error that would
result in an endless loop.

If you need Emacs to be able to recover from closing displays, compile
it with the Lucid toolkit instead of GTK.

** Emacs crashes when you try to view a file with complex characters.

For example, the etc/HELLO file (as shown by C-h h).
The message "symbol lookup error: /usr/bin/emacs: undefined symbol: OTF_open"
is shown in the terminal from which you launched Emacs.
This problem only happens when you use a graphical display (ie not
with -nw) and compiled Emacs with the "libotf" library for complex
text handling.

This problem occurs because unfortunately there are two libraries
called "libotf".  One is the library for handling OpenType fonts,
http://www.m17n.org/libotf/, which is the one that Emacs expects.
The other is a library for Open Trace Format, and is used by some
versions of the MPI message passing interface for parallel
programming.

For example, on RHEL6 GNU/Linux, the OpenMPI rpm provides a version
of "libotf.so" in /usr/lib/openmpi/lib.  This directory is not
normally in the ld search path, but if you want to use OpenMPI,
you must issue the command "module load openmpi".  This adds
/usr/lib/openmpi/lib to LD_LIBRARY_PATH.  If you then start Emacs from
the same shell, you will encounter this crash.
Ref: <URL:https://bugzilla.redhat.com/show_bug.cgi?id=844776>

There is no good solution to this problem if you need to use both
OpenMPI and Emacs with libotf support.  The best you can do is use a
wrapper shell script (or function) "emacs" that removes the offending
element from LD_LIBRARY_PATH before starting emacs proper.
Or you could recompile Emacs with an -Wl,-rpath option that
gives the location of the correct libotf.

* General runtime problems

** Lisp problems

*** Changes made to .el files do not take effect.

You may have forgotten to recompile them into .elc files.
Then the old .elc files will be loaded, and your changes
will not be seen.  To fix this, do M-x byte-recompile-directory
and specify the directory that contains the Lisp files.

Emacs prints a warning when loading a .elc file which is older
than the corresponding .el file.

Alternatively, if you set the option 'load-prefer-newer' non-nil,
Emacs will load whichever version of a file is the newest.

*** Watch out for the EMACSLOADPATH environment variable

EMACSLOADPATH overrides which directories the function "load" will search.

If you observe strange problems, check for this variable in your
environment.

*** Using epop3.el package causes Emacs to signal an error.

The error message might be something like this:

  "Lisp nesting exceeds max-lisp-eval-depth"

This happens because epop3 redefines the function gethash, which is a
built-in primitive beginning with Emacs 21.1.  We don't have a patch
for epop3 to fix it, but perhaps a newer version of epop3 corrects that.

*** Buffers from 'with-output-to-temp-buffer' get set up in Help mode.

Changes in Emacs 20.4 to the hooks used by that function cause
problems for some packages, specifically BBDB.  See the function's
documentation for the hooks involved.  BBDB 2.00.06 fixes the problem.

*** The Hyperbole package causes *Help* buffers not to be displayed in
Help mode due to setting 'temp-buffer-show-hook' rather than using
'add-hook'.  Using '(add-hook 'temp-buffer-show-hook 'help-mode-finish)'
after loading Hyperbole should fix this.

** Keyboard problems

*** Unable to enter the M-| key on some German keyboards.
Some users have reported that M-| suffers from "keyboard ghosting".
This can't be fixed by Emacs, as the keypress never gets passed to it
at all (as can be verified using "xev").  You can work around this by
typing 'ESC |' instead.

*** "Compose Character" key does strange things when used as a Meta key.

If you define one key to serve as both Meta and Compose Character, you
will get strange results.  In previous Emacs versions, this "worked"
in that the key acted as Meta--that's because the older Emacs versions
did not try to support Compose Character.  Now Emacs tries to do
character composition in the standard X way.  This means that you
must pick one meaning or the other for any given key.

You can use both functions (Meta, and Compose Character) if you assign
them to two different keys.

*** C-z just refreshes the screen instead of suspending Emacs.

You are probably using a shell that doesn't support job control, even
though the system itself is capable of it.  Either use a different shell,
or set the variable 'cannot-suspend' to a non-nil value.

** Mailers and other helper programs

*** movemail compiled with POP support can't connect to the POP server.

Make sure that the 'pop' entry in /etc/services, or in the services
NIS map if your machine uses NIS, has the same port number as the
entry on the POP server.  A common error is for the POP server to be
listening on port 110, the assigned port for the POP3 protocol, while
the client is trying to connect on port 109, the assigned port for the
old POP protocol.

*** RMAIL gets error getting new mail.

RMAIL gets new mail from /usr/spool/mail/$USER using a program
called 'movemail'.  This program interlocks with /bin/mail using
the protocol defined by /bin/mail.

There are two different protocols in general use.  One of them uses
the 'flock' system call.  The other involves creating a lock file;
'movemail' must be able to write in /usr/spool/mail in order to do
this.  You control which one is used by defining, or not defining,
the macro MAIL_USE_FLOCK in config.h.
IF YOU DON'T USE THE FORM OF INTERLOCKING THAT IS NORMAL ON YOUR
SYSTEM, YOU CAN LOSE MAIL!

If your system uses the lock file protocol, and fascist restrictions
prevent ordinary users from writing the lock files in /usr/spool/mail,
you may need to make 'movemail' setgid to a suitable group such as
'mail'.  To do this,  use the following commands (as root) after doing the
make install.

        chgrp mail movemail
        chmod 2755 movemail

Installation normally copies movemail from the build directory to an
installation directory which is usually under /usr/local/lib.  The
installed copy of movemail is usually in the directory
/usr/local/lib/emacs/VERSION/TARGET.  You must change the group and
mode of the installed copy; changing the group and mode of the build
directory copy is ineffective.

*** rcs2log gives you the awk error message "too many fields".

This is due to an arbitrary limit in certain versions of awk.
The solution is to use gawk (GNU awk).

** Problems with hostname resolution

*** Emacs does not know your host's fully-qualified domain name.

For example, (system-name) returns some variation on
"localhost.localdomain", rather the name you were expecting.

You need to configure your machine with a fully qualified domain name,
(i.e., a name with at least one "."), either in /etc/hostname
or wherever your system calls for specifying this.

If you cannot fix the configuration, you can set the Lisp variable
mail-host-address to the value you want.

** NFS

*** Emacs says it has saved a file, but the file does not actually
appear on disk.

This can happen on certain systems when you are using NFS, if the
remote disk is full.  It is due to a bug in NFS (or certain NFS
implementations), and there is apparently nothing Emacs can do to
detect the problem.  Emacs checks the failure codes of all the system
calls involved in writing a file, including 'close'; but in the case
where the problem occurs, none of those system calls fails.

** PSGML conflicts with sgml-mode.

PSGML package uses the same names of some variables (like keymap)
as built-in sgml-mode.el because it was created as a replacement
of that package.  The conflict will be shown if you load
sgml-mode.el before psgml.el.  E.g. this could happen if you edit
HTML page and then start to work with SGML or XML file.  html-mode
(from sgml-mode.el) is used for HTML file and loading of psgml.el
(for sgml-mode or xml-mode) will cause an error.

** PCL-CVS

*** Lines are not updated or new lines are added in the buffer upon commit.

When committing files located higher in the hierarchy than the examined
directory, some versions of the CVS program return an ambiguous message
from which PCL-CVS cannot extract the full location of the committed
files.  As a result, the corresponding lines in the PCL-CVS buffer are
not updated with the new revision of these files, and new lines are
added to the top-level directory.

This can happen with CVS versions 1.12.8 and 1.12.9.  Upgrade to CVS
1.12.10 or newer to fix this problem.

** Miscellaneous problems

*** Editing files with very long lines is slow.

For example, simply moving through a file that contains hundreds of
thousands of characters per line is slow, and consumes a lot of CPU.
This is a known limitation of Emacs with no solution at this time.

*** Emacs uses 100% of CPU time

This was a known problem with some old versions of the Semantic package.
The solution was to upgrade Semantic to version 2.0pre4 (distributed
with CEDET 1.0pre4) or later.  Note that Emacs includes Semantic since
23.2, and this issue does not apply to the included version.

*** Self-documentation messages are garbled.

This means that the file 'etc/DOC' doesn't properly correspond
with the Emacs executable.  Redumping Emacs and then installing the
corresponding pair of files should fix the problem.

*** Programs running under terminal emulator do not recognize 'emacs'
terminal type.

The cause of this is a shell startup file that sets the TERMCAP
environment variable.  The terminal emulator uses that variable to
provide the information on the special terminal type that Emacs emulates.

Rewrite your shell startup file so that it does not change TERMCAP
in such a case.  You could use the following conditional which sets
it only if it is undefined.

    if ( ! ${?TERMCAP} ) setenv TERMCAP ~/my-termcap-file

Or you could set TERMCAP only when you set TERM--which should not
happen in a non-login shell.

*** In Shell mode, you get a ^M at the end of every line.

This happens to people who use tcsh, because it is trying to be too
smart.  It sees that the Shell uses terminal type 'unknown' and turns
on the flag to output ^M at the end of each line.  You can fix the
problem by adding this to your .cshrc file:

    if ($?INSIDE_EMACS && $?tcsh)
        unset edit
        stty -icrnl -onlcr -echo susp ^Z
    endif

*** Emacs startup on GNU/Linux systems (and possibly other systems) is slow.

This can happen if the system is misconfigured and Emacs can't get the
full qualified domain name, FQDN.  You should have your FQDN in the
/etc/hosts file, something like this:

127.0.0.1	localhost
129.187.137.82	nuc04.t30.physik.tu-muenchen.de	nuc04

The way to set this up may vary on non-GNU systems.

*** Visiting files in some auto-mounted directories causes Emacs to print
'Error reading dir-locals: (file-error "Read error" "is a directory" ...'

This can happen if the auto-mounter mistakenly reports that
.dir-locals.el exists and is a directory.  There is nothing Emacs can
do about this, but you can avoid the issue by adding a suitable entry
to the variable 'locate-dominating-stop-dir-regexp'.  For example, if
the problem relates to "/smb/.dir-locals.el", set that variable
to a new value where you replace "net\\|afs" with "net\\|afs\\|smb".
(The default value already matches common auto-mount prefixes.)
See http://lists.gnu.org/archive/html/help-gnu-emacs/2015-02/msg00461.html .

*** Attempting to visit remote files via ange-ftp fails.

If the error message is "ange-ftp-file-modtime: Specified time is not
representable", then this could happen when 'lukemftp' is used as the
ftp client.  This was reported to happen on Debian GNU/Linux, kernel
version 2.4.3, with 'lukemftp' 1.5-5, but might happen on other
systems as well.  To avoid this problem, switch to using the standard
ftp client.  On a Debian system, type

  update-alternatives --config ftp

and then choose /usr/bin/netkit-ftp.

*** Dired is very slow.

This could happen if invocation of the 'df' program takes a long
time.  Possible reasons for this include:

  - ClearCase mounted filesystems (VOBs) that sometimes make 'df'
    response time extremely slow (dozens of seconds);

  - slow automounters on some old versions of Unix;

  - slow operation of some versions of 'df'.

To work around the problem, you could either (a) set the variable
'directory-free-space-program' to nil, and thus prevent Emacs from
invoking 'df'; (b) use 'df' from the GNU Coreutils package; or
(c) use CVS, which is Free Software, instead of ClearCase.

*** ps-print commands fail to find prologue files ps-prin*.ps.

This can happen if you use an old version of X-Symbol package: it
defines compatibility functions which trick ps-print into thinking it
runs in XEmacs, and look for the prologue files in a wrong directory.

The solution is to upgrade X-Symbol to a later version.

*** On systems with shared libraries you might encounter run-time errors
from the dynamic linker telling you that it is unable to find some
shared libraries, for instance those for Xaw3d or image support.
These errors mean Emacs has been linked with a library whose shared
library is not in the default search path of the dynamic linker.

Similar problems could prevent Emacs from building, since the build
process invokes Emacs several times.

On many systems, it is possible to set LD_LIBRARY_PATH in your
environment to specify additional directories where shared libraries
can be found.

Other systems allow to set LD_RUN_PATH in a similar way, but before
Emacs is linked.  With LD_RUN_PATH set, the linker will include a
specified run-time search path in the executable.

Please refer to the documentation of your dynamic linker for details.

*** When you run Ispell from Emacs, it reports a "misalignment" error.

This can happen if you compiled the Ispell program to use ASCII
characters only and then try to use it from Emacs with non-ASCII
characters, like Latin-1.  The solution is to recompile Ispell with
support for 8-bit characters.

To see whether your Ispell program supports 8-bit characters, type
this at your shell's prompt:

     ispell -vv

and look in the output for the string "NO8BIT".  If Ispell says
"!NO8BIT (8BIT)", your speller supports 8-bit characters; otherwise it
does not.

To rebuild Ispell with 8-bit character support, edit the local.h file
in the Ispell distribution and make sure it does _not_ define NO8BIT.
Then rebuild the speller.

Another possible cause for "misalignment" error messages is that the
version of Ispell installed on your machine is old.  Upgrade.

Yet another possibility is that you are trying to spell-check a word
in a language that doesn't fit the dictionary you choose for use by
Ispell.  (Ispell can only spell-check one language at a time, because
it uses a single dictionary.)  Make sure that the text you are
spelling and the dictionary used by Ispell conform to each other.

If your spell-checking program is Aspell, it has been reported that if
you have a personal configuration file (normally ~/.aspell.conf), it
can cause this error.  Remove that file, execute 'ispell-kill-ispell'
in Emacs, and then try spell-checking again.

<<<<<<< HEAD
=======
*** Emacs eats all file descriptors when using kqueue file notifications.
See <http://debbugs.gnu.org/22814>.

When you have a large number of buffers running auto-revert-mode, and
Emacs is configured to use the kqueue file notification library, it
uses an own file descriptor for every watched file.  On systems with a
small limit of file descriptors allowed per process, like OS X, you
could run out of file descriptors.  You won't be able to open new files.

auto-revert-use-notify is set to nil in global-auto-revert-mode, therefore.

*** TLS problems, e.g., Gnus hangs when fetching via imaps
http://debbugs.gnu.org/24247

gnutls-cli 3.5.3 (2016-08-09) does not generate a "- Handshake was
completed" message that tls.el relies upon, causing affected Emacs
functions to hang.  To work around the problem, use older or newer
versions of gnutls-cli, or use Emacs's built-in gnutls support.

>>>>>>> 0ffc9cef
* Runtime problems related to font handling

** Characters are displayed as empty boxes or with wrong font under X.

*** This can occur when two different versions of FontConfig are used.
For example, XFree86 4.3.0 has one version and Gnome usually comes
with a newer version.  Emacs compiled with Gtk+ will then use the
newer version.  In most cases the problem can be temporarily fixed by
stopping the application that has the error (it can be Emacs or any
other application), removing ~/.fonts.cache-1, and then starting the
application again.  If removing ~/.fonts.cache-1 and restarting
doesn't help, the application with problem must be recompiled with the
same version of FontConfig as the rest of the system uses.  For KDE,
it is sufficient to recompile Qt.

*** Some fonts have a missing glyph and no default character.  This is
known to occur for character number 160 (no-break space) in some
fonts, such as Lucida but Emacs sets the display table for the unibyte
and Latin-1 version of this character to display a space.

*** Some of the fonts called for in your fontset may not exist on your
X server.

Each X font covers just a fraction of the characters that Emacs
supports.  To display the whole range of Emacs characters requires
many different fonts, collected into a fontset.  You can remedy the
problem by installing additional fonts.

The intlfonts distribution includes a full spectrum of fonts that can
display all the characters Emacs supports.  The etl-unicode collection
of fonts (available from <URL:ftp://ftp.x.org/contrib/fonts/>) includes
fonts that can display many Unicode characters; they can also be used
by ps-print and ps-mule to print Unicode characters.

** Under X, some characters appear improperly aligned in their lines.

You may have bad fonts.

** Under X, an unexpected monospace font is used as the default font.

When compiled with XFT, Emacs tries to use a default font named
"monospace".  This is a "virtual font", which the operating system
(Fontconfig) redirects to a suitable font such as DejaVu Sans Mono.
On some systems, there exists a font that is actually named Monospace,
which takes over the virtual font.  This is considered an operating
system bug; see

http://lists.gnu.org/archive/html/emacs-devel/2008-10/msg00696.html

If you encounter this problem, set the default font to a specific font
in your .Xresources or initialization file.  For instance, you can put
the following in your .Xresources:

Emacs.font: DejaVu Sans Mono 12

** Certain fonts make each line take one pixel more than it should.

This is because these fonts contain characters a little taller than
the font's nominal height.  Emacs needs to make sure that lines do not
overlap.

** Font Lock displays portions of the buffer in incorrect faces.

By far the most frequent cause of this is a parenthesis '(' or a brace
'{' in column zero.  Font Lock assumes that such a paren is outside of
any comment or string.  This is of course not true in general, but the
vast majority of well-formatted program source files don't have such
parens, and therefore this assumption is used to allow optimizations
in Font Lock's syntactical analysis.  These optimizations avoid some
pathological cases where jit-lock, the Just-in-Time fontification
introduced with Emacs 21.1, could significantly slow down scrolling
through the buffer, especially scrolling backwards, and also jumping
to the end of a very large buffer.

Beginning with version 22.1, a parenthesis or a brace in column zero
is highlighted in bold-red face if it is inside a string or a comment,
to indicate that it could interfere with Font Lock (and also with
indentation) and should be moved or escaped with a backslash.

If you don't use large buffers, or have a very fast machine which
makes the delays insignificant, you can avoid the incorrect
fontification by setting the variable
'font-lock-beginning-of-syntax-function' to a nil value.  (This must
be done _after_ turning on Font Lock.)

Another alternative is to avoid a paren in column zero.  For example,
in a Lisp string you could precede the paren with a backslash.

** Emacs pauses for several seconds when changing the default font.

This has been reported for fvwm 2.2.5 and the window manager of KDE
2.1.  The reason for the pause is Xt waiting for a ConfigureNotify
event from the window manager, which the window manager doesn't send.
Xt stops waiting after a default timeout of usually 5 seconds.

A workaround for this is to add something like

emacs.waitForWM: false

to your X resources.  Alternatively, add '(wait-for-wm . nil)' to a
frame's parameter list, like this:

   (modify-frame-parameters nil '((wait-for-wm . nil)))

(this should go into your '.emacs' file).

** Underlines appear at the wrong position.

This is caused by fonts having a wrong UNDERLINE_POSITION property.
Examples are the 7x13 font on XFree86 prior to version 4.1, or the jmk
neep font from the Debian xfonts-jmk package prior to version 3.0.17.
To circumvent this problem, set x-use-underline-position-properties
to nil in your '.emacs'.

To see what is the value of UNDERLINE_POSITION defined by the font,
type 'xlsfonts -lll FONT' and look at the font's UNDERLINE_POSITION property.

** When using Exceed, fonts sometimes appear too tall.

When the display is set to an Exceed X-server and fonts are specified
(either explicitly with the -fn option or implicitly with X resources)
then the fonts may appear "too tall".  The actual character sizes are
correct but there is too much vertical spacing between rows,  which
gives the appearance of "double spacing".

To prevent this, turn off the Exceed's "automatic font substitution"
feature (in the font part of the configuration window).

** Subscript/superscript text in TeX is hard to read.

If 'tex-fontify-script' is non-nil, tex-mode displays
subscript/superscript text in the faces subscript/superscript, which
are smaller than the normal font and lowered/raised.  With some fonts,
nested superscripts (say) can be hard to read.  Switching to a
different font, or changing your antialiasing setting (on an LCD
screen), can both make the problem disappear.  Alternatively, customize
the following variables: tex-font-script-display (how much to
lower/raise); tex-suscript-height-ratio (how much smaller than
normal); tex-suscript-height-minimum (minimum height).

** Screen refresh is slow when there are special characters for which no suitable font is available

If the display is too slow in refreshing when you scroll to a new
region, or when you edit the buffer, it might be due to the fact that
some characters cannot be displayed in the default font, and Emacs is
spending too much time in looking for a suitable font to display them.

You can suspect this if you have several characters that are displayed
as small rectangles containing a hexadecimal code inside.

The solution is to install the appropriate fonts on your machine. For
instance if you are editing a text with a lot of math symbols, then
installing a font like 'Symbola' should solve this problem.

* Internationalization problems

** M-{ does not work on a Spanish PC keyboard.

Many Spanish keyboards seem to ignore that combination.  Emacs can't
do anything about it.

** International characters aren't displayed under X.

*** Missing X fonts

XFree86 4 contains many fonts in iso10646-1 encoding which have
minimal character repertoires (whereas the encoding part of the font
name is meant to be a reasonable indication of the repertoire
according to the XLFD spec).  Emacs may choose one of these to display
characters from the mule-unicode charsets and then typically won't be
able to find the glyphs to display many characters.  (Check with C-u
C-x = .)  To avoid this, you may need to use a fontset which sets the
font for the mule-unicode sets explicitly.  E.g. to use GNU unifont,
include in the fontset spec:

mule-unicode-2500-33ff:-gnu-unifont-*-iso10646-1,\
mule-unicode-e000-ffff:-gnu-unifont-*-iso10646-1,\
mule-unicode-0100-24ff:-gnu-unifont-*-iso10646-1

** The UTF-8/16/7 coding systems don't encode CJK (Far Eastern) characters.

Emacs directly supports the Unicode BMP whose code points are in the
ranges 0000-33ff and e000-ffff, and indirectly supports the parts of
CJK characters belonging to these legacy charsets:

    GB2312, Big5, JISX0208, JISX0212, JISX0213-1, JISX0213-2, KSC5601

The latter support is done in Utf-Translate-Cjk mode (turned on by
default).   Which Unicode CJK characters are decoded into which Emacs
charset is decided by the current language environment.  For instance,
in Chinese-GB, most of them are decoded into chinese-gb2312.

If you read UTF-8 data with code points outside these ranges, the
characters appear in the buffer as raw bytes of the original UTF-8
(composed into a single quasi-character) and they will be written back
correctly as UTF-8, assuming you don't break the composed sequences.
If you read such characters from UTF-16 or UTF-7 data, they are
substituted with the Unicode 'replacement character', and you lose
information.

** Accented ISO-8859-1 characters are displayed as | or _.

Try other font set sizes (S-mouse-1).  If the problem persists with
other sizes as well, your text is corrupted, probably through software
that is not 8-bit clean.  If the problem goes away with another font
size, it's probably because some fonts pretend to be ISO-8859-1 fonts
when they are really ASCII fonts.  In particular the schumacher-clean
fonts have this bug in some versions of X.

To see what glyphs are included in a font, use 'xfd', like this:

  xfd -fn -schumacher-clean-medium-r-normal--12-120-75-75-c-60-iso8859-1

If this shows only ASCII glyphs, the font is indeed the source of the problem.

The solution is to remove the corresponding lines from the appropriate
'fonts.alias' file, then run 'mkfontdir' in that directory, and then run
'xset fp rehash'.

** The 'oc-unicode' package doesn't work with Emacs 21.

This package tries to define more private charsets than there are free
slots now.  The current built-in Unicode support is actually more
flexible.  (Use option 'utf-translate-cjk-mode' if you need CJK
support.)  Files encoded as emacs-mule using oc-unicode aren't
generally read correctly by Emacs 21.

* X runtime problems

** X keyboard problems

*** You "lose characters" after typing Compose Character key.

This is because the Compose Character key is defined as the keysym
Multi_key, and Emacs (seeing that) does the proper X
character-composition processing.  If you don't want your Compose key
to do that, you can redefine it with xmodmap.

For example, here's one way to turn it into a Meta key:

    xmodmap -e "keysym Multi_key = Meta_L"

If all users at your site of a particular keyboard prefer Meta to
Compose, you can make the remapping happen automatically by adding the
xmodmap command to the xdm setup script for that display.

*** Using X Window System, control-shift-leftbutton makes Emacs hang.

Use the shell command 'xset bc' to make the old X Menu package work.

*** C-SPC fails to work on Fedora GNU/Linux (or with fcitx input method).

Fedora Core 4 steals the C-SPC key by default for the 'iiimx' program
which is the input method for some languages.  It blocks Emacs users
from using the C-SPC key for 'set-mark-command'.

One solutions is to remove the '<Ctrl>space' from the 'Iiimx' file
which can be found in the '/usr/lib/X11/app-defaults' directory.
However, that requires root access.

Another is to specify 'Emacs*useXIM: false' in your X resources.

Another is to build Emacs with the '--without-xim' configure option.

The same problem happens on any other system if you are using fcitx
(Chinese input method) which by default use C-SPC for toggling.  If
you want to use fcitx with Emacs, you have two choices.  Toggle fcitx
by another key (e.g. C-\) by modifying ~/.fcitx/config, or be
accustomed to use C-@ for 'set-mark-command'.

*** Link-time optimization with clang doesn't work on Fedora 20.

As of May 2014, Fedora 20 has broken LLVMgold.so plugin support in clang
(tested with clang-3.4-6.fc20) - 'clang --print-file-name=LLVMgold.so'
prints 'LLVMgold.so' instead of full path to plugin shared library, and
'clang -flto' is unable to find the plugin with the following error:

/bin/ld: error: /usr/bin/../lib/LLVMgold.so: could not load plugin library:
/usr/bin/../lib/LLVMgold.so: cannot open shared object file: No such file
or directory

The only way to avoid this is to build your own clang from source code
repositories, as described at http://clang.llvm.org/get_started.html.

*** M-SPC seems to be ignored as input.

See if your X server is set up to use this as a command
for character composition.

*** The S-C-t key combination doesn't get passed to Emacs on X.

This happens because some X configurations assign the Ctrl-Shift-t
combination the same meaning as the Multi_key.  The offending
definition is in the file '...lib/X11/locale/iso8859-1/Compose'; there
might be other similar combinations which are grabbed by X for similar
purposes.

We think that this can be countermanded with the 'xmodmap' utility, if
you want to be able to bind one of these key sequences within Emacs.

*** Under X, C-v and/or other keys don't work.

These may have been intercepted by your window manager.
See the WM's documentation for how to change this.

*** Clicking C-mouse-2 in the scroll bar doesn't split the window.

This currently doesn't work with scroll-bar widgets (and we don't know
a good way of implementing it with widgets).  If Emacs is configured
--without-toolkit-scroll-bars, C-mouse-2 on the scroll bar does work.

*** Inability to send an Alt-modified key, when Emacs is communicating
directly with an X server.

If you have tried to bind an Alt-modified key as a command, and it
does not work to type the command, the first thing you should check is
whether the key is getting through to Emacs.  To do this, type C-h c
followed by the Alt-modified key.  C-h c should say what kind of event
it read.  If it says it read an Alt-modified key, then make sure you
have made the key binding correctly.

If C-h c reports an event that doesn't have the Alt modifier, it may
be because your X server has no key for the Alt modifier.  The X
server that comes from MIT does not set up the Alt modifier by default.

If your keyboard has keys named Alt, you can enable them as follows:

    xmodmap -e 'add mod2 = Alt_L'
    xmodmap -e 'add mod2 = Alt_R'

If the keyboard has just one key named Alt, then only one of those
commands is needed.  The modifier 'mod2' is a reasonable choice if you
are using an unmodified MIT version of X.  Otherwise, choose any
modifier bit not otherwise used.

If your keyboard does not have keys named Alt, you can use some other
keys.  Use the keysym command in xmodmap to turn a function key (or
some other 'spare' key) into Alt_L or into Alt_R, and then use the
commands show above to make them modifier keys.

Note that if you have Alt keys but no Meta keys, Emacs translates Alt
into Meta.  This is because of the great importance of Meta in Emacs.

** Window-manager and toolkit-related problems

*** Emacs built with GTK+ toolkit produces corrupted display on HiDPI screen

This can happen if you set GDK_SCALE=2 in the environment or in your
'.xinitrc' file.  (This setting is usually accompanied by
GDK_DPI_SCALE=0.5.)  Emacs can not support these settings correctly,
as it doesn't use GTK+ exclusively.  The result is that sometimes
widgets like the scroll bar are displayed incorrectly, and frames
could be displayed "cropped" to only part of the stuff that should be
displayed.

The workaround is to explicitly disable these settings when invoking
Emacs, for example (from a Posix shell prompt):

  $ GDK_SCALE=1 GDK_DPI_SCALE=1 emacs

*** Emacs built with GTK+ toolkit can unexpectedly widen frames

This resizing takes place when a frame is not wide enough to accommodate
its entire menu bar.  Typically, it occurs when switching buffers or
changing a buffer's major mode and the new mode adds entries to the menu
bar.  The frame is then widened by the window manager so that the menu
bar is fully shown.  Subsequently switching to another buffer or
changing the buffer's mode will not shrink the frame back to its
previous width.  The height of the frame remains unaltered.  Apparently,
the failure is also dependent on the chosen font.

The resizing is usually accompanied by console output like

Gtk-CRITICAL **: gtk_distribute_natural_allocation: assertion 'extra_space >= 0' failed

It's not clear whether the GTK version used has any impact on the
occurrence of the failure.  So far, the failure has been observed with
GTK+ versions 3.4.2, 3.14.5 and 3.18.7.  However, another 3.4.2 build
does not exhibit the bug.

Some window managers (Xfce) apparently work around this failure by
cropping the menu bar.  With other windows managers, it's possible to
shrink the frame manually after the problem occurs, e.g. by dragging the
frame's border with the mouse.  However, some window managers have been
reported to refuse such attempts and snap back to the width needed to
show the full menu bar (wmii) or at least cause the screen to flicker
during such resizing attempts (i3, IceWM).

See also http://debbugs.gnu.org/cgi/bugreport.cgi?bug=15700,
http://debbugs.gnu.org/cgi/bugreport.cgi?bug=22000,
http://debbugs.gnu.org/cgi/bugreport.cgi?bug=22898 and
http://lists.gnu.org/archive/html/emacs-devel/2016-07/msg00154.html.

*** Metacity: Resizing Emacs or ALT-Tab causes X to be unresponsive.

This happens sometimes when using Metacity.  Resizing Emacs or ALT-Tab:bing
makes the system unresponsive to the mouse or the keyboard.  Killing Emacs
or shifting out from X and back again usually cures it (i.e. Ctrl-Alt-F1
and then Alt-F7).  A bug for it is here:
https://bugs.launchpad.net/ubuntu/+source/metacity/+bug/231034.
Note that a permanent fix seems to be to disable "assistive technologies".

*** Gnome: Emacs receives input directly from the keyboard, bypassing XIM.

This seems to happen when gnome-settings-daemon version 2.12 or later
is running.  If gnome-settings-daemon is not running, Emacs receives
input through XIM without any problem.  Furthermore, this seems only
to happen in *.UTF-8 locales; zh_CN.GB2312 and zh_CN.GBK locales, for
example, work fine.  A bug report has been filed in the Gnome
bugzilla: http://bugzilla.gnome.org/show_bug.cgi?id=357032

*** Gnome: Emacs's xterm-mouse-mode doesn't work on the Gnome terminal.

A symptom of this bug is that double-clicks insert a control sequence
into the buffer.  The reason this happens is an apparent
incompatibility of the Gnome terminal with Xterm, which also affects
other programs using the Xterm mouse interface.  A problem report has
been filed.

*** KDE: When running on KDE, colors or fonts are not as specified for Emacs,
or messed up.

For example, you could see background you set for Emacs only in the
empty portions of the Emacs display, while characters have some other
background.

This happens because KDE's defaults apply its color and font
definitions even to applications that weren't compiled for KDE.  The
solution is to uncheck the "Apply fonts and colors to non-KDE apps"
option in Preferences->Look&Feel->Style (KDE 2).  In KDE 3, this option
is in the "Colors" section, rather than "Style".

Alternatively, if you do want the KDE defaults to apply to other
applications, but not to Emacs, you could modify the file 'Emacs.ad'
(should be in the '/usr/share/apps/kdisplay/app-defaults/' directory)
so that it doesn't set the default background and foreground only for
Emacs.  For example, make sure the following resources are either not
present or commented out:

   Emacs.default.attributeForeground
   Emacs.default.attributeBackground
   Emacs*Foreground
   Emacs*Background

It is also reported that a bug in the gtk-engines-qt engine can cause this if
Emacs is compiled with Gtk+.
The bug is fixed in version 0.7 or newer of gtk-engines-qt.

*** KDE: Emacs hangs on KDE when a large portion of text is killed.

This is caused by a bug in the KDE applet 'klipper' which periodically
requests the X clipboard contents from applications.  Early versions
of klipper don't implement the ICCCM protocol for large selections,
which leads to Emacs being flooded with selection requests.  After a
while, Emacs may print a message:

  Timed out waiting for property-notify event

A workaround is to not use 'klipper'.  Upgrading 'klipper' to the one
coming with KDE 3.3 or later also solves the problem.

*** KDE / Plasma 5: Emacs exhausts memory and needs to be killed

This problem occurs when large selections contain mixed line endings
(i.e. the buffer has LF line endings, but in some parts CRLF is used).
The source of the problem is currently under investigation, older
versions of Emacs up to 24.5 just hang for a few seconds and then
return with the message "Timed out waiting for property-notify event"
as described in the previous note.  As a workaround, go to the
settings dialog for the Clipboard widget and select the option "Ignore
Selection".

Note: Plasma 5 has replaced the separate klipper process from earlier
KDE versions with functionality directly integrated into plasmashell,
so even if you've previously did not use klipper this will affect you.
Also, all configuration you might have done to klipper is not used by
the new Clipboard widget / plasmoid since it uses its own settings.
You can hide the Clipboard widget by removing its entry from the
system tray settings "Extra Items", but it's not clear if the
underlying functionality in plasmashell gets fully disabled as well.
At least a restart of plasmashell is required for the clipboard
history to be cleared.

*** CDE: Frames may cover dialogs they created when using CDE.

This can happen if you have "Allow Primary Windows On Top" enabled which
seems to be the default in the Common Desktop Environment.
To change, go in to "Desktop Controls" -> "Window Style Manager"
and uncheck "Allow Primary Windows On Top".

*** Xaw3d : When using Xaw3d scroll bars without arrows, the very first mouse
click in a scroll bar might be ignored by the scroll bar widget.  This
is probably a bug in Xaw3d; when Xaw3d is compiled with arrows, the
problem disappears.

*** Xaw: There are known binary incompatibilities between Xaw, Xaw3d, neXtaw,
XawM and the few other derivatives of Xaw.  So when you compile with
one of these, it may not work to dynamically link with another one.
For example, strange problems, such as Emacs exiting when you type
"C-x 1", were reported when Emacs compiled with Xaw3d and libXaw was
used with neXtaw at run time.

The solution is to rebuild Emacs with the toolkit version you actually
want to use, or set LD_PRELOAD to preload the same toolkit version you
built Emacs with.

*** Open Motif: Problems with file dialogs in Emacs built with Open Motif.

When Emacs 21 is built with Open Motif 2.1, it can happen that the
graphical file dialog boxes do not work properly.  The "OK", "Filter"
and "Cancel" buttons do not respond to mouse clicks.  Dragging the
file dialog window usually causes the buttons to work again.

As a workaround, you can try building Emacs using Motif or LessTif instead.

Another workaround is not to use the mouse to trigger file prompts,
but to use the keyboard.  This way, you will be prompted for a file in
the minibuffer instead of a graphical file dialog.

*** LessTif: Problems in Emacs built with LessTif.

The problems seem to depend on the version of LessTif and the Motif
emulation for which it is set up.

Only the Motif 1.2 emulation seems to be stable enough in LessTif.
LessTif 0.92-17's Motif 1.2 emulation seems to work okay on FreeBSD.
On GNU/Linux systems, lesstif-0.92.6 configured with "./configure
--enable-build-12 --enable-default-12" is reported to be the most
successful.  The binary GNU/Linux package
lesstif-devel-0.92.0-1.i386.rpm was reported to have problems with
menu placement.

On some systems, Emacs occasionally locks up, grabbing all mouse and
keyboard events.  We don't know what causes these problems; they are
not reproducible by Emacs developers.

*** Motif: The Motif version of Emacs paints the screen a solid color.

This has been observed to result from the following X resource:

   Emacs*default.attributeFont:	-*-courier-medium-r-*-*-*-140-*-*-*-*-iso8859-*

That the resource has this effect indicates a bug in something, but we
do not know what.  If it is an Emacs bug, we hope someone can
explain what the bug is so we can fix it.  In the mean time, removing
the resource prevents the problem.

** General X problems

*** Redisplay using X is much slower than previous Emacs versions.

We've noticed that certain X servers draw the text much slower when
scroll bars are on the left.  We don't know why this happens.  If this
happens to you, you can work around it by putting the scroll bars
on the right (as they were in Emacs 19).

Here's how to do this:

  (set-scroll-bar-mode 'right)

If you're not sure whether (or how much) this problem affects you,
try that and see how much difference it makes.  To set things back
to normal, do

  (set-scroll-bar-mode 'left)

*** Error messages about undefined colors on X.

The messages might say something like this:

   Unable to load color "grey95"

(typically, in the '*Messages*' buffer), or something like this:

  Error while displaying tooltip: (error Undefined color lightyellow)

These problems could happen if some other X program has used up too
many colors of the X palette, leaving Emacs with insufficient system
resources to load all the colors it needs.

A solution is to exit the offending X programs before starting Emacs.

"undefined color" messages can also occur if the RgbPath entry in the
X configuration file is incorrect, or the rgb.txt file is not where
X expects to find it.

*** Improving performance with slow X connections.

There are several ways to improve this performance, any subset of which can
be carried out at the same time:

1) If you don't need X Input Methods (XIM) for entering text in some
   language you use, you can improve performance on WAN links by using
   the X resource useXIM to turn off use of XIM.  This does not affect
   the use of Emacs's own input methods, which are part of the Leim
   package.

2) If the connection is very slow, you might also want to consider
   switching off scroll bars, menu bar, and tool bar.  Adding the
   following forms to your .emacs file will accomplish that, but only
   after the initial frame is displayed:

    (scroll-bar-mode -1)
    (menu-bar-mode -1)
    (tool-bar-mode -1)

   For still quicker startup, put these X resources in your
   .Xresources or .Xdefaults file:

    Emacs.verticalScrollBars: off
    Emacs.menuBar: off
    Emacs.toolBar: off

3) Use ssh to forward the X connection, and enable compression on this
   forwarded X connection (ssh -XC remotehostname emacs ...).

4) Use lbxproxy on the remote end of the connection.  This is an interface
   to the low bandwidth X extension in most modern X servers, which
   improves performance dramatically, at the slight expense of correctness
   of the X protocol.  lbxproxy achieves the performance gain by grouping
   several X requests in one TCP packet and sending them off together,
   instead of requiring a round-trip for each X request in a separate
   packet.  The switches that seem to work best for emacs are:
    -noatomsfile  -nowinattr  -cheaterrors -cheatevents
   Note that the -nograbcmap option is known to cause problems.
   For more about lbxproxy, see:
   http://www.x.org/archive/X11R6.8.0/doc/lbxproxy.1.html

5) If copying and killing is slow, try to disable the interaction with the
   native system's clipboard by adding these lines to your .emacs file:
     (setq interprogram-cut-function nil)
     (setq interprogram-paste-function nil)

*** Emacs gives the error, Couldn't find per display information.

This can result if the X server runs out of memory because Emacs uses
a large number of fonts.  On systems where this happens, C-h h is
likely to cause it.

We do not know of a way to prevent the problem.

*** Emacs does not notice when you release the mouse.

There are reports that this happened with (some) Microsoft mice and
that replacing the mouse made it stop.

*** You can't select from submenus (in the X toolkit version).

On certain systems, mouse-tracking and selection in top-level menus
works properly with the X toolkit, but neither of them works when you
bring up a submenu (such as Bookmarks or Compare or Apply Patch, in
the Files menu).

This works on most systems.  There is speculation that the failure is
due to bugs in old versions of X toolkit libraries, but no one really
knows.  If someone debugs this and finds the precise cause, perhaps a
workaround can be found.

*** An error message such as 'X protocol error: BadMatch (invalid
parameter attributes) on protocol request 93'.

This comes from having an invalid X resource, such as
   emacs*Cursor:   black
(which is invalid because it specifies a color name for something
that isn't a color.)

The fix is to correct your X resources.

*** Slow startup on X11R6 with X windows.

If Emacs takes two minutes to start up on X11R6, see if your X
resources specify any Adobe fonts.  That causes the type-1 font
renderer to start up, even if the font you asked for is not a type-1
font.

One way to avoid this problem is to eliminate the type-1 fonts from
your font path, like this:

        xset -fp /usr/X11R6/lib/X11/fonts/Type1/

*** Pull-down menus appear in the wrong place, in the toolkit version of Emacs.

An X resource of this form can cause the problem:

   Emacs*geometry:	80x55+0+0

This resource is supposed to apply, and does apply, to the menus
individually as well as to Emacs frames.  If that is not what you
want, rewrite the resource.

To check thoroughly for such resource specifications, use 'xrdb
-query' to see what resources the X server records, and also look at
the user's ~/.Xdefaults and ~/.Xdefaults-* files.

*** Emacs running under X Window System does not handle mouse clicks.
*** 'emacs -geometry 80x20' finds a file named '80x20'.

One cause of such problems is having (setq term-file-prefix nil) in
your .emacs file.  Another cause is a bad value of EMACSLOADPATH in
the environment.

*** X doesn't work if DISPLAY uses a hostname.

People have reported kernel bugs in certain systems that cause Emacs
not to work with X if DISPLAY is set using a host name.  But
the problem does not occur if DISPLAY is set to 'unix:0.0'.  I think
the bug has to do with SIGIO or FIONREAD.

You may be able to compensate for the bug by doing (set-input-mode nil nil).
However, that has the disadvantage of turning off interrupts, so that
you are unable to quit out of a Lisp program by typing C-g.

*** Prevent double pastes in X

The problem:  a region, such as a command, is pasted twice when you copy
it with your mouse from GNU Emacs to an xterm or an RXVT shell in X.
The solution:  try the following in your X configuration file,
/etc/X11/xorg.conf  This should enable both PS/2 and USB mice for
single copies.  You do not need any other drivers or options.

    Section "InputDevice"
            Identifier	"Generic Mouse"
            Driver	"mousedev"
            Option	"Device"           "/dev/input/mice"
    EndSection

*** Emacs is slow to exit in X

After you use e.g. C-x C-c to exit, it takes many seconds before the
Emacs window disappears.  If Emacs was started from a terminal, you
see the message:

  Error saving to X clipboard manager.
  If the problem persists, set 'x-select-enable-clipboard-manager' to nil.

As the message suggests, this problem occurs when Emacs thinks you
have a clipboard manager program running, but has trouble contacting it.
If you don't want to use a clipboard manager, you can set the
suggested variable.  Or you can make Emacs not wait so long by
reducing the value of 'x-selection-timeout', either in .emacs or with
X resources.

Sometimes this problem is due to a bug in your clipboard manager.
Updating to the latest version of the manager can help.
For example, in the Xfce 4.8 desktop environment, the clipboard
manager in versions of xfce4-settings-helper before 4.8.2 is buggy;
https://bugzilla.xfce.org/show_bug.cgi?id=7588 .

*** Warning messages when running in Ubuntu

When you start Emacs you may see something like this:

(emacs:2286): LIBDBUSMENU-GTK-CRITICAL **: watch_submenu: assertion
'GTK_IS_MENU_SHELL(menu)' failed

This happens if the Emacs binary has been renamed.  The cause is the Ubuntu
appmenu concept.  It tries to track Emacs menus and show them in the top
panel, instead of in each Emacs window.  This is not properly implemented,
so it fails for Emacs.  The order of menus is wrong, and things like copy/paste
that depend on what state Emacs is in are usually wrong (i.e. paste disabled
even if you should be able to paste, and similar).

You can get back menus on each frame by starting emacs like this:
% env UBUNTU_MENUPROXY= emacs

* Runtime problems on character terminals

** The meta key does not work on xterm.

Typing M-x rings the terminal bell, and inserts a string like ";120~".
For recent xterm versions (>= 216), Emacs uses xterm's modifyOtherKeys
feature to generate strings for key combinations that are not
otherwise usable.  One circumstance in which this can cause problems
is if you have specified the X resource

  xterm*VT100.Translations

to contain translations that use the meta key.  Then xterm will not
use meta in modified function-keys, which confuses Emacs.  To fix
this, you can remove the X resource or put this in your init file:

  (xterm-remove-modify-other-keys)

** Emacs spontaneously displays "I-search: " at the bottom of the screen.

This means that Control-S/Control-Q (XON/XOFF) "flow control" is being
used.  C-s/C-q flow control is bad for Emacs editors because it takes
away C-s and C-q as user commands.  Since editors do not output long
streams of text without user commands, there is no need for a
user-issuable "stop output" command in an editor; therefore, a
properly designed flow control mechanism would transmit all possible
input characters without interference.  Designing such a mechanism is
easy, for a person with at least half a brain.

There are three possible reasons why flow control could be taking place:

  1) Terminal has not been told to disable flow control
  2) Insufficient padding for the terminal in use
  3) Some sort of terminal concentrator or line switch is responsible

First of all, many terminals have a set-up mode which controls whether
they generate XON/XOFF flow control characters.  This must be set to
"no XON/XOFF" in order for Emacs to work.  (For example, on a VT220
you may select "No XOFF" in the setup menu.)  Sometimes there is an
escape sequence that the computer can send to turn flow control off
and on.  If so, perhaps the termcap 'ti' string should turn flow
control off, and the 'te' string should turn it on.

Once the terminal has been told "no flow control", you may find it
needs more padding.  The amount of padding Emacs sends is controlled
by the termcap entry for the terminal in use, and by the output baud
rate as known by the kernel.  The shell command 'stty' will print
your output baud rate; 'stty' with suitable arguments will set it if
it is wrong.  Setting to a higher speed causes increased padding.  If
the results are wrong for the correct speed, there is probably a
problem in the termcap entry.  You must speak to a local Unix wizard
to fix this.  Perhaps you are just using the wrong terminal type.

For terminals that lack a "no flow control" mode, sometimes just
giving lots of padding will prevent actual generation of flow control
codes.  You might as well try it.

If you are really unlucky, your terminal is connected to the computer
through a concentrator which sends XON/XOFF flow control to the
computer, or it insists on sending flow control itself no matter how
much padding you give it.  Unless you can figure out how to turn flow
control off on this concentrator (again, refer to your local wizard),
you are screwed!  You should have the terminal or concentrator
replaced with a properly designed one.  In the mean time, some drastic
measures can make Emacs semi-work.

You can make Emacs ignore C-s and C-q and let the operating system
handle them.  To do this on a per-session basis, just type M-x
enable-flow-control RET.  You will see a message that C-\ and C-^ are
now translated to C-s and C-q.  (Use the same command M-x
enable-flow-control to turn *off* this special mode.  It toggles flow
control handling.)

If C-\ and C-^ are inconvenient for you (for example, if one of them
is the escape character of your terminal concentrator), you can choose
other characters by setting the variables flow-control-c-s-replacement
and flow-control-c-q-replacement.  But choose carefully, since all
other control characters are already used by emacs.

IMPORTANT: if you type C-s by accident while flow control is enabled,
Emacs output will freeze, and you will have to remember to type C-q in
order to continue.

If you work in an environment where a majority of terminals of a
certain type are flow control hobbled, you can use the function
'enable-flow-control-on' to turn on this flow control avoidance scheme
automatically.  Here is an example:

(enable-flow-control-on "vt200" "vt300" "vt101" "vt131")

If this isn't quite correct (e.g. you have a mixture of flow-control hobbled
and good vt200 terminals), you can still run enable-flow-control
manually.

I have no intention of ever redesigning the Emacs command set for the
assumption that terminals use C-s/C-q flow control.  XON/XOFF flow
control technique is a bad design, and terminals that need it are bad
merchandise and should not be purchased.  Now that X is becoming
widespread, XON/XOFF seems to be on the way out.  If you can get some
use out of GNU Emacs on inferior terminals, more power to you, but I
will not make Emacs worse for properly designed systems for the sake
of inferior systems.

** Control-S and Control-Q commands are ignored completely.

For some reason, your system is using brain-damaged C-s/C-q flow
control despite Emacs's attempts to turn it off.  Perhaps your
terminal is connected to the computer through a concentrator
that wants to use flow control.

You should first try to tell the concentrator not to use flow control.
If you succeed in this, try making the terminal work without
flow control, as described in the preceding section.

If that line of approach is not successful, map some other characters
into C-s and C-q using keyboard-translate-table.  The example above
shows how to do this with C-^ and C-\.

** Screen is updated wrong, but only on one kind of terminal.

This could mean that the termcap entry you are using for that
terminal is wrong, or it could mean that Emacs has a bug handling
the combination of features specified for that terminal.

The first step in tracking this down is to record what characters
Emacs is sending to the terminal.  Execute the Lisp expression
(open-termscript "./emacs-script") to make Emacs write all
terminal output into the file ~/emacs-script as well; then do
what makes the screen update wrong, and look at the file
and decode the characters using the manual for the terminal.
There are several possibilities:

1) The characters sent are correct, according to the terminal manual.

In this case, there is no obvious bug in Emacs, and most likely you
need more padding, or possibly the terminal manual is wrong.

2) The characters sent are incorrect, due to an obscure aspect
 of the terminal behavior not described in an obvious way by termcap.

This case is hard.  It will be necessary to think of a way for
Emacs to distinguish between terminals with this kind of behavior
and other terminals that behave subtly differently but are
classified the same by termcap; or else find an algorithm for
Emacs to use that avoids the difference.  Such changes must be
tested on many kinds of terminals.

3) The termcap entry is wrong.

See the file etc/TERMS for information on changes
that are known to be needed in commonly used termcap entries
for certain terminals.

4) The characters sent are incorrect, and clearly cannot be
 right for any terminal with the termcap entry you were using.

This is unambiguously an Emacs bug, and can probably be fixed
in termcap.c, tparam.c, term.c, scroll.c, cm.c or dispnew.c.

** Control-S and Control-Q commands are ignored completely on a net connection.

Some versions of rlogin (and possibly telnet) do not pass flow
control characters to the remote system to which they connect.
On such systems, emacs on the remote system cannot disable flow
control on the local system.  Sometimes 'rlogin -8' will avoid this problem.

One way to cure this is to disable flow control on the local host
(the one running rlogin, not the one running rlogind) using the
stty command, before starting the rlogin process.  On many systems,
"stty start u stop u" will do this.  On some systems, use
"stty -ixon" instead.

Some versions of tcsh will prevent even this from working.  One way
around this is to start another shell before starting rlogin, and
issue the stty command to disable flow control from that shell.

If none of these methods work, the best solution is to type
M-x enable-flow-control at the beginning of your emacs session, or
if you expect the problem to continue, add a line such as the
following to your .emacs (on the host running rlogind):

(enable-flow-control-on "vt200" "vt300" "vt101" "vt131")

See the entry about spontaneous display of I-search (above) for more info.

** Output from Control-V is slow.

On many bit-map terminals, scrolling operations are fairly slow.
Often the termcap entry for the type of terminal in use fails
to inform Emacs of this.  The two lines at the bottom of the screen
before a Control-V command are supposed to appear at the top after
the Control-V command.  If Emacs thinks scrolling the lines is fast,
it will scroll them to the top of the screen.

If scrolling is slow but Emacs thinks it is fast, the usual reason is
that the termcap entry for the terminal you are using does not
specify any padding time for the 'al' and 'dl' strings.  Emacs
concludes that these operations take only as much time as it takes to
send the commands at whatever line speed you are using.  You must
fix the termcap entry to specify, for the 'al' and 'dl', as much
time as the operations really take.

Currently Emacs thinks in terms of serial lines which send characters
at a fixed rate, so that any operation which takes time for the
terminal to execute must also be padded.  With bit-map terminals
operated across networks, often the network provides some sort of
flow control so that padding is never needed no matter how slow
an operation is.  You must still specify a padding time if you want
Emacs to realize that the operation takes a long time.  This will
cause padding characters to be sent unnecessarily, but they do
not really cost much.  They will be transmitted while the scrolling
is happening and then discarded quickly by the terminal.

Most bit-map terminals provide commands for inserting or deleting
multiple lines at once.  Define the 'AL' and 'DL' strings in the
termcap entry to say how to do these things, and you will have
fast output without wasted padding characters.  These strings should
each contain a single %-spec saying how to send the number of lines
to be scrolled.  These %-specs are like those in the termcap
'cm' string.

You should also define the 'IC' and 'DC' strings if your terminal
has a command to insert or delete multiple characters.  These
take the number of positions to insert or delete as an argument.

A 'cs' string to set the scrolling region will reduce the amount
of motion you see on the screen when part of the screen is scrolled.

** You type Control-H (Backspace) expecting to delete characters.

Put 'stty dec' in your .login file and your problems will disappear
after a day or two.

The choice of Backspace for erasure was based on confusion, caused by
the fact that backspacing causes erasure (later, when you type another
character) on most display terminals.  But it is a mistake.  Deletion
of text is not the same thing as backspacing followed by failure to
overprint.  I do not wish to propagate this confusion by conforming
to it.

For this reason, I believe 'stty dec' is the right mode to use,
and I have designed Emacs to go with that.  If there were a thousand
other control characters, I would define Control-h to delete as well;
but there are not very many other control characters, and I think
that providing the most mnemonic possible Help character is more
important than adapting to people who don't use 'stty dec'.

If you are obstinate about confusing buggy overprinting with deletion,
you can redefine Backspace in your .emacs file:
  (global-set-key "\b" 'delete-backward-char)
You can probably access  help-command  via f1.

** Colors are not available on a tty or in xterm.

Emacs 21 supports colors on character terminals and terminal
emulators, but this support relies on the terminfo or termcap database
entry to specify that the display supports color.  Emacs looks at the
"Co" capability for the terminal to find out how many colors are
supported; it should be non-zero to activate the color support within
Emacs.  (Most color terminals support 8 or 16 colors.)  If your system
uses terminfo, the name of the capability equivalent to "Co" is
"colors".

In addition to the "Co" capability, Emacs needs the "op" (for
"original pair") capability, which tells how to switch the terminal
back to the default foreground and background colors.  Emacs will not
use colors if this capability is not defined.  If your terminal entry
doesn't provide such a capability, try using the ANSI standard escape
sequence \E[00m (that is, define a new termcap/terminfo entry and make
it use your current terminal's entry plus \E[00m for the "op"
capability).

Finally, the "NC" capability (terminfo name: "ncv") tells Emacs which
attributes cannot be used with colors.  Setting this capability
incorrectly might have the effect of disabling colors; try setting
this capability to '0' (zero) and see if that helps.

Emacs uses the database entry for the terminal whose name is the value
of the environment variable TERM.  With 'xterm', a common terminal
entry that supports color is 'xterm-color', so setting TERM's value to
'xterm-color' might activate the color support on an xterm-compatible
emulator.

Beginning with version 22.1, Emacs supports the --color command-line
option which may be used to force Emacs to use one of a few popular
modes for getting colors on a tty.  For example, --color=ansi8 sets up
for using the ANSI-standard escape sequences that support 8 colors.

Some modes do not use colors unless you turn on the Font-lock mode.
Some people have long ago set their '~/.emacs' files to turn on
Font-lock on X only, so they won't see colors on a tty.  The
recommended way of turning on Font-lock is by typing "M-x
global-font-lock-mode RET" or by customizing the variable
'global-font-lock-mode'.

** Unexpected characters inserted into the buffer when you start Emacs.
See e.g. <URL:http://debbugs.gnu.org/11129>

This can happen when you start Emacs in -nw mode in an Xterm.
For example, in the *scratch* buffer, you might see something like:

  0;276;0c

This is more likely to happen if you are using Emacs over a slow
connection, and begin typing before Emacs is ready to respond.

This occurs when Emacs tries to query the terminal to see what
capabilities it supports, and gets confused by the answer.
To avoid it, set xterm-extra-capabilities to a value other than
'check' (the default).  See that variable's documentation (in
term/xterm.el) for more details.

* Runtime problems specific to individual Unix variants

** GNU/Linux

*** GNU/Linux: Process output is corrupted.

There is a bug in Linux kernel 2.6.10 PTYs that can cause emacs to
read corrupted process output.

*** GNU/Linux: Remote access to CVS with SSH causes file corruption.

If you access a remote CVS repository via SSH, files may be corrupted
due to bad interaction between CVS, SSH, and libc.

To fix the problem, save the following script into a file, make it
executable, and set CVS_RSH environment variable to the file name of
the script:

#!/bin/bash
exec 2> >(exec cat >&2 2>/dev/null)
exec ssh "$@"

*** GNU/Linux: Truncated svn annotate output with SSH.
http://debbugs.gnu.org/7791

The symptoms are: you are accessing a svn repository over SSH.
You use vc-annotate on a large (several thousand line) file, and the
result is truncated around the 1000 line mark.  It works fine with
other access methods (e.g. http), or from outside Emacs.

This may be a similar libc/SSH issue to the one mentioned above for CVS.
A similar workaround seems to be effective: create a script with the
same contents as the one used above for CVS_RSH, and set the SVN_SSH
environment variable to point to it.

*** GNU/Linux: After upgrading to a newer version of Emacs,
the Meta key stops working.

This was reported to happen on a GNU/Linux system distributed by
Mandrake.  The reason is that the previous version of Emacs was
modified by Mandrake to make the Alt key act as the Meta key, on a
keyboard where the Windows key is the one which produces the Meta
modifier.  A user who started using a newer version of Emacs, which
was not hacked by Mandrake, expected the Alt key to continue to act as
Meta, and was astonished when that didn't happen.

The solution is to find out what key on your keyboard produces the Meta
modifier, and use that key instead.  Try all of the keys to the left
and to the right of the space bar, together with the 'x' key, and see
which combination produces "M-x" in the echo area.  You can also use
the 'xmodmap' utility to show all the keys which produce a Meta
modifier:

         xmodmap -pk | grep -Ei "meta|alt"

A more convenient way of finding out which keys produce a Meta modifier
is to use the 'xkbprint' utility, if it's available on your system:

         xkbprint 0:0 /tmp/k.ps

This produces a PostScript file '/tmp/k.ps' with a picture of your
keyboard; printing that file on a PostScript printer will show what
keys can serve as Meta.

The 'xkeycaps' also shows a visual representation of the current
keyboard settings.  It also allows to modify them.

*** GNU/Linux: slow startup on Linux-based GNU systems.

People using systems based on the Linux kernel sometimes report that
startup takes 10 to 15 seconds longer than 'usual'.

This is because Emacs looks up the host name when it starts.
Normally, this takes negligible time; the extra delay is due to
improper system configuration.  This problem can occur for both
networked and non-networked machines.

Here is how to fix the configuration.  It requires being root.

**** Networked Case.

First, make sure the files '/etc/hosts' and '/etc/host.conf' both
exist.  The first line in the '/etc/hosts' file should look like this
(replace HOSTNAME with your host name):

    127.0.0.1      HOSTNAME

Also make sure that the '/etc/host.conf' files contains the following
lines:

    order hosts, bind
    multi on

Any changes, permanent and temporary, to the host name should be
indicated in the '/etc/hosts' file, since it acts a limited local
database of addresses and names (e.g., some SLIP connections
dynamically allocate ip addresses).

**** Non-Networked Case.

The solution described in the networked case applies here as well.
However, if you never intend to network your machine, you can use a
simpler solution: create an empty '/etc/host.conf' file.  The command
'touch /etc/host.conf' suffices to create the file.  The '/etc/hosts'
file is not necessary with this approach.

*** GNU/Linux: Emacs on a tty switches the cursor to large blinking block.

This was reported to happen on some GNU/Linux systems which use
ncurses version 5.0, but could be relevant for other versions as well.
These versions of ncurses come with a 'linux' terminfo entry, where
the "cvvis" capability (termcap "vs") is defined as "\E[?25h\E[?8c"
(show cursor, change size).  This escape sequence switches on a
blinking hardware text-mode cursor whose size is a full character
cell.  This blinking cannot be stopped, since a hardware cursor
always blinks.

A work-around is to redefine the "cvvis" capability so that it
enables a *software* cursor.  The software cursor works by inverting
the colors of the character at point, so what you see is a block
cursor that doesn't blink.  For this to work, you need to redefine
the "cnorm" capability as well, so that it operates on the software
cursor instead of the hardware cursor.

To this end, run "infocmp linux > linux-term", edit the file
'linux-term' to make both the "cnorm" and "cvvis" capabilities send
the sequence "\E[?25h\E[?17;0;64c", and then run "tic linux-term" to
produce a modified terminfo entry.

Alternatively, if you want a blinking underscore as your Emacs cursor,
set the 'visible-cursor' variable to nil in your ~/.emacs:
  (setq visible-cursor nil)

Still other way is to change the "cvvis" capability to send the
"\E[?25h\E[?0c" command.

** FreeBSD

*** FreeBSD: Getting a Meta key on the console.

By default, neither Alt nor any other key acts as a Meta key on
FreeBSD, but this can be changed using kbdcontrol(1).  Dump the
current keymap to a file with the command

  $ kbdcontrol -d >emacs.kbd

Edit emacs.kbd, and give the key you want to be the Meta key the
definition 'meta'.  For instance, if your keyboard has a "Windows"
key with scan code 105, change the line for scan code 105 in emacs.kbd
to look like this

  105   meta   meta   meta   meta   meta   meta   meta   meta    O

to make the Windows key the Meta key.  Load the new keymap with

  $ kbdcontrol -l emacs.kbd

** HP-UX

*** HP/UX : Shell mode gives the message, "`tty`: Ambiguous".

christos@theory.tn.cornell.edu says:

The problem is that in your .cshrc you have something that tries to
execute 'tty'.  If you are not running the shell on a real tty then
tty will print "not a tty".  Csh expects one word in some places,
but tty is giving it back 3.

The solution is to add a pair of quotes around `tty` to make it a single
word:

if (`tty` == "/dev/console")

should be changed to:

if ("`tty`" == "/dev/console")

Even better, move things that set up terminal sections out of .cshrc
and into .login.

*** HP/UX: 'Pid xxx killed due to text modification or page I/O error'.

On HP/UX, you can get that error when the Emacs executable is on an NFS
file system.  HP/UX responds this way if it tries to swap in a page and
does not get a response from the server within a timeout whose default
value is just ten seconds.

If this happens to you, extend the timeout period.

*** HP/UX: The right Alt key works wrong on German HP keyboards (and perhaps
other non-English HP keyboards too).

This is because HP-UX defines the modifiers wrong in X.  Here is a
shell script to fix the problem; be sure that it is run after VUE
configures the X server.

    xmodmap 2> /dev/null - << EOF
    keysym Alt_L = Meta_L
    keysym Alt_R = Meta_R
    EOF

    xmodmap - << EOF
    clear mod1
    keysym Mode_switch = NoSymbol
    add mod1 = Meta_L
    keysym Meta_R = Mode_switch
    add mod2 = Mode_switch
    EOF

*** HP/UX: Emacs does not recognize the AltGr key.

To fix this, set up a file ~/.dt/sessions/sessionetc with executable
rights, containing this text:

--------------------------------
xmodmap 2> /dev/null - << EOF
keysym Alt_L = Meta_L
keysym Alt_R = Meta_R
EOF

xmodmap - << EOF
clear mod1
keysym Mode_switch = NoSymbol
add mod1 = Meta_L
keysym Meta_R = Mode_switch
add mod2 = Mode_switch
EOF
--------------------------------

*** HP/UX 11.0: Emacs makes HP/UX 11.0 crash.

This is a bug in HPUX; HPUX patch PHKL_16260 is said to fix it.

** AIX

*** AIX: Trouble using ptys.

People often install the pty devices on AIX incorrectly.
Use 'smit pty' to reinstall them properly.

*** AIXterm: Your Delete key sends a Backspace to the terminal.

The solution is to include in your .Xdefaults the lines:

   *aixterm.Translations: #override <Key>BackSpace: string(0x7f)
   aixterm*ttyModes: erase ^?

This makes your Backspace key send DEL (ASCII 127).

*** AIX: If linking fails because libXbsd isn't found, check if you
are compiling with the system's 'cc' and CFLAGS containing '-O5'.  If
so, you have hit a compiler bug.  Please make sure to re-configure
Emacs so that it isn't compiled with '-O5'.

*** AIX 4.3.x or 4.4: Compiling fails.

This could happen if you use /bin/c89 as your compiler, instead of
the default 'cc'.  /bin/c89 treats certain warnings, such as benign
redefinitions of macros, as errors, and fails the build.  A solution
is to use the default compiler 'cc'.

*** AIX 4: Some programs fail when run in a Shell buffer
with an error message like   No terminfo entry for "unknown".

On AIX, many terminal type definitions are not installed by default.
'unknown' is one of them.  Install the "Special Generic Terminal
Definitions" to make them defined.

** Solaris

We list bugs in current versions here.  See also the section on legacy
systems.

*** On Solaris, C-x doesn't get through to Emacs when you use the console.

This is a Solaris feature (at least on Intel x86 cpus).  Type C-r
C-r C-t, to toggle whether C-x gets through to Emacs.

*** Problem with remote X server on Suns.

On a Sun, running Emacs on one machine with the X server on another
may not work if you have used the unshared system libraries.  This
is because the unshared libraries fail to use YP for host name lookup.
As a result, the host name you specify may not be recognized.

*** Solaris 2.6: Emacs crashes with SIGBUS or SIGSEGV on Solaris after you delete a frame.

We suspect that this is a bug in the X libraries provided by
Sun.  There is a report that one of these patches fixes the bug and
makes the problem stop:

105216-01 105393-01 105518-01 105621-01 105665-01 105615-02 105216-02
105667-01 105401-08 105615-03 105621-02 105686-02 105736-01 105755-03
106033-01 105379-01 105786-01 105181-04 105379-03 105786-04 105845-01
105284-05 105669-02 105837-01 105837-02 105558-01 106125-02 105407-01

Another person using a newer system (kernel patch level Generic_105181-06)
suspects that the bug was fixed by one of these more recent patches:

106040-07  SunOS 5.6: X Input & Output Method patch
106222-01  OpenWindows 3.6: filemgr (ff.core) fixes
105284-12  Motif 1.2.7: sparc Runtime library patch

*** Solaris 7 or 8: Emacs reports a BadAtom error (from X)

This happens when Emacs was built on some other version of Solaris.
Rebuild it on Solaris 8.

*** When using M-x dbx with the SparcWorks debugger, the 'up' and 'down'
commands do not move the arrow in Emacs.

You can fix this by adding the following line to '~/.dbxinit':

 dbxenv output_short_file_name off

*** On Solaris, CTRL-t is ignored by Emacs when you use
the fr.ISO-8859-15 locale (and maybe other related locales).

You can fix this by editing the file:

        /usr/openwin/lib/locale/iso8859-15/Compose

Near the bottom there is a line that reads:

        Ctrl<t> <quotedbl> <Y>                  : "\276"        threequarters

while it should read:

        Ctrl<T> <quotedbl> <Y>                  : "\276"        threequarters

Note the lower case <t>.  Changing this line should make C-t work.

*** On Solaris, Emacs fails to set menu-bar-update-hook on startup, with error
"Error in menu-bar-update-hook: (error Point before start of properties)".
This seems to be a GCC optimization bug that occurs for GCC 4.1.2 (-g
and -g -O2) and GCC 4.2.3 (-g -O and -g -O2).  You can fix this by
compiling with GCC 4.2.3 or CC 5.7, with no optimizations.

* Runtime problems specific to MS-Windows

** Emacs on Windows 9X requires UNICOWS.DLL

If that DLL is not available, Emacs will display an error dialog
stating its absence, and refuse to run.

This is because Emacs 24.4 and later uses functions whose non-stub
implementation is only available in UNICOWS.DLL, which implements the
Microsoft Layer for Unicode on Windows 9X, or "MSLU".  This article on
MSDN:

  http://msdn.microsoft.com/en-us/goglobal/bb688166.aspx

includes a short description of MSLU and a link where it can be
downloaded.

** Emacs refuses to start on Windows 9X because ctime64 function is missing

This is a sign that Emacs was compiled with MinGW runtime version
4.0.x or later.  These versions of runtime call in their startup code
the ctime64 function, which does not exist in MSVCRT.DLL, the C
runtime shared library, distributed with Windows 9X.

A workaround is to build Emacs with MinGW runtime 3.x (the latest
version is 3.20).

** addpm fails to run on Windows NT4, complaining about Shell32.dll

This is likely to happen because Shell32.dll shipped with NT4 lacks
the updates required by Emacs.  Installing Internet Explorer 4 solves
the problem.  Note that it is NOT enough to install IE6, because doing
so will not install the Shell32.dll update.

** A few seconds delay is seen at startup and for many file operations

This happens when the Net Logon service is enabled.  During Emacs
startup, this service issues many DNS requests looking up for the
Windows Domain Controller.  When Emacs accesses files on networked
drives, it automatically logs on the user into those drives, which
again causes delays when Net Logon is running.

The solution seems to be to disable Net Logon with this command typed
at the Windows shell prompt:

  net stop netlogon

To start the service again, type "net start netlogon".  (You can also
stop and start the service from the Computer Management application,
accessible by right-clicking "My Computer" or "Computer", selecting
"Manage", then clicking on "Services".)

** Emacs crashes when exiting the Emacs session

This was reported to happen when some optional DLLs, such as those
used for displaying images or the GnuTLS library or zlib compression
library, which are loaded on-demand, have a runtime dependency on the
libgcc DLL, libgcc_s_dw2-1.dll.  The reason seems to be a bug in
libgcc which rears its ugly head whenever the libgcc DLL is loaded
after Emacs has started.

One solution for this problem is to find an alternative build of the
same optional library that does not depend on the libgcc DLL.

Another possibility is to rebuild Emacs with the -shared-libgcc
switch, which will force Emacs to load libgcc_s_dw2-1.dll on startup,
ahead of any optional DLLs loaded on-demand later in the session.

** File selection dialog opens in incorrect directories

Invoking the file selection dialog on Windows 7 or later shows a
directory that is different from what was passed to 'read-file-name'
or 'x-file-dialog' via their arguments.

This is due to a deliberate change in behavior of the file selection
dialogs introduced in Windows 7.  It is explicitly described in the
MSDN documentation of the GetOpenFileName API used by Emacs to pop up
the file selection dialog.  For the details, see

  http://msdn.microsoft.com/en-us/library/windows/desktop/ms646839%28v=vs.85%29.aspx

The dialog shows the last directory in which the user selected a file
in a previous invocation of the dialog with the same initial
directory.

You can reset this "memory" of that directory by invoking the file
selection dialog with a different initial directory.

** PATH can contain unexpanded environment variables

Old releases of TCC (version 9) and 4NT (up to version 8) do not correctly
expand App Paths entries of type REG_EXPAND_SZ.  When Emacs is run from TCC
and such an entry exists for emacs.exe, exec-path will contain the
unexpanded entry.  This has been fixed in TCC 10.  For more information,
see bug#2062.

** Setting w32-pass-rwindow-to-system and w32-pass-lwindow-to-system to nil
does not prevent the Start menu from popping up when the left or right
"Windows" key is pressed.

This was reported to happen when XKeymacs is installed.  At least with
XKeymacs Version 3.47, deactivating XKeymacs when Emacs is active is
not enough to avoid its messing with the keyboard input.  Exiting
XKeymacs completely is reported to solve the problem.

** Pasting from Windows clipboard into Emacs doesn't work.

This was reported to be the result of an anti-virus software blocking
the clipboard-related operations when a Web browser is open, for
security reasons.  The solution is to close the Web browser while
working in Emacs, or to add emacs.exe to the list of applications that
are allowed to use the clipboard when the Web browser is open.

** "Pinning" Emacs to the taskbar doesn't work on Windows 10

"Doesn't work" here means that if you invoke Emacs by clicking on the
pinned icon, a separate button appears on the taskbar, instead of the
expected effect of the icon you clicked on being converted to that
button.

This is due to a bug in early versions of Windows 10, reportedly fixed
in build 1511 of Windows 10 (a.k.a. "Windows 10 SP1").  If you cannot
upgrade, read the work-around described below.

First, be sure to edit the Properties of the pinned icon to invoke
runemacs.exe, not emacs.exe.  (The latter will cause an extra cmd
window to appear when you invoke Emacs from the pinned icon.)

But the real cause of the problem is the fact that the pinned icon
(which is really a shortcut in a special directory) lacks a unique
application-defined Application User Model ID (AppUserModelID) that
identifies the current process to the taskbar.  This identifier allows
an application to group its associated processes and windows under a
single taskbar button.  Emacs on Windows specifies a unique
AppUserModelID when it starts, but Windows 10, unlike previous
versions of MS-Windows, does not propagate that ID to the pinned icon.

To work around this, use some utility, such as 'win7appid', to set the
AppUserModelID of the pinned icon to the string "Gnu.Emacs".  The
shortcut files corresponding to icons you pinned are stored by Windows
in the following subdirectory of your user's directory (by default
C:\Users\<UserName>\):

 AppData\Roaming\Microsoft\Internet Explorer\Quick Launch\User Pinned\TaskBar

Look for the file 'emacs.lnk' there.

** Windows 95 and networking.

To support server sockets, Emacs loads ws2_32.dll.  If this file is
missing, all Emacs networking features are disabled.

Old versions of Windows 95 may not have the required DLL.  To use
Emacs's networking features on Windows 95, you must install the
"Windows Socket 2" update available from MicroSoft's support Web.

** Emacs exits with "X protocol error" when run with an X server for MS-Windows.

A certain X server for Windows had a bug which caused this.
Supposedly the newer 32-bit version of this server doesn't have the
problem.

** Emacs crashes when opening a file with a UNC path and rails-mode is loaded.

Loading rails-mode seems to interfere with UNC path handling.  This has been
reported as a bug against both Emacs and rails-mode, so look for an updated
rails-mode that avoids this crash, or avoid using UNC paths if using
rails-mode.

** M-x term does not work on MS-Windows.

TTY emulation on Windows is undocumented, and programs such as stty
which are used on POSIX platforms to control tty emulation do not
exist for native windows terminals.

** Using create-fontset-from-ascii-font or the --font startup parameter
with a Chinese, Japanese or Korean font leads to display problems.
Use a Latin-only font as your default font.  If you want control over
which font is used to display Chinese, Japanese or Korean character,
use create-fontset-from-fontset-spec to define a fontset.

** Frames are not refreshed while dialogs or menus are displayed

This means no redisplay while the File or Font dialog or a pop-up menu
is displayed.  This also means tooltips with help text for pop-up
menus are not displayed at all (except in a TTY session, where the help
text is shown in the echo area).  This is because message handling
under Windows is synchronous, so we cannot handle repaint (or any
other) messages while waiting for a system function, which popped up
the menu/dialog, to return the result of the dialog or pop-up menu
interaction.

** Help text in tooltips does not work on old Windows versions

Windows 95 and Windows NT up to version 4.0 do not support help text
for menus.  Help text is only available in later versions of Windows.

** Display problems with ClearType method of smoothing

When "ClearType" method is selected as the "method to smooth edges of
screen fonts" (in Display Properties, Appearance tab, under
"Effects"), there are various problems related to display of
characters:  Bold fonts can be hard to read, small portions of some
characters could appear chopped, etc.  This happens because, under
ClearType, characters are drawn outside their advertised bounding box.
Emacs 21 disabled the use of ClearType, whereas Emacs 22 allows it and
has some code to enlarge the width of the bounding box.  Apparently,
this display feature needs more changes to get it 100% right.  A
workaround is to disable ClearType.

** Cursor is displayed as a thin vertical bar and cannot be changed

This is known to happen if the Windows Magnifier is turned on before
the Emacs session starts.  The Magnifier affects the cursor shape and
prevents any changes to it by setting the 'cursor-type' variable or
frame parameter.

The solution is to log off and on again, and then start the Emacs
session only after turning the Magnifier off.

To turn the Windows Magnifier off, click "Start->All Programs", or
"All Apps", depending on your Windows version, then select
"Accessibility" and click "Magnifier".  In the Magnifier Settings
dialog that opens, click "Exit".

** Problems with mouse-tracking and focus management

There are problems with display if mouse-tracking is enabled and the
mouse is moved off a frame, over another frame then back over the first
frame.  A workaround is to click the left mouse button inside the frame
after moving back into it.

Some minor flickering still persists during mouse-tracking, although
not as severely as in 21.1.

An inactive cursor remains in an active window after the Windows
Manager driven switch of the focus, until a key is pressed.

** Problems with Windows input methods

Some of the Windows input methods cause the keyboard to send
characters encoded in the appropriate coding system (e.g., ISO 8859-1
for Latin-1 characters, ISO 8859-8 for Hebrew characters, etc.).  To
make these input methods work with Emacs on Windows 9X, you might need
to set the keyboard coding system to the appropriate value after you
activate the Windows input method.  For example, if you activate the
Hebrew input method, type this:

   C-x RET k hebrew-iso-8bit RET

In addition, to use these Windows input methods, you might need to set
your "Language for non-Unicode programs" (on Windows XP, this is on
the Advanced tab of Regional Settings) to the language of the input
method.

To bind keys that produce non-ASCII characters with modifiers, you
must specify raw byte codes.  For instance, if you want to bind
META-a-grave to a command, you need to specify this in your '~/.emacs':

  (global-set-key [?\M-\340] ...)

The above example is for the Latin-1 environment where the byte code
of the encoded a-grave is 340 octal.  For other environments, use the
encoding appropriate to that environment.

** Problems with the %b format specifier for format-time-string

The %b specifier for format-time-string does not produce abbreviated
month names with consistent widths for some locales on some versions
of Windows.  This is caused by a deficiency in the underlying system
library function.

** Non-US time zones.

Many non-US time zones are implemented incorrectly.  This is due to
over-simplistic handling of daylight savings switchovers by the
Windows libraries.

** Files larger than 4GB report wrong size in a 32-bit Windows build

Files larger than 4GB cause overflow in the size (represented as a
32-bit integer) reported by 'file-attributes'.  This affects Dired as
well, since the Windows port uses a Lisp emulation of 'ls', which relies
on 'file-attributes'.

** Playing sound doesn't support the :data method

Sound playing is not supported with the ':data DATA' key-value pair.
You _must_ use the ':file FILE' method.

** Typing Alt-Shift has strange effects on MS-Windows.

This combination of keys is a command to change keyboard layout.  If
you proceed to type another non-modifier key before you let go of Alt
and Shift, the Alt and Shift act as modifiers in the usual way.  A
more permanent work around is to change it to another key combination,
or disable it in the "Regional and Language Options" applet of the
Control Panel.  (The exact sequence of mouse clicks in the "Regional
and Language Options" applet needed to find the key combination that
changes the keyboard layout depends on your Windows version; for XP,
in the Languages tab, click "Details" and then "Key Settings".)

** Interrupting Cygwin port of Bash from Emacs doesn't work.

Cygwin 1.x builds of the ported Bash cannot be interrupted from the
MS-Windows version of Emacs.  This is due to some change in the Bash
port or in the Cygwin library which apparently make Bash ignore the
keyboard interrupt event sent by Emacs to Bash.  (Older Cygwin ports
of Bash, up to b20.1, did receive SIGINT from Emacs.)

** Accessing remote files with ange-ftp hangs the MS-Windows version of Emacs.

If the FTP client is the Cygwin port of GNU 'ftp', this appears to be
due to some bug in the Cygwin DLL or some incompatibility between it
and the implementation of asynchronous subprocesses in the Windows
port of Emacs.  Specifically, some parts of the FTP server responses
are not flushed out, apparently due to buffering issues, which
confuses ange-ftp.

The solution is to downgrade to an older version of the Cygwin DLL
(version 1.3.2 was reported to solve the problem), or use the stock
Windows FTP client, usually found in the 'C:\WINDOWS' or 'C:\WINNT'
directory.  To force ange-ftp use the stock Windows client, set the
variable 'ange-ftp-ftp-program-name' to the absolute file name of the
client's executable.  For example:

 (setq ange-ftp-ftp-program-name "c:/windows/ftp.exe")

If you want to stick with the Cygwin FTP client, you can work around
this problem by putting this in your '.emacs' file:

 (setq ange-ftp-ftp-program-args '("-i" "-n" "-g" "-v" "--prompt" "")

** lpr commands don't work on MS-Windows with some cheap printers.

This problem may also strike other platforms, but the solution is
likely to be a global one, and not Emacs specific.

Many cheap inkjet, and even some cheap laser printers, do not
print plain text anymore, they will only print through graphical
printer drivers.  A workaround on MS-Windows is to use Windows's basic
built in editor to print (this is possibly the only useful purpose it
has):

(setq printer-name "")         ; notepad takes the default
(setq lpr-command "notepad")   ; notepad
(setq lpr-switches nil)        ; not needed
(setq lpr-printer-switch "/P") ; run notepad as batch printer

** Antivirus software interacts badly with the MS-Windows version of Emacs.

The usual manifestation of these problems is that subprocesses don't
work or even wedge the entire system.  In particular, "M-x shell RET"
was reported to fail to work.  But other commands also sometimes don't
work when an antivirus package is installed.

The solution is to switch the antivirus software to a less aggressive
mode (e.g., disable the "auto-protect" feature), or even uninstall
or disable it entirely.

** Pressing the mouse button on MS-Windows does not give a mouse-2 event.

This is usually a problem with the mouse driver.  Because most Windows
programs do not do anything useful with the middle mouse button, many
mouse drivers allow you to define the wheel press to do something
different.  Some drivers do not even have the option to generate a
middle button press.  In such cases, setting the wheel press to
"scroll" sometimes works if you press the button twice.  Trying a
generic mouse driver might help.

** Scrolling the mouse wheel on MS-Windows always scrolls the top window.

This is another common problem with mouse drivers.  Instead of
generating scroll events, some mouse drivers try to fake scroll bar
movement.  But they are not intelligent enough to handle multiple
scroll bars within a frame.  Trying a generic mouse driver might help.

** Mail sent through Microsoft Exchange in some encodings appears to be
mangled and is not seen correctly in Rmail or Gnus.  We don't know
exactly what happens, but it isn't an Emacs problem in cases we've
seen.

** On MS-Windows, you cannot use the right-hand ALT key and the left-hand
CTRL key together to type a Control-Meta character.

This is a consequence of a misfeature beyond Emacs's control.

Under Windows, the AltGr key on international keyboards generates key
events with the modifiers Right-Alt and Left-Ctrl.  Since Emacs cannot
distinguish AltGr from an explicit Right-Alt and Left-Ctrl
combination, whenever it sees Right-Alt and Left-Ctrl it assumes that
AltGr has been pressed.  The variable 'w32-recognize-altgr' can be set
to nil to tell Emacs that AltGr is really Ctrl and Alt.

** Under some X-servers running on MS-Windows, Emacs's display is incorrect.

The symptoms are that Emacs does not completely erase blank areas of the
screen during scrolling or some other screen operations (e.g., selective
display or when killing a region).  M-x recenter will cause the screen
to be completely redisplayed and the "extra" characters will disappear.

This is known to occur under Exceed 6, and possibly earlier versions
as well; it is reportedly solved in version 6.2.0.16 and later.  The
problem lies in the X-server settings.

There are reports that you can solve the problem with Exceed by
running 'Xconfig' from within NT, choosing "X selection", then
un-checking the boxes "auto-copy X selection" and "auto-paste to X
selection".

If this does not work, please inform bug-gnu-emacs@gnu.org.  Then
please call support for your X-server and see if you can get a fix.
If you do, please send it to bug-gnu-emacs@gnu.org so we can list it here.

* Build-time problems

** Configuration

*** 'configure' warns "accepted by the compiler, rejected by the preprocessor".

This indicates a mismatch between the C compiler and preprocessor that
configure is using.  For example, on Solaris 10 trying to use
CC=/opt/SUNWspro/bin/cc (the Sun Studio compiler) together with
CPP=/usr/ccs/lib/cpp can result in errors of this form (you may also
see the error '"/usr/include/sys/isa_defs.h", line 500: undefined control').

The solution is to tell configure to use the correct C preprocessor
for your C compiler (CPP="/opt/SUNWspro/bin/cc -E" in the above
example).

** Compilation

*** Building Emacs over NFS fails with "Text file busy".

This was reported to happen when building Emacs on a GNU/Linux system
(Red Hat Linux 6.2) using a build directory automounted from Solaris
(SunOS 5.6) file server, but it might not be limited to that
configuration alone.  Presumably, the NFS server doesn't commit the
files' data to disk quickly enough, and the Emacs executable file is
left "busy" for several seconds after Emacs has finished dumping
itself.  This causes the subsequent commands which invoke the dumped
Emacs executable to fail with the above message.

In some of these cases, a time skew between the NFS server and the
machine where Emacs is built is detected and reported by GNU Make
(it says that some of the files have modification time in the future).
This might be a symptom of NFS-related problems.

If the NFS server runs on Solaris, apply the Solaris patch 105379-05
(Sunos 5.6: /kernel/misc/nfssrv patch).  If that doesn't work, or if
you have a different version of the OS or the NFS server, you can
force the NFS server to use 1KB blocks, which was reported to fix the
problem albeit at a price of slowing down file I/O.  You can force 1KB
blocks by specifying the "-o  rsize=1024,wsize=1024" options to the
'mount' command, or by adding ",rsize=1024,wsize=1024" to the mount
options in the appropriate system configuration file, such as
'/etc/auto.home'.

Alternatively, when Make fails due to this problem, you could wait for
a few seconds and then invoke Make again.  In one particular case,
waiting for 10 or more seconds between the two Make invocations seemed
to work around the problem.

Similar problems can happen if your machine NFS-mounts a directory
onto itself.  Suppose the Emacs sources live in '/usr/local/src' and
you are working on the host called 'marvin'.  Then an entry in the
'/etc/fstab' file like the following is asking for trouble:

    marvin:/usr/local/src /usr/local/src ...options.omitted...

The solution is to remove this line from '/etc/fstab'.

*** Building a 32-bit executable on a 64-bit GNU/Linux architecture.

First ensure that the necessary 32-bit system libraries and include
files are installed.  Then use:

  env CC="gcc -m32" ./configure --build=i386-linux-gnu --x-libraries=/usr/lib

(using the location of the 32-bit X libraries on your system).

*** Building on FreeBSD 11 fails at link time due to unresolved symbol

The symbol is sendmmsg@FBSD_1.4.  This is due to a faulty libgio
library on these systems.  The solution is to reconfigure Emacs while
disabling all the features that require libgio: rsvg, dbus, gconf, and
imagemagick.

*** Building Emacs for Cygwin can fail with GCC 3

As of Emacs 22.1, there have been stability problems with Cygwin
builds of Emacs using GCC 3.  Cygwin users are advised to use GCC 4.

*** Building Emacs 23.3 and later will fail under Cygwin 1.5.19

This is a consequence of a change to src/dired.c on 2010-07-27.  The
issue is that Cygwin 1.5.19 did not have d_ino in 'struct dirent'.
See

  http://lists.gnu.org/archive/html/emacs-devel/2010-07/msg01266.html

*** Building the native MS-Windows port fails due to unresolved externals

The linker error messages look like this:

 oo-spd/i386/ctags.o:ctags.c:(.text+0x156e): undefined reference to `_imp__re_set_syntax'
 collect2: ld returned 1 exit status

This happens because GCC finds an incompatible regex.h header
somewhere on the include path, before the version of regex.h supplied
with Emacs.  One such incompatible version of regex.h is part of the
GnuWin32 Regex package.

The solution is to remove the incompatible regex.h from the include
path, when compiling Emacs.  Alternatively, re-run the configure.bat
script with the "-isystem C:/GnuWin32/include" switch (adapt for your
system's place where you keep the GnuWin32 include files) -- this will
cause the compiler to search headers in the directories specified by
the Emacs Makefile _before_ it looks in the GnuWin32 include
directories.

*** Building the native MS-Windows port with Cygwin GCC can fail.

Emacs may not build using some Cygwin builds of GCC, such as Cygwin
version 1.1.8, using the default configure settings.  It appears to be
necessary to specify the -mwin32 flag when compiling, and define
__MSVCRT__, like so:

  configure --with-gcc --cflags -mwin32 --cflags -D__MSVCRT__

*** Building the MS-Windows port fails with a CreateProcess failure.

Some versions of mingw32 make on some versions of Windows do not seem
to detect the shell correctly.  Try "make SHELL=cmd.exe", or if that
fails, try running make from Cygwin bash instead.

*** Building 'ctags' for MS-Windows with the MinGW port of GCC fails.

This might happen due to a bug in the MinGW header assert.h, which
defines the 'assert' macro with a trailing semi-colon.  The following
patch to assert.h should solve this:

 *** include/assert.h.orig	Sun Nov  7 02:41:36 1999
 --- include/assert.h	Mon Jan 29 11:49:10 2001
 ***************
 *** 41,47 ****
   /*
    * If not debugging, assert does nothing.
    */
 ! #define assert(x)	((void)0);

   #else /* debugging enabled */

 --- 41,47 ----
   /*
    * If not debugging, assert does nothing.
    */
 ! #define assert(x)	((void)0)

   #else /* debugging enabled */


*** Building the MS-Windows port with Visual Studio 2005 fails.

Microsoft no longer ships the single threaded version of the C library
with their compiler, and the multithreaded static library is missing
some functions that Microsoft have deemed non-threadsafe.  The
dynamically linked C library has all the functions, but there is a
conflict between the versions of malloc in the DLL and in Emacs, which
is not resolvable due to the way Windows does dynamic linking.

We recommend the use of the MinGW port of GCC for compiling Emacs, as
not only does it not suffer these problems, but it is also Free
software like Emacs.

*** Building the MS-Windows port with Visual Studio fails compiling emacs.rc

If the build fails with the following message then the problem
described here most likely applies:

../nt/emacs.rc(1) : error RC2176 : old DIB in icons\emacs.ico; pass it
through SDKPAINT

The Emacs icon contains a high resolution PNG icon for Vista, which is
not recognized by older versions of the resource compiler.  There are
several workarounds for this problem:
	1. Use Free MinGW tools to compile, which do not have this problem.
	2. Install the latest Windows SDK.
	3. Replace emacs.ico with an older or edited icon.

*** Building the MS-Windows port complains about unknown escape sequences.

Errors and warnings can look like this:

 w32.c:1959:27: error: \x used with no following hex digits
 w32.c:1959:27: warning: unknown escape sequence '\i'

This happens when paths using backslashes are passed to the compiler or
linker (via -I and possibly other compiler flags); when these paths are
included in source code, the backslashes are interpreted as escape sequences.
See http://lists.gnu.org/archive/html/emacs-devel/2010-07/msg00995.html

The fix is to use forward slashes in all paths passed to the compiler.

** Linking

*** Building Emacs with a system compiler fails to link because of an
undefined symbol such as __eprintf which does not appear in Emacs.

This can happen if some of the libraries linked into Emacs were built
with GCC, but Emacs itself is being linked with a compiler other than
GCC.  Object files compiled with GCC might need some helper functions
from libgcc.a, the library which comes with GCC, but the system
compiler does not instruct the linker to search libgcc.a during the
link stage.

A solution is to link with GCC, like this:

        make CC=gcc

Since the .o object files already exist, this will not recompile Emacs
with GCC, but just restart by trying again to link temacs.

*** Sun with acc: Link failure when using acc on a Sun.

To use acc, you need additional options just before the libraries, such as

   /usr/lang/SC2.0.1/values-Xt.o -L/usr/lang/SC2.0.1/cg87 -L/usr/lang/SC2.0.1

and you need to add -lansi just before -lc.

The precise file names depend on the compiler version, so we
cannot easily arrange to supply them.

*** 'tparam' reported as a multiply-defined symbol when linking with ncurses.

This problem results from an incompatible change in ncurses, in
version 1.9.9e approximately.  This version is unable to provide a
definition of tparm without also defining tparam.  This is also
incompatible with Terminfo; as a result, the Emacs Terminfo support
does not work with this version of ncurses.

The fix is to install a newer version of ncurses, such as version 4.2.

** Bootstrapping

Bootstrapping (compiling the .el files) is normally only necessary
with development builds, since the .elc files are pre-compiled in releases.

*** "No rule to make target" with Ubuntu 8.04 make 3.81-3build1

Compiling the lisp files fails at random places, complaining:
"No rule to make target '/path/to/some/lisp.elc'".
The causes of this problem are not understood.  Using GNU make 3.81 compiled
from source, rather than the Ubuntu version, worked.
See <URL:http://debbugs.gnu.org/327>, <URL:http://debbugs.gnu.org/821>.

** Dumping

*** Segfault during 'make'

If Emacs segfaults when 'make' executes one of these commands:

  LC_ALL=C ./temacs -batch -l loadup bootstrap
  LC_ALL=C ./temacs -batch -l loadup dump

the problem may be due to inadequate workarounds for address space
layout randomization (ASLR), an operating system feature that
randomizes the virtual address space of a process.  ASLR is commonly
enabled in Linux and NetBSD kernels, and is intended to deter exploits
of pointer-related bugs in applications.  If ASLR is enabled, the
command:

   cat /proc/sys/kernel/randomize_va_space  # GNU/Linux
   sysctl security.pax.aslr.global          # NetBSD

outputs a nonzero value.

These segfaults should not occur on most modern systems, because the
Emacs build procedure uses the command 'setfattr' or 'paxctl' to mark
the Emacs executable as requiring non-randomized address space, and
Emacs uses the 'personality' system call to disable address space
randomization when dumping.  However, older kernels may not support
'setfattr', 'paxctl', or 'personality', and newer Linux kernels have a
secure computing mode (seccomp) that can be configured to disable the
'personality' call.

It may be possible to work around the 'personality' problem in a newer
Linux kernel by configuring seccomp to allow the 'personality' call.
For example, if you are building Emacs under Docker, you can run the
Docker container with a security profile that allows 'personality' by
using Docker's --security-opt option with an appropriate profile; see
<https://docs.docker.com/engine/security/seccomp/>.

To work around the ASLR problem in either an older or a newer kernel,
you can temporarily disable the feature while building Emacs.  On
GNU/Linux you can do so using the following command (as root).

    echo 0 > /proc/sys/kernel/randomize_va_space

You can re-enable the feature when you are done, by echoing the
original value back to the file.  NetBSD uses a different command,
e.g., 'sysctl -w security.pax.aslr.global=0'.

Alternatively, you can try using the 'setarch' command when building
temacs like this, where -R disables address space randomization:

    setarch $(uname -m) -R make

ASLR is not the only problem that can break Emacs dumping.  Another
issue is that in Red Hat Linux kernels, Exec-shield is enabled by
default, and this creates a different memory layout.  Emacs should
handle this at build time, but if this fails the following
instructions may be useful.  Exec-shield is enabled on your system if

    cat /proc/sys/kernel/exec-shield

prints a nonzero value.  You can temporarily disable it as follows:

    echo 0 > /proc/sys/kernel/exec-shield

As with randomize_va_space, you can re-enable Exec-shield when you are
done, by echoing the original value back to the file.

*** temacs prints "Pure Lisp storage exhausted".

This means that the Lisp code loaded from the .elc and .el files during
'temacs --batch --load loadup dump' took up more space than was allocated.

This could be caused by
 1) adding code to the preloaded Lisp files
 2) adding more preloaded files in loadup.el
 3) having a site-init.el or site-load.el which loads files.
   Note that ANY site-init.el or site-load.el is nonstandard;
   if you have received Emacs from some other site and it contains a
   site-init.el or site-load.el file, consider deleting that file.
 4) getting the wrong .el or .elc files
   (not from the directory you expected).
 5) deleting some .elc files that are supposed to exist.
   This would cause the source files (.el files) to be
   loaded instead.  They take up more room, so you lose.
 6) a bug in the Emacs distribution which underestimates the space required.

If the need for more space is legitimate, change the definition
of PURESIZE in puresize.h.

But in some of the cases listed above, this problem is a consequence
of something else that is wrong.  Be sure to check and fix the real problem.

*** OpenBSD 4.0 macppc: Segfault during dumping.

The build aborts with signal 11 when the command './temacs --batch
--load loadup bootstrap' tries to load files.el.  A workaround seems
to be to reduce the level of compiler optimization used during the
build (from -O2 to -O1).  It is possible this is an OpenBSD
GCC problem specific to the macppc architecture, possibly only
occurring with older versions of GCC (e.g. 3.3.5).

*** openSUSE 10.3: Segfault in bcopy during dumping.

This is due to a bug in the bcopy implementation in openSUSE 10.3.
It is/will be fixed in an openSUSE update.

** First execution

*** Emacs binary is not in executable format, and cannot be run.

This was reported to happen when Emacs is built in a directory mounted
via NFS, for some combinations of NFS client and NFS server.
Usually, the file 'emacs' produced in these cases is full of
binary null characters, and the 'file' utility says:

    emacs: ASCII text, with no line terminators

We don't know what exactly causes this failure.  A work-around is to
build Emacs in a directory on a local disk.

*** The dumped Emacs crashes when run, trying to write pure data.

On a system where getpagesize is not a system call, it is defined
as a macro.  If the definition (in both unex*.c and malloc.c) is wrong,
it can cause problems like this.  You might be able to find the correct
value in the man page for a.out(5).

* Problems on legacy systems

This section covers bugs reported on very old hardware or software.
If you are using hardware and an operating system shipped after 2000,
it is unlikely you will see any of these.

*** Solaris 2.x

**** Strange results from format %d in a few cases, on a Sun.

Sun compiler version SC3.0 has been found to miscompile part of editfns.c.
The workaround is to compile with some other compiler such as GCC.

**** On Solaris, Emacs dumps core if lisp-complete-symbol is called.

If you compile Emacs with the -fast or -xO4 option with version 3.0.2
of the Sun C compiler, Emacs dumps core when lisp-complete-symbol is
called.  The problem does not happen if you compile with GCC.

**** On Solaris, Emacs crashes if you use (display-time).

This can happen if you configure Emacs without specifying the precise
version of Solaris that you are using.

**** Solaris 2.x: GCC complains "64 bit integer types not supported".

This suggests that GCC is not installed correctly.  Most likely you
are using GCC 2.7.2.3 (or earlier) on Solaris 2.6 (or later); this
does not work without patching.  To run GCC 2.7.2.3 on Solaris 2.6 or
later, you must patch fixinc.svr4 and reinstall GCC from scratch as
described in the Solaris FAQ
<http://www.wins.uva.nl/pub/solaris/solaris2.html>.  A better fix is
to upgrade to GCC 2.8.1 or later.

**** Solaris 2.7: Building Emacs with WorkShop Compilers 5.0 98/12/15
C 5.0 failed, apparently with non-default CFLAGS, most probably due to
compiler bugs.  Using Sun Solaris 2.7 Sun WorkShop 6 update 1 C
release was reported to work without problems.  It worked OK on
another system with Solaris 8 using apparently the same 5.0 compiler
and the default CFLAGS.

**** Solaris 2.x: Emacs dumps core when built with Motif.

The Solaris Motif libraries are buggy, at least up through Solaris 2.5.1.
Install the current Motif runtime library patch appropriate for your host.
(Make sure the patch is current; some older patch versions still have the bug.)
You should install the other patches recommended by Sun for your host, too.
You can obtain Sun patches from ftp://sunsolve.sun.com/pub/patches/;
look for files with names ending in '.PatchReport' to see which patches
are currently recommended for your host.

On Solaris 2.6, Emacs is said to work with Motif when Solaris patch
105284-12 is installed, but fail when 105284-15 is installed.
105284-18 might fix it again.

**** Solaris 2.6 and 7: the Compose key does not work.

This is a bug in Motif in Solaris.  Supposedly it has been fixed for
the next major release of Solaris.  However, if someone with Sun
support complains to Sun about the bug, they may release a patch.
If you do this, mention Sun bug #4188711.

One workaround is to use a locale that allows non-ASCII characters.
For example, before invoking emacs, set the LC_ALL environment
variable to "en_US" (American English).  The directory /usr/lib/locale
lists the supported locales; any locale other than "C" or "POSIX"
should do.

pen@lysator.liu.se says (Feb 1998) that the Compose key does work
if you link with the MIT X11 libraries instead of the Solaris X11 libraries.

** MS-Windows 95, 98, ME, and NT

*** MS-Windows NT/95: Problems running Perl under Emacs

'perl -de 0' just hangs when executed in an Emacs subshell.
The fault lies with Perl (indirectly with Windows NT/95).

The problem is that the Perl debugger explicitly opens a connection to
"CON", which is the DOS/NT equivalent of "/dev/tty", for interacting
with the user.

On Unix, this is okay, because Emacs (or the shell?) creates a
pseudo-tty so that /dev/tty is really the pipe Emacs is using to
communicate with the subprocess.

On NT, this fails because CON always refers to the handle for the
relevant console (approximately equivalent to a tty), and cannot be
redirected to refer to the pipe Emacs assigned to the subprocess as
stdin.

A workaround is to modify perldb.pl to use STDIN/STDOUT instead of CON.

For Perl 4:

    *** PERL/LIB/PERLDB.PL.orig	Wed May 26 08:24:18 1993
    --- PERL/LIB/PERLDB.PL	Mon Jul 01 15:28:16 1996
    ***************
    *** 68,74 ****
          $rcfile=".perldb";
      }
      else {
    !     $console = "con";
          $rcfile="perldb.ini";
      }

    --- 68,74 ----
          $rcfile=".perldb";
      }
      else {
    !     $console = "";
          $rcfile="perldb.ini";
      }


    For Perl 5:
    *** perl/5.001/lib/perl5db.pl.orig	Sun Jun 04 21:13:40 1995
    --- perl/5.001/lib/perl5db.pl	Mon Jul 01 17:00:08 1996
    ***************
    *** 22,28 ****
          $rcfile=".perldb";
      }
      elsif (-e "con") {
    !     $console = "con";
          $rcfile="perldb.ini";
      }
      else {
    --- 22,28 ----
          $rcfile=".perldb";
      }
      elsif (-e "con") {
    !     $console = "";
          $rcfile="perldb.ini";
      }
      else {

*** MS-Windows 95: Alt-f6 does not get through to Emacs.

This character seems to be trapped by the kernel in Windows 95.
You can enter M-f6 by typing ESC f6.

*** MS-Windows 95/98/ME: subprocesses do not terminate properly.

This is a limitation of the Operating System, and can cause problems
when shutting down Windows.  Ensure that all subprocesses are exited
cleanly before exiting Emacs.  For more details, see the Emacs on MS
Windows FAQ (info manual "efaq-w32").

*** MS-Windows 95/98/ME: crashes when Emacs invokes non-existent programs.

When a program you are trying to run is not found on the PATH,
Windows might respond by crashing or locking up your system.  In
particular, this has been reported when trying to compile a Java
program in JDEE when javac.exe is installed, but not on the system PATH.

** MS-DOS

*** When compiling with DJGPP on MS-Windows NT or later, "config msdos" fails.

If the error message is "VDM has been already loaded", this is because
Windows has a program called 'redir.exe' that is incompatible with a
program by the same name supplied with DJGPP, which is used by
config.bat.  To resolve this, move the DJGPP's 'bin' subdirectory to
the front of your PATH environment variable.

*** When Emacs compiled with DJGPP runs on Windows 2000 and later, it cannot
find your HOME directory.

This was reported to happen when you click on "Save for future
sessions" button in a Customize buffer.  You might see an error
message like this one:

  basic-save-buffer-2: c:/FOO/BAR/~dosuser/: no such directory

(The telltale sign is the "~USER" part at the end of the directory
Emacs complains about, where USER is your username or the literal
string "dosuser", which is the default username set up by the DJGPP
startup file DJGPP.ENV.)

This happens when the functions 'user-login-name' and
'user-real-login-name' return different strings for your username as
Emacs sees it.  To correct this, make sure both USER and USERNAME
environment variables are set to the same value.  Windows 2000 and
later sets USERNAME, so if you want to keep that, make sure USER is
set to the same value.  If you don't want to set USER globally, you
can do it in the [emacs] section of your DJGPP.ENV file.

*** When Emacs compiled with DJGPP runs on Vista, it runs out of memory.

If Emacs running on Vista displays "!MEM FULL!" in the mode line, you
are hitting the memory allocation bugs in the Vista DPMI server.  See
msdos/INSTALL for how to work around these bugs (search for "Vista").

*** When compiling with DJGPP on MS-Windows 95, Make fails for some targets
like make-docfile.

This can happen if long file name support (the setting of environment
variable LFN) when Emacs distribution was unpacked and during
compilation are not the same.  See msdos/INSTALL for the explanation
of how to avoid this problem.

*** Emacs compiled with DJGPP complains at startup:

  "Wrong type of argument: internal-facep, msdos-menu-active-face"

This can happen if you define an environment variable 'TERM'.  Emacs
on MSDOS uses an internal terminal emulator which is disabled if the
value of 'TERM' is anything but the string "internal".  Emacs then
works as if its terminal were a dumb glass teletype that doesn't
support faces.  To work around this, arrange for 'TERM' to be
undefined when Emacs runs.  The best way to do that is to add an
[emacs] section to the DJGPP.ENV file which defines an empty value for
'TERM'; this way, only Emacs gets the empty value, while the rest of
your system works as before.

*** MS-DOS: Emacs crashes at startup.

Some users report that Emacs 19.29 requires dpmi memory management,
and crashes on startup if the system does not have it.  We don't
know why this happens--perhaps these machines don't have enough real
memory, or perhaps something is wrong in Emacs or the compiler.
However, arranging to use dpmi support is a workaround.

You can find out if you have a dpmi host by running go32 without
arguments; it will tell you if it uses dpmi memory.  For more
information about dpmi memory, consult the djgpp FAQ.  (djgpp
is the GNU C compiler as packaged for MSDOS.)

Compiling Emacs under MSDOS is extremely sensitive for proper memory
configuration.  If you experience problems during compilation, consider
removing some or all memory resident programs (notably disk caches)
and make sure that your memory managers are properly configured.  See
the djgpp faq for configuration hints.

*** Emacs compiled with DJGPP for MS-DOS/MS-Windows cannot access files
in the directory with the special name 'dev' under the root of any
drive, e.g. 'c:/dev'.

This is an unfortunate side-effect of the support for Unix-style
device names such as /dev/null in the DJGPP runtime library.  A
work-around is to rename the problem directory to another name.

*** MS-DOS: Emacs compiled for MSDOS cannot find some Lisp files, or other
run-time support files, when long filename support is enabled.

Usually, this problem will manifest itself when Emacs exits
immediately after flashing the startup screen, because it cannot find
the Lisp files it needs to load at startup.  Redirect Emacs stdout
and stderr to a file to see the error message printed by Emacs.

Another manifestation of this problem is that Emacs is unable to load
the support for editing program sources in languages such as C and Lisp.

This can happen if the Emacs distribution was unzipped without LFN
support, thus causing long filenames to be truncated to the first 6
characters and a numeric tail that Windows 95 normally attaches to it.
You should unzip the files again with a utility that supports long
filenames (such as djtar from DJGPP or InfoZip's UnZip program
compiled with DJGPP v2).  The file msdos/INSTALL explains this issue
in more detail.

Another possible reason for such failures is that Emacs compiled for
MSDOS is used on Windows NT, where long file names are not supported
by this version of Emacs, but the distribution was unpacked by an
unzip program that preserved the long file names instead of truncating
them to DOS 8+3 limits.  To be useful on NT, the MSDOS port of Emacs
must be unzipped by a DOS utility, so that long file names are
properly truncated.

** Archaic window managers and toolkits

*** Open Look: Under Open Look, the Emacs window disappears when you type M-q.

Some versions of the Open Look window manager interpret M-q as a quit
command for whatever window you are typing at.  If you want to use
Emacs with that window manager, you should try to configure the window
manager to use some other command.   You can disable the
shortcut keys entirely by adding this line to ~/.OWdefaults:

    OpenWindows.WindowMenuAccelerators: False

*** twm: A position you specified in .Xdefaults is ignored, using twm.

twm normally ignores "program-specified" positions.
You can tell it to obey them with this command in your '.twmrc' file:

  UsePPosition	"on"		#allow clients to request a position

** Bugs related to old DEC hardware

*** The Compose key on a DEC keyboard does not work as Meta key.

This shell command should fix it:

  xmodmap -e 'keycode 0xb1 = Meta_L'

*** Keyboard input gets confused after a beep when using a DECserver
as a concentrator.

This problem seems to be a matter of configuring the DECserver to use
7 bit characters rather than 8 bit characters.

This file is part of GNU Emacs.

GNU Emacs is free software: you can redistribute it and/or modify
it under the terms of the GNU General Public License as published by
the Free Software Foundation, either version 3 of the License, or
(at your option) any later version.

GNU Emacs is distributed in the hope that it will be useful,
but WITHOUT ANY WARRANTY; without even the implied warranty of
MERCHANTABILITY or FITNESS FOR A PARTICULAR PURPOSE.  See the
GNU General Public License for more details.

You should have received a copy of the GNU General Public License
along with GNU Emacs.  If not, see <http://www.gnu.org/licenses/>.


Local variables:
mode: outline
paragraph-separate: "[  ]*$"
end:<|MERGE_RESOLUTION|>--- conflicted
+++ resolved
@@ -578,8 +578,6 @@
 can cause this error.  Remove that file, execute 'ispell-kill-ispell'
 in Emacs, and then try spell-checking again.
 
-<<<<<<< HEAD
-=======
 *** Emacs eats all file descriptors when using kqueue file notifications.
 See <http://debbugs.gnu.org/22814>.
 
@@ -599,7 +597,6 @@
 functions to hang.  To work around the problem, use older or newer
 versions of gnutls-cli, or use Emacs's built-in gnutls support.
 
->>>>>>> 0ffc9cef
 * Runtime problems related to font handling
 
 ** Characters are displayed as empty boxes or with wrong font under X.
