;;; subr-tests.el --- Tests for subr.el  -*- lexical-binding:t -*-

;; Copyright (C) 2015-2021 Free Software Foundation, Inc.

;; Author: Oleh Krehel <ohwoeowho@gmail.com>,
;;         Nicolas Petton <nicolas@petton.fr>
;; Keywords:

;; This file is part of GNU Emacs.

;; GNU Emacs is free software: you can redistribute it and/or modify
;; it under the terms of the GNU General Public License as published by
;; the Free Software Foundation, either version 3 of the License, or
;; (at your option) any later version.

;; GNU Emacs is distributed in the hope that it will be useful,
;; but WITHOUT ANY WARRANTY; without even the implied warranty of
;; MERCHANTABILITY or FITNESS FOR A PARTICULAR PURPOSE.  See the
;; GNU General Public License for more details.

;; You should have received a copy of the GNU General Public License
;; along with GNU Emacs.  If not, see <https://www.gnu.org/licenses/>.

;;; Commentary:

;;

;;; Code:
(require 'ert)
(eval-when-compile (require 'cl-lib))

(ert-deftest let-when-compile ()
  ;; good case
  (should (equal (macroexpand '(let-when-compile ((foo (+ 2 3)))
                                (setq bar (eval-when-compile (+ foo foo)))
                                (setq boo (eval-when-compile (* foo foo)))))
                 '(progn
                   (setq bar (quote 10))
                   (setq boo (quote 25)))))
  ;; bad case: `eval-when-compile' omitted, byte compiler should catch this
  (should (equal (macroexpand
                  '(let-when-compile ((foo (+ 2 3)))
                    (setq bar (+ foo foo))
                    (setq boo (eval-when-compile (* foo foo)))))
                 '(progn
                   (setq bar (+ foo foo))
                   (setq boo (quote 25)))))
  ;; something practical
  (should (equal (macroexpand
                  '(let-when-compile ((keywords '("true" "false")))
                    (font-lock-add-keywords
                     'c++-mode
                     `((,(eval-when-compile
                           (format "\\<%s\\>" (regexp-opt keywords)))
                         0 font-lock-keyword-face)))))
                 '(font-lock-add-keywords
                   (quote c++-mode)
                   (list
                    (cons (quote
                           "\\<\\(?:\\(?:fals\\|tru\\)e\\)\\>")
                     (quote
                      (0 font-lock-keyword-face))))))))


;;;; List functions.

(ert-deftest subr-test-caaar ()
  (should (null (caaar '())))
  (should (null (caaar '(() (2)))))
  (should (null (caaar '((() (2)) (a b)))))
  (should-error (caaar '(1 2)) :type 'wrong-type-argument)
  (should-error (caaar '((1 2))) :type 'wrong-type-argument)
  (should (=  1 (caaar '(((1 2) (3 4))))))
  (should (null (caaar '((() (3 4)))))))

(ert-deftest subr-test-caadr ()
  (should (null (caadr '())))
  (should (null (caadr '(1))))
  (should-error (caadr '(1 2)) :type 'wrong-type-argument)
  (should (= 2 (caadr '(1 (2 3)))))
  (should (equal '((2) (3)) (caadr '((1) (((2) (3))) (4))))))


;;;; Keymap support.

(ert-deftest subr-test-kbd ()
  (should (equal (kbd "f") "f"))
  (should (equal (kbd "<f1>") [f1]))
  (should (equal (kbd "RET") "\C-m"))
  (should (equal (kbd "C-x a") "\C-xa"))
  ;; Check that kbd handles both new and old style key descriptions
  ;; (bug#45536).
  (should (equal (kbd "s-<return>") [s-return]))
  (should (equal (kbd "<s-return>") [s-return]))
  (should (equal (kbd "C-M-<return>") [C-M-return]))
  (should (equal (kbd "<C-M-return>") [C-M-return])))

(ert-deftest subr-test-define-prefix-command ()
  (define-prefix-command 'foo-prefix-map)
  (defvar foo-prefix-map)
  (declare-function foo-prefix-map "subr-tests")
  (should (keymapp foo-prefix-map))
  (should (fboundp #'foo-prefix-map))
  ;; With optional argument.
  (define-prefix-command 'bar-prefix 'bar-prefix-map)
  (defvar bar-prefix-map)
  (declare-function bar-prefix "subr-tests")
  (should (keymapp bar-prefix-map))
  (should (fboundp #'bar-prefix))
  ;; Returns the symbol.
  (should (eq (define-prefix-command 'foo-bar) 'foo-bar)))

(ert-deftest subr-test-local-key-binding ()
  (with-temp-buffer
    (emacs-lisp-mode)
    (should (keymapp (local-key-binding [menu-bar])))
    (should-not (local-key-binding [f12]))))

(ert-deftest subr-test-global-key-binding ()
  (should (eq (global-key-binding [f1]) 'help-command))
  (should (eq (global-key-binding "x") 'self-insert-command))
  (should-not (global-key-binding [f12])))


;;;; Mode hooks.

(defalias 'subr-tests--parent-mode
  (if (fboundp 'prog-mode) 'prog-mode 'fundamental-mode))

(ert-deftest provided-mode-derived-p ()
  ;; base case: `derived-mode' directly derives `prog-mode'
  (should (progn
            (define-derived-mode derived-mode prog-mode "test")
            (provided-mode-derived-p 'derived-mode 'prog-mode)))
  ;; edge case: `derived-mode' derives an alias of `prog-mode'
  (should (progn
            (define-derived-mode derived-mode subr-tests--parent-mode "test")
            (provided-mode-derived-p 'derived-mode 'prog-mode))))

(ert-deftest number-sequence-test ()
  (should (= (length
              (number-sequence (1- most-positive-fixnum) most-positive-fixnum))
             2))
  (should (= (length
              (number-sequence
               (1+ most-negative-fixnum) most-negative-fixnum -1))
             2)))

(ert-deftest string-comparison-test ()
  (should (string-lessp "abc" "acb"))
  (should (string-lessp "aBc" "abc"))
  (should (string-lessp "abc" "abcd"))
  (should (string-lessp "abc" "abcd"))
  (should-not (string-lessp "abc" "abc"))
  (should-not (string-lessp "" ""))

  (should (string-greaterp "acb" "abc"))
  (should (string-greaterp "abc" "aBc"))
  (should (string-greaterp "abcd" "abc"))
  (should (string-greaterp "abcd" "abc"))
  (should-not (string-greaterp "abc" "abc"))
  (should-not (string-greaterp "" ""))

  ;; Symbols are also accepted
  (should (string-lessp 'abc 'acb))
  (should (string-lessp "abc" 'acb))
  (should (string-greaterp 'acb 'abc))
  (should (string-greaterp "acb" 'abc)))

(ert-deftest subr-test-when ()
  (should (equal (when t 1) 1))
  (should (equal (when t 2) 2))
  (should (equal (when nil 1) nil))
  (should (equal (when nil 2) nil))
  (should (equal (when t 'x 1) 1))
  (should (equal (when t 'x 2) 2))
  (should (equal (when nil 'x 1) nil))
  (should (equal (when nil 'x 2) nil))
  (let ((x 1))
    (should-not (when nil
                  (setq x (1+ x))
                  x))
    (should (= x 1))
    (should (= 2 (when t
                   (setq x (1+ x))
                   x)))
    (should (= x 2)))
  (should (equal (macroexpand-all '(when a b c d))
                 '(if a (progn b c d)))))

(ert-deftest subr-test-xor ()
  "Test `xor'."
  (should-not (xor nil nil))
  (should (eq (xor nil 'true) 'true))
  (should (eq (xor 'true nil) 'true))
  (should-not (xor t t)))

(ert-deftest subr-test-version-parsing ()
  (should (equal (version-to-list ".5") '(0 5)))
  (should (equal (version-to-list "0.9 alpha1") '(0 9 -3 1)))
  (should (equal (version-to-list "0.9 snapshot") '(0  9 -4)))
  (should (equal (version-to-list "0.9-alpha1") '(0 9 -3 1)))
  (should (equal (version-to-list "0.9-snapshot") '(0  9 -4)))
  (should (equal (version-to-list "0.9.snapshot") '(0  9 -4)))
  (should (equal (version-to-list "0.9_snapshot") '(0  9 -4)))
  (should (equal (version-to-list "0.9alpha1") '(0 9 -3 1)))
  (should (equal (version-to-list "0.9snapshot") '(0  9 -4)))
  (should (equal (version-to-list "1.0 git") '(1  0 -4)))
  (should (equal (version-to-list "1.0 pre2") '(1 0 -1 2)))
  (should (equal (version-to-list "1.0-git") '(1  0 -4)))
  (should (equal (version-to-list "1.0-pre2") '(1 0 -1 2)))
  (should (equal (version-to-list "1.0.1-a") '(1 0 1 1)))
  (should (equal (version-to-list "1.0.1-f") '(1 0 1 6)))
  (should (equal (version-to-list "1.0.1.a") '(1 0 1 1)))
  (should (equal (version-to-list "1.0.1.f") '(1 0 1 6)))
  (should (equal (version-to-list "1.0.1_a") '(1 0 1 1)))
  (should (equal (version-to-list "1.0.1_f") '(1 0 1 6)))
  (should (equal (version-to-list "1.0.1a") '(1 0 1 1)))
  (should (equal (version-to-list "1.0.1f") '(1 0 1 6)))
  (should (equal (version-to-list "1.0.7.5") '(1 0 7 5)))
  (should (equal (version-to-list "1.0.git") '(1  0 -4)))
  (should (equal (version-to-list "1.0.pre2") '(1 0 -1 2)))
  (should (equal (version-to-list "1.0_git") '(1  0 -4)))
  (should (equal (version-to-list "1.0_pre2") '(1 0 -1 2)))
  (should (equal (version-to-list "1.0git") '(1  0 -4)))
  (should (equal (version-to-list "1.0pre2") '(1 0 -1 2)))
  (should (equal (version-to-list "22.8 beta3") '(22 8 -2 3)))
  (should (equal (version-to-list "22.8-beta3") '(22 8 -2 3)))
  (should (equal (version-to-list "22.8.beta3") '(22 8 -2 3)))
  (should (equal (version-to-list "22.8_beta3") '(22 8 -2 3)))
  (should (equal (version-to-list "22.8beta3") '(22 8 -2 3)))
  (should (equal (version-to-list "6.9.30 Beta") '(6 9 30 -2)))
  (should (equal (version-to-list "6.9.30-Beta") '(6 9 30 -2)))
  (should (equal (version-to-list "6.9.30.Beta") '(6 9 30 -2)))
  (should (equal (version-to-list "6.9.30Beta") '(6 9 30 -2)))
  (should (equal (version-to-list "6.9.30_Beta") '(6 9 30 -2)))

  (let ((text-quoting-style 'grave))
    (should (equal
             (error-message-string (should-error (version-to-list "OTP-18.1.5")))
             "Invalid version syntax: `OTP-18.1.5' (must start with a number)"))
    (should (equal
             (error-message-string (should-error (version-to-list "")))
             "Invalid version syntax: `' (must start with a number)"))
    (should (equal
             (error-message-string (should-error (version-to-list "1.0..7.5")))
             "Invalid version syntax: `1.0..7.5'"))
    (should (equal
             (error-message-string (should-error (version-to-list "1.0prepre2")))
             "Invalid version syntax: `1.0prepre2'"))
    (should (equal
             (error-message-string (should-error (version-to-list "22.8X3")))
             "Invalid version syntax: `22.8X3'"))
    (should (equal
             (error-message-string (should-error (version-to-list "beta22.8alpha3")))
             "Invalid version syntax: `beta22.8alpha3' (must start with a number)"))
    (should (equal
             (error-message-string (should-error (version-to-list "honk")))
             "Invalid version syntax: `honk' (must start with a number)")))
  (should (equal
            (error-message-string (should-error (version-to-list 9)))
            "Version must be a string"))

  (let ((version-separator "_"))
    (should (equal (version-to-list "_5") '(0 5)))
    (should (equal (version-to-list "0_9 alpha1") '(0 9 -3 1)))
    (should (equal (version-to-list "0_9 snapshot") '(0  9 -4)))
    (should (equal (version-to-list "0_9-alpha1") '(0 9 -3 1)))
    (should (equal (version-to-list "0_9-snapshot") '(0  9 -4)))
    (should (equal (version-to-list "0_9.alpha1") '(0 9 -3 1)))
    (should (equal (version-to-list "0_9.snapshot") '(0  9 -4)))
    (should (equal (version-to-list "0_9alpha1") '(0 9 -3 1)))
    (should (equal (version-to-list "0_9snapshot") '(0  9 -4)))
    (should (equal (version-to-list "1_0 git") '(1  0 -4)))
    (should (equal (version-to-list "1_0 pre2") '(1 0 -1 2)))
    (should (equal (version-to-list "1_0-git") '(1  0 -4)))
    (should (equal (version-to-list "1_0.pre2") '(1 0 -1 2)))
    (should (equal (version-to-list "1_0_1-a") '(1 0 1 1)))
    (should (equal (version-to-list "1_0_1-f") '(1 0 1 6)))
    (should (equal (version-to-list "1_0_1.a") '(1 0 1 1)))
    (should (equal (version-to-list "1_0_1.f") '(1 0 1 6)))
    (should (equal (version-to-list "1_0_1_a") '(1 0 1 1)))
    (should (equal (version-to-list "1_0_1_f") '(1 0 1 6)))
    (should (equal (version-to-list "1_0_1a") '(1 0 1 1)))
    (should (equal (version-to-list "1_0_1f") '(1 0 1 6)))
    (should (equal (version-to-list "1_0_7_5") '(1 0 7 5)))
    (should (equal (version-to-list "1_0_git") '(1  0 -4)))
    (should (equal (version-to-list "1_0pre2") '(1 0 -1 2)))
    (should (equal (version-to-list "22_8 beta3") '(22 8 -2 3)))
    (should (equal (version-to-list "22_8-beta3") '(22 8 -2 3)))
    (should (equal (version-to-list "22_8.beta3") '(22 8 -2 3)))
    (should (equal (version-to-list "22_8beta3") '(22 8 -2 3)))
    (should (equal (version-to-list "6_9_30 Beta") '(6 9 30 -2)))
    (should (equal (version-to-list "6_9_30-Beta") '(6 9 30 -2)))
    (should (equal (version-to-list "6_9_30.Beta") '(6 9 30 -2)))
    (should (equal (version-to-list "6_9_30Beta") '(6 9 30 -2)))

    (let ((text-quoting-style 'grave))
      (should (equal
               (error-message-string (should-error (version-to-list "1_0__7_5")))
               "Invalid version syntax: `1_0__7_5'"))
      (should (equal
               (error-message-string (should-error (version-to-list "1_0prepre2")))
               "Invalid version syntax: `1_0prepre2'"))
      (should (equal
               (error-message-string (should-error (version-to-list "22.8X3")))
               "Invalid version syntax: `22.8X3'"))
      (should (equal
               (error-message-string (should-error (version-to-list "beta22_8alpha3")))
               "Invalid version syntax: `beta22_8alpha3' (must start with a number)")))))

(ert-deftest subr-test-version-list-< ()
  (should (version-list-< '(0) '(1)))
  (should (version-list-< '(0 9) '(1 0)))
  (should (version-list-< '(1 -1) '(1 0)))
  (should (version-list-< '(1 -2) '(1 -1)))
  (should (not (version-list-< '(1) '(0))))
  (should (not (version-list-< '(1 1) '(1 0))))
  (should (not (version-list-< '(1) '(1 0))))
  (should (not (version-list-< '(1 0) '(1 0 0)))))

(ert-deftest subr-test-version-list-= ()
  (should (version-list-= '(1) '(1)))
  (should (version-list-= '(1 0) '(1)))
  (should (not (version-list-= '(0) '(1)))))

(ert-deftest subr-test-version-list-<= ()
  (should (version-list-<= '(0) '(1)))
  (should (version-list-<= '(1) '(1)))
  (should (version-list-<= '(1 0) '(1)))
  (should (not (version-list-<= '(1) '(0)))))

(defun subr-test--backtrace-frames-with-backtrace-frame (base)
  "Reference implementation of `backtrace-frames'."
  (let ((idx 0)
        (frame nil)
        (frames nil))
    (while (setq frame (backtrace-frame idx base))
      (push frame frames)
      (setq idx (1+ idx)))
    (nreverse frames)))

(defun subr-test--frames-2 (base)
  (let ((_dummy nil))
    (progn ;; Add a few frames to top of stack
      (unwind-protect
          (cons (mapcar (pcase-lambda (`(,evald ,func ,args ,_))
                          `(,evald ,func ,@args))
                        (backtrace-frames base))
                (subr-test--backtrace-frames-with-backtrace-frame base))))))

(defun subr-test--frames-1 (base)
  (subr-test--frames-2 base))

(ert-deftest subr-test-backtrace-simple-tests ()
  "Test backtrace-related functions (simple tests).
This exercises `backtrace-frame', and indirectly `mapbacktrace'."
  ;; `mapbacktrace' returns nil
  (should (equal (mapbacktrace #'ignore) nil))
  ;; Unbound BASE is silently ignored
  (let ((unbound (make-symbol "ub")))
    (should (equal (backtrace-frame 0 unbound) nil))
    (should (equal (mapbacktrace #'error unbound) nil)))
  ;; First frame is backtrace-related function
  (should (equal (backtrace-frame 0) '(t backtrace-frame 0)))
  (let ((throw-args (lambda (&rest args) (throw 'ret args))))
    (should (equal (catch 'ret (mapbacktrace throw-args))
                   `(t mapbacktrace (,throw-args) nil))))
  ;; Past-end NFRAMES is silently ignored
  (should (equal (backtrace-frame most-positive-fixnum) nil)))

(ert-deftest subr-test-backtrace-integration-test ()
  "Test backtrace-related functions (integration test).
This exercises `backtrace-frame', `backtrace-frames', and
indirectly `mapbacktrace'."
  ;; Compare two implementations of backtrace-frames
  (let ((frame-lists (subr-test--frames-1 'subr-test--frames-2)))
    (should (equal (car frame-lists) (cdr frame-lists)))))

(ert-deftest subr-tests--string-match-p--blank ()
  "Test that [:blank:] matches horizontal whitespace, cf. Bug#25366."
  (should (equal (string-match-p "\\`[[:blank:]]\\'" " ") 0))
  (should (equal (string-match-p "\\`[[:blank:]]\\'" "\t") 0))
  (should-not (string-match-p "\\`[[:blank:]]\\'" "\n"))
  (should-not (string-match-p "\\`[[:blank:]]\\'" "a"))
  (should (equal (string-match-p "\\`[[:blank:]]\\'" "\N{HAIR SPACE}") 0))
  (should (equal (string-match-p "\\`[[:blank:]]\\'" "\u3000") 0))
  (should-not (string-match-p "\\`[[:blank:]]\\'" "\N{LINE SEPARATOR}")))

(ert-deftest subr-tests--dolist--wrong-number-of-args ()
  "Test that `dolist' doesn't accept wrong types or length of SPEC,
cf. Bug#25477."
  (should-error (eval '(dolist (a)))
                :type 'wrong-number-of-arguments)
  (should-error (eval '(dolist (a () 'result 'invalid)) t)
                :type 'wrong-number-of-arguments)
  (should-error (eval '(dolist "foo") t)
                :type 'wrong-type-argument))

(ert-deftest subr-tests-bug22027 ()
  "Test for https://debbugs.gnu.org/22027 ."
  (let ((default "foo") res)
    (cl-letf (((symbol-function 'read-string)
               (lambda (_prompt &optional _init _hist def _inher-input) def)))
      (setq res (read-passwd "pass: " 'confirm (mapconcat #'string default "")))
      (should (string= default res)))))

(ert-deftest subr-tests--gensym ()
  "Test `gensym' behavior."
  (should (equal (symbol-name (let ((gensym-counter 0)) (gensym)))
                 "g0"))
  (should (eq (string-to-char (symbol-name (gensym))) ?g))
  (should (eq (string-to-char (symbol-name (gensym "X"))) ?X)))

(ert-deftest subr-tests--assq-delete-all ()
  "Test `assq-delete-all' behavior."
  (cl-flet ((new-list-fn
             ()
             (list (cons 'a 1) (cons 'b 2) (cons 'c 3) 'd (cons "foo" "bar"))))
    (should (equal (cdr (new-list-fn)) (assq-delete-all 'a (new-list-fn))))
    (should (equal (new-list-fn) (assq-delete-all 'd (new-list-fn))))
    (should (equal (new-list-fn) (assq-delete-all "foo" (new-list-fn))))))

(ert-deftest subr-tests--assoc-delete-all ()
  "Test `assoc-delete-all' behavior."
  (cl-flet ((new-list-fn
             ()
             (list (cons 'a 1) (cons 'b 2) (cons 'c 3) 'd (cons "foo" "bar"))))
    (should (equal (cdr (new-list-fn)) (assoc-delete-all 'a (new-list-fn))))
    (should (equal (new-list-fn) (assoc-delete-all 'd (new-list-fn))))
    (should (equal (butlast (new-list-fn))
                   (assoc-delete-all "foo" (new-list-fn))))))

(ert-deftest shell-quote-argument-%-on-w32 ()
  "Quoting of `%' in w32 shells isn't perfect.
See https://debbugs.gnu.org/cgi/bugreport.cgi?bug=19350."
  :expected-result :failed
  (skip-unless (and (fboundp 'w32-shell-dos-semantics)
                    (w32-shell-dos-semantics)))
  (let ((process-environment (append '("ca^=with-caret"
                                       "ca=without-caret")
                                     process-environment)))
    ;; It actually results in
    ;;    without-caret with-caret
    (should (equal (shell-command-to-string
                    (format "echo %s %s"
                            "%ca%"
                            (shell-quote-argument "%ca%")))
                   "without-caret %ca%"))))

(ert-deftest subr-tests-flatten-tree ()
  "Test `flatten-tree' behavior."
  (should (equal (flatten-tree '(1 (2 . 3) nil (4 5 (6)) 7))
                 '(1 2 3 4 5 6 7)))
  (should (equal (flatten-tree '((1 . 2)))
                 '(1 2)))
  (should (equal (flatten-tree '(1 nil 2))
                 '(1 2)))
  (should (equal (flatten-tree 42)
                 '(42)))
  (should (equal (flatten-tree t)
                 '(t)))
  (should (equal (flatten-tree nil)
                 nil))
  (should (equal (flatten-tree '((nil) ((((nil)))) nil))
                 nil))
  (should (equal (flatten-tree '(1 ("foo" "bar") 2))
                 '(1 "foo" "bar" 2))))

(ert-deftest subr--tests-letrec ()
  ;; Test that simple cases of `letrec' get optimized back to `let*'.
  (should (equal (macroexpand '(letrec ((subr-tests-var1 1)
                                        (subr-tests-var2 subr-tests-var1))
                                 (+ subr-tests-var1 subr-tests-var2)))
                 '(let* ((subr-tests-var1 1)
                         (subr-tests-var2 subr-tests-var1))
                    (+ subr-tests-var1 subr-tests-var2)))))

(defvar subr-tests--hook nil)

(ert-deftest subr-tests-add-hook-depth ()
  "Test the `depth' arg of `add-hook'."
  (setq-default subr-tests--hook nil)
  (add-hook 'subr-tests--hook 'f1)
  (add-hook 'subr-tests--hook 'f2)
  (should (equal subr-tests--hook '(f2 f1)))
  (add-hook 'subr-tests--hook 'f3 t)
  (should (equal subr-tests--hook '(f2 f1 f3)))
  (add-hook 'subr-tests--hook 'f4 50)
  (should (equal subr-tests--hook '(f2 f1 f4 f3)))
  (add-hook 'subr-tests--hook 'f5 -50)
  (should (equal subr-tests--hook '(f5 f2 f1 f4 f3)))
  (add-hook 'subr-tests--hook 'f6)
  (should (equal subr-tests--hook '(f5 f6 f2 f1 f4 f3)))
  ;; Make sure t is equivalent to 90.
  (add-hook 'subr-tests--hook 'f7 90)
  (add-hook 'subr-tests--hook 'f8 t)
  (should (equal subr-tests--hook '(f5 f6 f2 f1 f4 f3 f7 f8)))
  ;; Make sure nil is equivalent to 0.
  (add-hook 'subr-tests--hook 'f9 0)
  (add-hook 'subr-tests--hook 'f10)
  (should (equal subr-tests--hook '(f5 f10 f9 f6 f2 f1 f4 f3 f7 f8)))
  )

(ert-deftest ignore-error-tests ()
  (should (equal (ignore-error (end-of-file)
                   (read ""))
                 nil))
  (should (equal (ignore-error end-of-file
                   (read ""))
                 nil))
  (should-error (ignore-error foo
                  (read ""))))

(ert-deftest string-replace ()
  (should (equal (string-replace "foo" "bar" "zot")
                 "zot"))
  (should (equal (string-replace "foo" "bar" "foozot")
                 "barzot"))
  (should (equal (string-replace "foo" "bar" "barfoozot")
                 "barbarzot"))
  (should (equal (string-replace "zot" "bar" "barfoozot")
                 "barfoobar"))
  (should (equal (string-replace "z" "bar" "barfoozot")
                 "barfoobarot"))
  (should (equal (string-replace "zot" "bar" "zat")
                 "zat"))
  (should (equal (string-replace "azot" "bar" "zat")
                 "zat"))
  (should (equal (string-replace "azot" "bar" "azot")
                 "bar"))

  (should (equal (string-replace "azot" "bar" "foozotbar")
                 "foozotbar"))

  (should (equal (string-replace "fo" "bar" "lafofofozot")
                 "labarbarbarzot"))

  (should (equal (string-replace "\377" "x" "a\377b")
                 "axb"))
  (should (equal (string-replace "\377" "x" "a\377ø")
                 "axø"))
  (should (equal (string-replace (string-to-multibyte "\377") "x" "a\377b")
                 "axb"))
  (should (equal (string-replace (string-to-multibyte "\377") "x" "a\377ø")
                 "axø"))

  (should (equal (string-replace "ana" "ANA" "ananas") "ANAnas"))

  (should (equal (string-replace "a" "" "") ""))
  (should (equal (string-replace "a" "" "aaaaa") ""))
  (should (equal (string-replace "ab" "" "ababab") ""))
  (should (equal (string-replace "ab" "" "abcabcabc") "ccc"))
  (should (equal (string-replace "a" "aa" "aaa") "aaaaaa"))
  (should (equal (string-replace "abc" "defg" "abc") "defg"))

  (should (equal (should-error (string-replace "" "x" "abc"))
                 '(wrong-length-argument 0))))

(ert-deftest subr-replace-regexp-in-string ()
  (should (equal (replace-regexp-in-string "a+" "xy" "abaabbabaaba")
                 "xybxybbxybxybxy"))
  ;; FIXEDCASE
  (let ((case-fold-search t))
    (should (equal (replace-regexp-in-string "a+" "xy" "ABAABBABAABA")
                   "XYBXYBBXYBXYBXY"))
    (should (equal (replace-regexp-in-string "a+" "xy" "ABAABBABAABA" t)
                   "xyBxyBBxyBxyBxy"))
    (should (equal (replace-regexp-in-string
                    "a[bc]*" "xyz"
                    "a A ab AB Ab aB abc ABC Abc AbC aBc")
                   "xyz XYZ xyz XYZ Xyz xyz xyz XYZ Xyz Xyz xyz"))
    (should (equal (replace-regexp-in-string
                    "a[bc]*" "xyz"
                    "a A ab AB Ab aB abc ABC Abc AbC aBc" t)
                   "xyz xyz xyz xyz xyz xyz xyz xyz xyz xyz xyz")))
  (let ((case-fold-search nil))
    (should (equal (replace-regexp-in-string "a+" "xy" "ABAABBABAABA")
                   "ABAABBABAABA")))
  ;; group substitution
  (should (equal (replace-regexp-in-string
                  "a\\(b*\\)" "<\\1,\\&>" "babbcaabacbab")
                 "b<bb,abb>c<,a><b,ab><,a>cb<b,ab>"))
  (should (equal (replace-regexp-in-string
                  "x\\(?2:..\\)\\(?1:..\\)\\(..\\)\\(..\\)\\(..\\)"
                  "<\\3,\\5,\\4,\\1,\\2>" "yxabcdefghijkl")
                 "y<ef,ij,gh,cd,ab>kl"))
  ;; LITERAL
  (should (equal (replace-regexp-in-string
                  "a\\(b*\\)" "<\\1,\\&>" "babbcaabacbab" nil t)
                 "b<\\1,\\&>c<\\1,\\&><\\1,\\&><\\1,\\&>cb<\\1,\\&>"))
  (should (equal (replace-regexp-in-string
                  "a" "\\\\,\\?" "aba")
                 "\\,\\?b\\,\\?"))
  (should (equal (replace-regexp-in-string
                  "a" "\\\\,\\?" "aba" nil t)
                 "\\\\,\\?b\\\\,\\?"))
  ;; SUBEXP
  (should (equal (replace-regexp-in-string
                  "\\(a\\)\\(b*\\)c" "xy" "babbcdacd" nil nil 2)
                 "baxycdaxycd"))
  ;; START
  (should (equal (replace-regexp-in-string
                  "ab" "x" "abcabdabeabf" nil nil nil 4)
                 "bdxexf"))
  ;; An empty pattern matches once before every character.
  (should (equal (replace-regexp-in-string "" "x" "abc")
                 "xaxbxc"))
  (should (equal (replace-regexp-in-string "y*" "x" "abc")
                 "xaxbxc"))
  ;; replacement function
  (should (equal (replace-regexp-in-string
                  "a\\(b*\\)c"
                  (lambda (s)
                    (format "<%s,%s,%s,%s,%s>"
                            s
                            (match-beginning 0) (match-end 0)
                            (match-beginning 1) (match-end 1)))
                  "babbcaacabc")
                 "b<abbc,0,4,1,3>a<ac,0,2,1,1><abc,0,3,1,2>"))
  ;; anchors (bug#15107, bug#44861)
  (should (equal (replace-regexp-in-string "a\\B" "b" "a aaaa")
                 "a bbba"))
  (should (equal (replace-regexp-in-string "\\`\\|x" "z" "--xx--")
                 "z--zz--")))

(ert-deftest subr-match-substitute-replacement ()
  (with-temp-buffer
    (insert "Alpha Beta Gamma Delta Epsilon")
    (goto-char (point-min))
    (re-search-forward "B\\(..\\)a")
    (should (equal (match-substitute-replacement "carrot")
                   "Carrot"))
    (should (equal (match-substitute-replacement "<\\&>")
                   "<Beta>"))
    (should (equal (match-substitute-replacement "m\\1a")
                   "Meta"))
    (should (equal (match-substitute-replacement "ernin" nil nil nil 1)
                   "Bernina")))
  (let ((s "Tau Beta Gamma Delta Epsilon"))
    (string-match "B\\(..\\)a" s)
    (should (equal (match-substitute-replacement "carrot" nil nil s)
                   "Carrot"))
    (should (equal (match-substitute-replacement "<\\&>" nil nil s)
                   "<Beta>"))
    (should (equal (match-substitute-replacement "m\\1a" nil nil s)
                   "Meta"))
    (should (equal (match-substitute-replacement "ernin" nil nil s 1)
                   "Bernina"))))

(ert-deftest subr-tests--change-group-33341 ()
  (with-temp-buffer
    (buffer-enable-undo)
    (insert "0\n")
    (let ((g (prepare-change-group)))
      (activate-change-group g)
      (insert "b\n")
      (insert "c\n")
      (cancel-change-group g))
    (should (equal (buffer-string) "0\n"))
    (erase-buffer)
    (setq buffer-undo-list nil)
    (insert "0\n")
    (let ((g (prepare-change-group)))
      (activate-change-group g)
      (insert "b\n")
      (insert "c\n")
      (accept-change-group g))
    (should (equal (buffer-string) "0\nb\nc\n"))
    (undo-boundary)
    (undo)
    (should (equal (buffer-string) ""))))

(defvar subr--ordered nil)

(ert-deftest subr--add-to-ordered-list-eq ()
  (setq subr--ordered nil)
  (add-to-ordered-list 'subr--ordered 'b 2)
  (should (equal subr--ordered '(b)))
  (add-to-ordered-list 'subr--ordered 'c 3)
  (should (equal subr--ordered '(b c)))
  (add-to-ordered-list 'subr--ordered 'a 1)
  (should (equal subr--ordered '(a b c)))
  (add-to-ordered-list 'subr--ordered 'e)
  (should (equal subr--ordered '(a b c e)))
  (add-to-ordered-list 'subr--ordered 'd 4)
  (should (equal subr--ordered '(a b c d e)))
  (add-to-ordered-list 'subr--ordered 'e)
  (should (equal subr--ordered '(a b c d e)))
  (add-to-ordered-list 'subr--ordered 'b 5)
  (should (equal subr--ordered '(a c d b e))))


;;; Apropos.

(ert-deftest apropos-apropos-internal ()
  (should (equal (apropos-internal "^next-line$") '(next-line)))
  (should (>= (length (apropos-internal "^help")) 100))
  (should-not (apropos-internal "^test-a-missing-symbol-foo-bar-zot$")))

(ert-deftest apropos-apropos-internal/predicate ()
  (should (equal (apropos-internal "^next-line$" #'commandp) '(next-line)))
  (should (>= (length (apropos-internal "^help" #'commandp)) 15))
  (should-not (apropos-internal "^next-line$" #'keymapp)))


(ert-deftest test-buffer-local-boundp ()
  (let ((buf (generate-new-buffer "boundp")))
    (with-current-buffer buf
      (setq-local test-boundp t))
    (setq test-global-boundp t)
    (should (buffer-local-boundp 'test-boundp buf))
    (should-not (buffer-local-boundp 'test-not-boundp buf))
    (should (buffer-local-boundp 'test-global-boundp buf))))

(ert-deftest test-replace-string-in-region ()
  (with-temp-buffer
    (insert "foo bar zot foobar")
    (should (= (replace-string-in-region "foo" "new" (point-min) (point-max))
               2))
    (should (equal (buffer-string) "new bar zot newbar")))

  (with-temp-buffer
    (insert "foo bar zot foobar")
    (should (= (replace-string-in-region "foo" "new" (point-min) 14)
               1))
    (should (equal (buffer-string) "new bar zot foobar")))

  (with-temp-buffer
    (insert "foo bar zot foobar")
    (should-error (replace-string-in-region "foo" "new" (point-min) 30)))

  (with-temp-buffer
    (insert "Foo bar zot foobar")
    (should (= (replace-string-in-region "Foo" "new" (point-min))
               1))
    (should (equal (buffer-string) "new bar zot foobar"))))

(ert-deftest test-replace-regexp-in-region ()
  (with-temp-buffer
    (insert "foo bar zot foobar")
    (should (= (replace-regexp-in-region "fo+" "new" (point-min) (point-max))
               2))
    (should (equal (buffer-string) "new bar zot newbar")))

  (with-temp-buffer
    (insert "foo bar zot foobar")
    (should (= (replace-regexp-in-region "fo+" "new" (point-min) 14)
               1))
    (should (equal (buffer-string) "new bar zot foobar")))

  (with-temp-buffer
    (insert "foo bar zot foobar")
    (should-error (replace-regexp-in-region "fo+" "new" (point-min) 30)))

  (with-temp-buffer
    (insert "Foo bar zot foobar")
    (should (= (replace-regexp-in-region "Fo+" "new" (point-min))
               1))
    (should (equal (buffer-string) "new bar zot foobar"))))

(ert-deftest test-with-existing-directory ()
  (let ((dir (make-temp-name "/tmp/not-exist-")))
    (let ((default-directory dir))
      (should-not (file-exists-p default-directory)))
    (with-existing-directory
      (should-not (equal dir default-directory))
      (should (file-exists-p default-directory)))))

(ert-deftest subr-test-internal--format-docstring-line ()
  (should
   (string= (let ((fill-column 70))
              (internal--format-docstring-line
<<<<<<< HEAD
               "Emacs is the advanced, extensible, customizable, \
self-documenting editor.  This manual describes how to edit with Emacs and \
some of the ways to customize it; it corresponds to GNU Emacs version 28.1."))
            "Emacs is the advanced, extensible, customizable,
self-documenting editor.  This manual describes how to edit
with Emacs and some of the ways to customize it; it
corresponds to GNU Emacs version 28.1."))
  (should-error (internal--format-docstring-line "foo\nbar")))
=======
               "In addition to any hooks its parent mode might have run, this \
mode runs the hook ‘foo-bar-baz-very-long-name-indeed-mode-hook’, as the final \
or penultimate step during initialization."))
            "In addition to any hooks its parent mode might have run, this mode
runs the hook ‘foo-bar-baz-very-long-name-indeed-mode-hook’, as the
final or penultimate step during initialization.")))
>>>>>>> 3b8dda6c

(ert-deftest test-ensure-list ()
  (should (equal (ensure-list nil) nil))
  (should (equal (ensure-list :foo) '(:foo)))
  (should (equal (ensure-list '(1 2 3)) '(1 2 3))))

(provide 'subr-tests)
;;; subr-tests.el ends here<|MERGE_RESOLUTION|>--- conflicted
+++ resolved
@@ -776,23 +776,13 @@
   (should
    (string= (let ((fill-column 70))
               (internal--format-docstring-line
-<<<<<<< HEAD
-               "Emacs is the advanced, extensible, customizable, \
-self-documenting editor.  This manual describes how to edit with Emacs and \
-some of the ways to customize it; it corresponds to GNU Emacs version 28.1."))
-            "Emacs is the advanced, extensible, customizable,
-self-documenting editor.  This manual describes how to edit
-with Emacs and some of the ways to customize it; it
-corresponds to GNU Emacs version 28.1."))
-  (should-error (internal--format-docstring-line "foo\nbar")))
-=======
                "In addition to any hooks its parent mode might have run, this \
 mode runs the hook ‘foo-bar-baz-very-long-name-indeed-mode-hook’, as the final \
 or penultimate step during initialization."))
             "In addition to any hooks its parent mode might have run, this mode
 runs the hook ‘foo-bar-baz-very-long-name-indeed-mode-hook’, as the
-final or penultimate step during initialization.")))
->>>>>>> 3b8dda6c
+final or penultimate step during initialization."))
+  (should-error (internal--format-docstring-line "foo\nbar")))
 
 (ert-deftest test-ensure-list ()
   (should (equal (ensure-list nil) nil))
